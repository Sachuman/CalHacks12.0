--- conflicted
+++ resolved
@@ -280,11 +280,7 @@
                 Give this QR code to your patient. They can use it to view their prescription and pharmacists can use it to dispense the medication.
               </p>
 
-<<<<<<< HEAD
               <div ref={qrRef} className="flex justify-center mb-8 bg-white dark:bg-gray-100 p-8 rounded-lg inline-block">
-=======
-              <div ref={qrRef} className="flex justify-center mb-8 bg-white p-8 rounded-lg">
->>>>>>> 2307a6f4
                 <QRCodeSVG value={qrData} size={300} level="H" />
               </div>
 
