--- conflicted
+++ resolved
@@ -584,7 +584,7 @@
           const headerText = line.replace(/^###\s/, '').trim();
           if (!headerText) return; // Skip if header has no text
           elements.push(
-            <h3 key={`h3-${sectionIndex}-${lineIndex}`} className="text-xl font-bold text-gray-900 dark:text-gray-100 mt-6 mb-3 flex items-center gap-2">
+            <h3 key={`h3-${sectionIndex}-${lineIndex}`} className="text-xl font-bold text-gray-900 mt-6 mb-3 flex items-center gap-2">
               {headerText}
             </h3>
           );
@@ -592,7 +592,7 @@
           const headerText = line.replace(/^##\s/, '').trim();
           if (!headerText) return; // Skip if header has no text
           elements.push(
-            <h2 key={`h2-${sectionIndex}-${lineIndex}`} className="text-2xl font-bold text-gray-900 dark:text-gray-100 mt-8 mb-4 border-b-2 border-gray-200 dark:border-gray-700 pb-2">
+            <h2 key={`h2-${sectionIndex}-${lineIndex}`} className="text-2xl font-bold text-gray-900 mt-8 mb-4 border-b-2 border-gray-200 pb-2">
               {headerText}
             </h2>
           );
@@ -600,7 +600,7 @@
           const headerText = line.replace(/^#\s/, '').trim();
           if (!headerText) return; // Skip if header has no text
           elements.push(
-            <h2 key={`h1-${sectionIndex}-${lineIndex}`} className="text-2xl font-bold text-gray-900 dark:text-gray-100 mt-6 mb-3">
+            <h2 key={`h1-${sectionIndex}-${lineIndex}`} className="text-2xl font-bold text-gray-900 mt-6 mb-3">
               {headerText}
             </h2>
           );
@@ -611,8 +611,8 @@
           const formattedContent = formatTextWithBold(content);
           elements.push(
             <div key={`list-${sectionIndex}-${lineIndex}`} className="ml-4 my-3 flex gap-3">
-              <span className="text-blue-600 dark:text-blue-400 font-bold flex-shrink-0">{line.match(/^\d+/)?.[0]}.</span>
-              <div className="text-gray-800 dark:text-gray-200 flex-1">{formattedContent}</div>
+              <span className="text-blue-600 font-bold flex-shrink-0">{line.match(/^\d+/)?.[0]}.</span>
+              <div className="text-gray-700 flex-1">{formattedContent}</div>
             </div>
           );
         }
@@ -622,49 +622,39 @@
           const formattedContent = formatTextWithBold(content);
           elements.push(
             <div key={`bullet-${sectionIndex}-${lineIndex}`} className="ml-6 my-2 flex gap-2">
-              <span className="text-blue-500 dark:text-blue-400 flex-shrink-0">•</span>
-              <div className="text-gray-800 dark:text-gray-200 flex-1">{formattedContent}</div>
+              <span className="text-blue-500 flex-shrink-0">•</span>
+              <div className="text-gray-700 flex-1">{formattedContent}</div>
             </div>
           );
         }
         // Handle warning/alert lines
         else if (line.includes('WARNING') || line.includes('HIGH RISK')) {
           elements.push(
-<<<<<<< HEAD
-            <div key={`alert-${sectionIndex}-${lineIndex}`} className="bg-orange-50 dark:bg-orange-900/20 border-l-4 border-orange-500 dark:border-orange-600 p-4 my-4 rounded-r-lg">
+            <div key={`alert-${sectionIndex}-${lineIndex}`} className="bg-orange-50 dark:bg-orange-900/20 border-l-4 border-orange-500 dark:border-orange-600 p-4 my-4 rounded-r-lg flex items-start gap-2">
+              <AlertTriangle className="w-5 h-5 text-orange-600 dark:text-orange-400 flex-shrink-0 mt-0.5" />
               <p className="text-orange-900 dark:text-orange-200 font-medium">{formatTextWithBold(line)}</p>
-=======
-            <div key={`alert-${sectionIndex}-${lineIndex}`} className="bg-orange-50 border-l-4 border-orange-500 p-4 my-4 rounded-r-lg flex items-start gap-2">
-              <AlertTriangle className="w-5 h-5 text-orange-600 flex-shrink-0 mt-0.5" />
-              <p className="text-orange-900 font-medium">{formatTextWithBold(line)}</p>
->>>>>>> 0cd097c7
             </div>
           );
         }
         // Handle success lines
         else if (line.includes('CLEAR') || line.includes('LOW RISK')) {
           elements.push(
-<<<<<<< HEAD
-            <div key={`success-${sectionIndex}-${lineIndex}`} className="bg-green-50 dark:bg-green-900/20 border-l-4 border-green-500 dark:border-green-600 p-4 my-4 rounded-r-lg">
+            <div key={`success-${sectionIndex}-${lineIndex}`} className="bg-green-50 dark:bg-green-900/20 border-l-4 border-green-500 dark:border-green-600 p-4 my-4 rounded-r-lg flex items-start gap-2">
+              <CheckCircle className="w-5 h-5 text-green-600 dark:text-green-400 flex-shrink-0 mt-0.5" />
               <p className="text-green-900 dark:text-green-200 font-medium">{formatTextWithBold(line)}</p>
-=======
-            <div key={`success-${sectionIndex}-${lineIndex}`} className="bg-green-50 border-l-4 border-green-500 p-4 my-4 rounded-r-lg flex items-start gap-2">
-              <CheckCircle className="w-5 h-5 text-green-600 flex-shrink-0 mt-0.5" />
-              <p className="text-green-900 font-medium">{formatTextWithBold(line)}</p>
->>>>>>> 0cd097c7
             </div>
           );
         }
         // Handle dividers
         else if (line.startsWith('---')) {
           elements.push(
-            <hr key={`hr-${sectionIndex}-${lineIndex}`} className="my-6 border-gray-300 dark:border-gray-700" />
+            <hr key={`hr-${sectionIndex}-${lineIndex}`} className="my-6 border-gray-300" />
           );
         }
         // Handle italic text
         else if (line.startsWith('*') && line.endsWith('*')) {
           elements.push(
-            <p key={`italic-${sectionIndex}-${lineIndex}`} className="text-sm text-gray-600 dark:text-gray-400 italic my-2">
+            <p key={`italic-${sectionIndex}-${lineIndex}`} className="text-sm text-gray-600 italic my-2">
               {line.replace(/\*/g, '')}
             </p>
           );
@@ -672,7 +662,7 @@
         // Regular text
         else {
           elements.push(
-            <p key={`p-${sectionIndex}-${lineIndex}`} className="text-gray-800 dark:text-gray-200 my-2 leading-relaxed">
+            <p key={`p-${sectionIndex}-${lineIndex}`} className="text-gray-700 my-2 leading-relaxed">
               {formatTextWithBold(line)}
             </p>
           );
@@ -709,10 +699,10 @@
 
   const getStatusBadge = (status: PrescriptionStatus) => {
     const badges = {
-      [PrescriptionStatus.Active]: 'bg-green-100 dark:bg-green-900/30 text-green-800 dark:text-green-300',
-      [PrescriptionStatus.Dispensed]: 'bg-blue-100 dark:bg-blue-900/30 text-blue-800 dark:text-blue-300',
-      [PrescriptionStatus.Cancelled]: 'bg-red-100 dark:bg-red-900/30 text-red-800 dark:text-red-300',
-      [PrescriptionStatus.Expired]: 'bg-gray-100 dark:bg-gray-800 text-gray-800 dark:text-gray-300',
+      [PrescriptionStatus.Active]: 'bg-green-100 text-green-800',
+      [PrescriptionStatus.Dispensed]: 'bg-blue-100 text-blue-800',
+      [PrescriptionStatus.Cancelled]: 'bg-red-100 text-red-800',
+      [PrescriptionStatus.Expired]: 'bg-gray-100 text-gray-800',
     };
     const labels = {
       [PrescriptionStatus.Active]: 'Active',
@@ -782,13 +772,13 @@
         <main className="container mx-auto px-4 py-16">
           <div className="max-w-2xl mx-auto">
             <div className="bg-white dark:bg-gray-800 rounded-2xl shadow-xl border border-gray-200 dark:border-gray-700 p-8 sm:p-12 text-center">
-              <div className="w-20 h-20 bg-gradient-to-br from-blue-100 to-cyan-200 dark:from-blue-900/40 dark:to-cyan-900/40 rounded-full flex items-center justify-center mx-auto mb-6">
-                <svg className="w-10 h-10 text-blue-600 dark:text-blue-400" fill="none" stroke="currentColor" viewBox="0 0 24 24">
+              <div className="w-20 h-20 bg-gradient-to-br from-purple-100 to-purple-200 rounded-full flex items-center justify-center mx-auto mb-6">
+                <svg className="w-10 h-10 text-purple-600" fill="none" stroke="currentColor" viewBox="0 0 24 24">
                   <path strokeLinecap="round" strokeLinejoin="round" strokeWidth={2} d="M12 15v2m-6 4h12a2 2 0 002-2v-6a2 2 0 00-2-2H6a2 2 0 00-2 2v6a2 2 0 002 2zm10-10V7a4 4 0 00-8 0v4h8z" />
                 </svg>
               </div>
-              <h2 className="text-3xl font-bold mb-3 dark:text-gray-100">Connect Your Wallet</h2>
-              <p className="text-gray-600 dark:text-gray-300 text-lg">Please connect your wallet to access patient lookup.</p>
+              <h2 className="text-3xl font-bold mb-3">Connect Your Wallet</h2>
+              <p className="text-gray-600 text-lg">Please connect your wallet to access patient lookup.</p>
             </div>
           </div>
         </main>
@@ -888,7 +878,7 @@
       <main className="container mx-auto px-4 sm:px-6 lg:px-8 py-8">
         <div className="max-w-7xl mx-auto">
           <div className="mb-10">
-            <Link href={config.dashboardLink} className="inline-flex items-center gap-2 text-blue-600 dark:text-blue-400 hover:text-blue-700 dark:hover:text-blue-300 mb-4 transition-colors">
+            <Link href={config.dashboardLink} className="inline-flex items-center gap-2 text-purple-600 hover:text-purple-700 mb-4 transition-colors">
               <svg className="w-5 h-5" fill="none" stroke="currentColor" viewBox="0 0 24 24">
                 <path strokeLinecap="round" strokeLinejoin="round" strokeWidth={2} d="M10 19l-7-7m0 0l7-7m-7 7h18" />
               </svg>
@@ -918,14 +908,14 @@
                   onClick={() => setActiveTabId(tab.id)}
                   className={`group relative px-6 py-3 rounded-t-xl font-medium transition-all ${
                     tab.id === activeTabId
-                      ? 'bg-white dark:bg-gray-800 shadow-lg border-2 border-b-0 border-blue-200 dark:border-blue-600 text-blue-700 dark:text-blue-400 z-10'
-                      : 'bg-gray-100 dark:bg-gray-700 hover:bg-gray-200 dark:hover:bg-gray-600 text-gray-600 dark:text-gray-300 border-2 border-transparent'
+                      ? 'bg-white shadow-lg border-2 border-b-0 border-purple-200 text-purple-700 z-10'
+                      : 'bg-gray-100 hover:bg-gray-200 text-gray-600 border-2 border-transparent'
                   }`}
                 >
                   <div className="flex items-center gap-2">
                     <span>Search {index + 1}</span>
                     {tab.hasSearched && tab.patientName && (
-                      <span className="text-xs bg-blue-100 dark:bg-blue-900/30 text-blue-600 dark:text-blue-400 px-2 py-0.5 rounded">
+                      <span className="text-xs bg-purple-100 text-purple-600 px-2 py-0.5 rounded">
                         {tab.patientName.split(' ')[0]}
                       </span>
                     )}
@@ -949,7 +939,7 @@
               {tabs.length < 4 && (
                 <button
                   onClick={addNewTab}
-                  className="px-4 py-3 rounded-xl border-2 border-dashed border-gray-300 dark:border-gray-600 hover:border-blue-400 dark:hover:border-blue-500 hover:bg-blue-50 dark:hover:bg-blue-900/20 text-gray-600 dark:text-gray-300 hover:text-blue-600 dark:hover:text-blue-400 transition-all font-medium"
+                  className="px-4 py-3 rounded-xl border-2 border-dashed border-gray-300 hover:border-purple-400 hover:bg-purple-50 text-gray-600 hover:text-purple-600 transition-all font-medium"
                 >
                   + Add Search
                 </button>
@@ -959,7 +949,7 @@
 
           {/* Search Form */}
           <div className="bg-white dark:bg-gray-800 rounded-2xl rounded-tl-none shadow-lg border border-gray-100 dark:border-gray-700 mb-8 overflow-hidden">
-            <div className="bg-gradient-to-r from-blue-50 to-cyan-50 dark:from-gray-800 dark:to-gray-900 px-6 py-5 border-b border-gray-200 dark:border-gray-700">
+            <div className="bg-gradient-to-r from-purple-50 to-blue-50 dark:from-gray-800 dark:to-gray-900 px-6 py-5 border-b border-gray-200">
               <h2 className="text-2xl font-bold text-gray-900 dark:text-gray-100">Patient Search</h2>
             </div>
             <form onSubmit={handleSearch} className="p-6">
@@ -971,7 +961,7 @@
                     value={activeTab.patientName}
                     onChange={(e) => updateActiveTab({ patientName: e.target.value })}
                     required
-                    className="w-full border-2 border-gray-200 dark:border-gray-600 bg-white dark:bg-gray-700 dark:text-gray-100 rounded-xl px-4 py-3 focus:border-blue-500 dark:focus:border-blue-400 focus:ring-2 focus:ring-blue-200 dark:focus:ring-blue-900/30 transition-all"
+                    className="w-full border-2 border-gray-200 dark:border-gray-600 rounded-xl px-4 py-3 focus:border-purple-500 focus:ring-2 focus:ring-purple-200 transition-all"
                     placeholder="John Doe"
                   />
                 </div>
@@ -982,7 +972,7 @@
                     value={activeTab.patientDOB}
                     onChange={(e) => updateActiveTab({ patientDOB: e.target.value })}
                     required
-                    className="w-full border-2 border-gray-200 dark:border-gray-600 bg-white dark:bg-gray-700 dark:text-gray-100 rounded-xl px-4 py-3 focus:border-blue-500 dark:focus:border-blue-400 focus:ring-2 focus:ring-blue-200 dark:focus:ring-blue-900/30 transition-all"
+                    className="w-full border-2 border-gray-200 dark:border-gray-600 rounded-xl px-4 py-3 focus:border-purple-500 focus:ring-2 focus:ring-purple-200 transition-all"
                   />
                 </div>
                 <div>
@@ -992,7 +982,7 @@
                     value={activeTab.patientID}
                     onChange={(e) => updateActiveTab({ patientID: e.target.value })}
                     required
-                    className="w-full border-2 border-gray-200 dark:border-gray-600 bg-white dark:bg-gray-700 dark:text-gray-100 rounded-xl px-4 py-3 focus:border-blue-500 dark:focus:border-blue-400 focus:ring-2 focus:ring-blue-200 dark:focus:ring-blue-900/30 transition-all"
+                    className="w-full border-2 border-gray-200 dark:border-gray-600 rounded-xl px-4 py-3 focus:border-purple-500 focus:ring-2 focus:ring-purple-200 transition-all"
                     placeholder="Last 4 digits or full ID"
                   />
                 </div>
@@ -1039,8 +1029,8 @@
           {activeTab.hasSearched && (
             <>
               {historyLoading || statusesLoading ? (
-                <div className="bg-white dark:bg-gray-800 rounded-lg shadow p-8 text-center">
-                  <p className="text-gray-600 dark:text-gray-300">Loading prescription history...</p>
+                <div className="bg-white rounded-lg shadow p-8 text-center">
+                  <p className="text-gray-600">Loading prescription history...</p>
                 </div>
               ) : historyError ? (
                 <div className="bg-red-50 border border-red-200 rounded-lg p-8">
@@ -1053,14 +1043,14 @@
                 <>
                   {/* View Mode Tabs */}
                   {totalPrescriptions > 0 && (
-                    <div className="bg-white dark:bg-gray-800 rounded-lg shadow mb-6">
-                      <nav className="flex border-b border-gray-200 dark:border-gray-700">
+                    <div className="bg-white rounded-lg shadow mb-6">
+                      <nav className="flex border-b border-gray-200">
                         <button
                           onClick={() => updateActiveTab({ viewMode: 'list' })}
                           className={`px-6 py-4 font-medium text-sm border-b-2 transition-colors flex items-center gap-2 ${
                             activeTab.viewMode === 'list'
-                              ? 'border-blue-500 text-blue-600 dark:text-blue-400'
-                              : 'border-transparent text-gray-500 dark:text-gray-400 hover:text-gray-700 dark:hover:text-gray-300'
+                              ? 'border-blue-500 text-blue-600'
+                              : 'border-transparent text-gray-500 hover:text-gray-700'
                           }`}
                         >
                           <ClipboardList className="w-4 h-4" />
@@ -1070,8 +1060,8 @@
                           onClick={() => updateActiveTab({ viewMode: 'analytics' })}
                           className={`px-6 py-4 font-medium text-sm border-b-2 transition-colors flex items-center gap-2 ${
                             activeTab.viewMode === 'analytics'
-                              ? 'border-blue-500 text-blue-600 dark:text-blue-400'
-                              : 'border-transparent text-gray-500 dark:text-gray-400 hover:text-gray-700 dark:hover:text-gray-300'
+                              ? 'border-blue-500 text-blue-600'
+                              : 'border-transparent text-gray-500 hover:text-gray-700'
                           }`}
                         >
                           <BarChart3 className="w-4 h-4" />
@@ -1081,8 +1071,8 @@
                           onClick={() => updateActiveTab({ viewMode: 'aiinsights' })}
                           className={`px-6 py-4 font-medium text-sm border-b-2 transition-colors flex items-center gap-2 ${
                             activeTab.viewMode === 'aiinsights'
-                              ? 'border-blue-500 text-blue-600 dark:text-blue-400'
-                              : 'border-transparent text-gray-500 dark:text-gray-400 hover:text-gray-700 dark:hover:text-gray-300'
+                              ? 'border-blue-500 text-blue-600'
+                              : 'border-transparent text-gray-500 hover:text-gray-700'
                           }`}
                         >
                           <Bot className="w-4 h-4" />
@@ -1095,38 +1085,34 @@
                   {/* Abuse Detection Summary */}
                   {totalPrescriptions > 0 && activeTab.viewMode === 'list' && (
                     <div className="grid md:grid-cols-4 gap-6 mb-8">
-                      <div className="bg-white dark:bg-gray-800 rounded-lg shadow p-6">
-                        <div className="text-sm text-gray-600 dark:text-gray-400 mb-1">Total Prescriptions</div>
-                        <div className="text-3xl font-bold text-blue-600 dark:text-blue-400">
+                      <div className="bg-white rounded-lg shadow p-6">
+                        <div className="text-sm text-gray-600 mb-1">Total Prescriptions</div>
+                        <div className="text-3xl font-bold text-blue-600">
                           {totalPrescriptions}
                         </div>
                       </div>
-                      <div className="bg-white dark:bg-gray-800 rounded-lg shadow p-6">
-                        <div className="text-sm text-gray-600 dark:text-gray-400 mb-1">Active</div>
-                        <div className={`text-3xl font-bold ${hasMultipleActive ? 'text-orange-600 dark:text-orange-400' : 'text-green-600 dark:text-green-400'}`}>
+                      <div className="bg-white rounded-lg shadow p-6">
+                        <div className="text-sm text-gray-600 mb-1">Active</div>
+                        <div className={`text-3xl font-bold ${hasMultipleActive ? 'text-orange-600' : 'text-green-600'}`}>
                           {activePrescriptions.length}
                         </div>
                         {hasMultipleActive && (
-<<<<<<< HEAD
-                          <div className="text-xs text-orange-600 dark:text-orange-400 mt-1">⚠️ Multiple active</div>
-=======
-                          <div className="text-xs text-orange-600 mt-1 flex items-center gap-1">
+                          <div className="text-xs text-orange-600 dark:text-orange-400 mt-1 flex items-center gap-1">
                             <AlertTriangle className="w-3 h-3" />
                             Multiple active
                           </div>
->>>>>>> 0cd097c7
                         )}
                       </div>
-                      <div className="bg-white dark:bg-gray-800 rounded-lg shadow p-6">
-                        <div className="text-sm text-gray-600 dark:text-gray-400 mb-1">Dispensed</div>
-                        <div className="text-3xl font-bold text-purple-600 dark:text-purple-400">
+                      <div className="bg-white rounded-lg shadow p-6">
+                        <div className="text-sm text-gray-600 mb-1">Dispensed</div>
+                        <div className="text-3xl font-bold text-purple-600">
                           {dispensedCount}
                         </div>
                       </div>
-                      <div className="bg-white dark:bg-gray-800 rounded-lg shadow p-6">
-                        <div className="text-sm text-gray-600 dark:text-gray-400 mb-1">Risk Level</div>
+                      <div className="bg-white rounded-lg shadow p-6">
+                        <div className="text-sm text-gray-600 mb-1">Risk Level</div>
                         <div className={`text-2xl font-bold ${
-                          hasMultipleActive || hasHighVolume ? 'text-red-600 dark:text-red-400' : 'text-green-600 dark:text-green-400'
+                          hasMultipleActive || hasHighVolume ? 'text-red-600' : 'text-green-600'
                         }`}>
                           {hasMultipleActive || hasHighVolume ? 'ELEVATED' : 'NORMAL'}
                         </div>
@@ -1138,18 +1124,18 @@
                   {activeTab.viewMode === 'analytics' && (
                     <div className="space-y-6">
                       {loadingDetails ? (
-                        <div className="bg-white dark:bg-gray-800 rounded-lg shadow p-8 text-center">
-                          <p className="text-gray-600 dark:text-gray-300">Loading prescription analytics...</p>
+                        <div className="bg-white rounded-lg shadow p-8 text-center">
+                          <p className="text-gray-600">Loading prescription analytics...</p>
                         </div>
                       ) : fullPrescriptions.length === 0 ? (
-                        <div className="bg-white dark:bg-gray-800 rounded-lg shadow p-8 text-center">
-                          <p className="text-gray-600 dark:text-gray-300">Click on this tab to load analytics...</p>
+                        <div className="bg-white rounded-lg shadow p-8 text-center">
+                          <p className="text-gray-600">Click on this tab to load analytics...</p>
                         </div>
                       ) : (
                         <>
-                          <div className="bg-white dark:bg-gray-800 rounded-lg shadow p-6">
-                            <h2 className="text-2xl font-bold mb-4 dark:text-gray-100">Patient Prescription Analytics</h2>
-                            <p className="text-gray-600 dark:text-gray-300 mb-4">
+                          <div className="bg-white rounded-lg shadow p-6">
+                            <h2 className="text-2xl font-bold mb-4">Patient Prescription Analytics</h2>
+                            <p className="text-gray-600 mb-4">
                               Comprehensive visualization of {activeTab.patientName}'s prescription history
                             </p>
                           </div>
@@ -1164,7 +1150,7 @@
 
                   {/* AI Insights View */}
                   {activeTab.viewMode === 'aiinsights' && (
-                    <div className="bg-white dark:bg-gray-800 rounded-lg shadow-xl">
+                    <div className="bg-white rounded-lg shadow-xl">
                       <div className="bg-gradient-to-r from-purple-600 to-blue-600 text-white p-8 rounded-t-lg">
                         <div className="flex items-center justify-between">
                           <div>
@@ -1174,7 +1160,7 @@
                             </h2>
                             <p className="text-purple-100 mt-2 text-lg">Advanced insights for {activeTab.patientName}</p>
                           </div>
-                          <div className="bg-white/20 dark:bg-gray-900/20 backdrop-blur-sm rounded-lg px-6 py-3">
+                          <div className="bg-white/20 backdrop-blur-sm rounded-lg px-6 py-3">
                             <p className="text-xs text-purple-100 uppercase tracking-wide">Powered by</p>
                             <p className="text-lg font-bold">Reka AI</p>
                           </div>
@@ -1182,35 +1168,29 @@
                       </div>
                       <div className="p-8">
                         {activeTab.aiInsights ? (
-                          <div className="space-y-6 text-gray-900 dark:text-gray-100">
+                          <div className="space-y-6">
                             {parseAIInsights(activeTab.aiInsights)}
                           </div>
                         ) : (
                           <div className="text-center py-16">
                             <div className="animate-pulse">
-<<<<<<< HEAD
-                              <div className="text-6xl mb-6">🤖</div>
-                              <p className="text-xl text-gray-600 dark:text-gray-300 font-medium">Analyzing prescriptions with Reka AI...</p>
+                              <div className="flex justify-center mb-6">
+                                <Bot className="w-16 h-16 text-purple-600 dark:text-purple-400" />
+                              </div>
+                              <p className="text-xl text-gray-600 dark:text-gray-200 font-medium">Analyzing prescriptions with Reka AI...</p>
                               <p className="text-sm text-gray-500 dark:text-gray-400 mt-2">This may take a few moments</p>
-=======
-                              <div className="flex justify-center mb-6">
-                                <Bot className="w-16 h-16 text-purple-600" />
-                              </div>
-                              <p className="text-xl text-gray-600 font-medium">Analyzing prescriptions with Reka AI...</p>
-                              <p className="text-sm text-gray-500 mt-2">This may take a few moments</p>
->>>>>>> 0cd097c7
                             </div>
                           </div>
                         )}
 
-                        <div className="mt-10 bg-gradient-to-r from-blue-50 to-purple-50 dark:from-blue-900/20 dark:to-purple-900/20 border-2 border-blue-200 dark:border-blue-700 rounded-xl p-6">
+                        <div className="mt-10 bg-gradient-to-r from-blue-50 to-purple-50 border-2 border-blue-200 rounded-xl p-6">
                           <div className="flex items-start gap-3">
-                            <svg className="w-6 h-6 text-blue-600 dark:text-blue-400 flex-shrink-0 mt-1" fill="none" stroke="currentColor" viewBox="0 0 24 24">
+                            <svg className="w-6 h-6 text-blue-600 flex-shrink-0 mt-1" fill="none" stroke="currentColor" viewBox="0 0 24 24">
                               <path strokeLinecap="round" strokeLinejoin="round" strokeWidth={2} d="M13 16h-1v-4h-1m1-4h.01M21 12a9 9 0 11-18 0 9 9 0 0118 0z" />
                             </svg>
                             <div>
-                              <p className="text-sm font-semibold text-blue-900 dark:text-blue-300 mb-1">Clinical Disclaimer</p>
-                              <p className="text-sm text-blue-800 dark:text-blue-200">
+                              <p className="text-sm font-semibold text-blue-900 mb-1">Clinical Disclaimer</p>
+                              <p className="text-sm text-blue-800">
                                 This AI analysis is provided as a supplementary tool to assist in clinical decision-making. Always exercise professional medical judgment and follow established clinical guidelines. Verify all information before making treatment decisions.
                               </p>
                             </div>
@@ -1222,22 +1202,22 @@
 
                   {/* Prescription List - Only shown based on role and view mode */}
                   {showPrescriptionList && (
-                  <div className="bg-white dark:bg-gray-800 rounded-lg shadow">
-                    <div className="p-6 border-b dark:border-gray-700">
-                      <h2 className="text-2xl font-bold dark:text-gray-100">Prescription History</h2>
+                  <div className="bg-white rounded-lg shadow">
+                    <div className="p-6 border-b">
+                      <h2 className="text-2xl font-bold">Prescription History</h2>
                     </div>
                     <div className="p-6">
                       {prescriptions.length > 0 ? (
                         <>
                           {(hasMultipleActive || hasHighVolume) && (
-                            <div className="mb-6 p-4 bg-orange-50 dark:bg-orange-900/20 border border-orange-200 dark:border-orange-700 rounded-lg">
+                            <div className="mb-6 p-4 bg-orange-50 border border-orange-200 rounded-lg">
                               <div className="flex items-start gap-3">
                                 <AlertTriangle className="w-6 h-6 text-orange-600 flex-shrink-0" />
                                 <div>
-                                  <h4 className="font-semibold text-orange-900 dark:text-orange-300 mb-1">
+                                  <h4 className="font-semibold text-orange-900 mb-1">
                                     Potential Prescription Abuse Detected
                                   </h4>
-                                  <ul className="text-sm text-orange-800 dark:text-orange-200 space-y-1">
+                                  <ul className="text-sm text-orange-800 space-y-1">
                                     {hasMultipleActive && (
                                       <li>• Patient has {activePrescriptions.length} active prescriptions</li>
                                     )}
@@ -1245,7 +1225,7 @@
                                       <li>• High prescription volume ({totalPrescriptions} total)</li>
                                     )}
                                   </ul>
-                                  <p className="text-xs text-orange-700 dark:text-orange-300 mt-2">
+                                  <p className="text-xs text-orange-700 mt-2">
                                     Review prescription history carefully before issuing new prescriptions.
                                   </p>
                                 </div>
@@ -1257,14 +1237,14 @@
                             {prescriptions.map((prescription) => (
                               <div
                                 key={prescription.id.toString()}
-                                className="border dark:border-gray-700 rounded-lg p-4 hover:bg-gray-50 dark:hover:bg-gray-700 transition"
+                                className="border rounded-lg p-4 hover:bg-gray-50 transition"
                               >
                                 <div className="flex justify-between items-start">
                                   <div>
-                                    <div className="font-medium text-lg dark:text-gray-100">
+                                    <div className="font-medium text-lg">
                                       Prescription #{prescription.id.toString()}
                                     </div>
-                                    <div className="text-sm text-gray-600 dark:text-gray-400 mt-1">
+                                    <div className="text-sm text-gray-600 mt-1">
                                       Click to view full details
                                     </div>
                                   </div>
@@ -1275,7 +1255,7 @@
                                 <div className="mt-4">
                                   <Link
                                     href={config.prescriptionDetailLink(prescription.id)}
-                                    className="text-blue-600 dark:text-blue-400 hover:underline text-sm"
+                                    className="text-blue-600 hover:underline text-sm"
                                   >
                                     View Full Details →
                                   </Link>
@@ -1286,17 +1266,11 @@
                         </>
                       ) : (
                         <div className="text-center py-12">
-<<<<<<< HEAD
-                          <div className="text-6xl mb-4">📋</div>
-                          <p className="text-gray-600 dark:text-gray-300 mb-2">No prescriptions found for this patient.</p>
+                          <div className="flex justify-center mb-4">
+                            <ClipboardList className="w-16 h-16 text-gray-400 dark:text-gray-500" />
+                          </div>
+                          <p className="text-gray-600 dark:text-gray-200 mb-2">No prescriptions found for this patient.</p>
                           <p className="text-sm text-gray-500 dark:text-gray-400">
-=======
-                          <div className="flex justify-center mb-4">
-                            <ClipboardList className="w-16 h-16 text-gray-400" />
-                          </div>
-                          <p className="text-gray-600 mb-2">No prescriptions found for this patient.</p>
-                          <p className="text-sm text-gray-500">
->>>>>>> 0cd097c7
                             This patient has no prescription history in the system.
                           </p>
                         </div>
@@ -1311,19 +1285,12 @@
 
           {/* Initial State */}
           {!activeTab.hasSearched && (
-<<<<<<< HEAD
-            <div className="bg-white dark:bg-gray-800 rounded-lg shadow p-12 text-center">
-              <div className="text-6xl mb-4">🔍</div>
-              <h3 className="text-2xl font-bold mb-2 dark:text-gray-100">Ready to Search</h3>
-              <p className="text-gray-600 dark:text-gray-300">
-=======
             <div className="bg-white rounded-lg shadow p-12 text-center">
               <div className="flex justify-center mb-4">
-                <Search className="w-16 h-16 text-blue-600" />
+                <Search className="w-16 h-16 text-blue-600 dark:text-blue-400" />
               </div>
               <h3 className="text-2xl font-bold mb-2">Ready to Search</h3>
-              <p className="text-gray-600">
->>>>>>> 0cd097c7
+              <p className="text-gray-600 dark:text-gray-200">
                 Enter patient information above to view their prescription history.
               </p>
             </div>
