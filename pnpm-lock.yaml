lockfileVersion: '9.0'

settings:
  autoInstallPeers: true
  excludeLinksFromLockfile: false

importers:

  .:
    dependencies:
      '@base-org/account':
        specifier: ^2.4.0
        version: 2.4.0(@types/react@19.2.2)(bufferutil@4.0.9)(fastestsmallesttextencoderdecoder@1.0.22)(immer@10.2.0)(react@19.2.0)(typescript@5.9.3)(use-sync-external-store@1.4.0(react@19.2.0))(utf-8-validate@5.0.10)(ws@8.18.0(bufferutil@4.0.9)(utf-8-validate@5.0.10))(zod@4.1.12)
      '@base-org/account-ui':
        specifier: ^1.0.1
        version: 1.0.1(@base-org/account@2.4.0(@types/react@19.2.2)(bufferutil@4.0.9)(fastestsmallesttextencoderdecoder@1.0.22)(immer@10.2.0)(react@19.2.0)(typescript@5.9.3)(use-sync-external-store@1.4.0(react@19.2.0))(utf-8-validate@5.0.10)(ws@8.18.0(bufferutil@4.0.9)(utf-8-validate@5.0.10))(zod@4.1.12))(clsx@2.1.1)(preact@10.27.2)(react@19.2.0)
      '@coinbase/onchainkit':
        specifier: latest
        version: 1.1.1(@tanstack/query-core@5.90.5)(@types/react-dom@19.2.2(@types/react@19.2.2))(@types/react@19.2.2)(bufferutil@4.0.9)(immer@10.2.0)(react-dom@19.2.0(react@19.2.0))(react@19.2.0)(typescript@5.9.3)(use-sync-external-store@1.4.0(react@19.2.0))(utf-8-validate@5.0.10)(viem@2.38.4(bufferutil@4.0.9)(typescript@5.9.3)(utf-8-validate@5.0.10)(zod@4.1.12))(wagmi@2.18.2(@react-native-async-storage/async-storage@2.2.0(react-native@0.82.1(@babel/core@7.28.5)(@types/react@19.2.2)(bufferutil@4.0.9)(react@19.2.0)(utf-8-validate@5.0.10)))(@tanstack/query-core@5.90.5)(@tanstack/react-query@5.90.5(react@19.2.0))(@types/react@19.2.2)(bufferutil@4.0.9)(immer@10.2.0)(react@19.2.0)(typescript@5.9.3)(utf-8-validate@5.0.10)(viem@2.38.4(bufferutil@4.0.9)(typescript@5.9.3)(utf-8-validate@5.0.10)(zod@4.1.12))(zod@4.1.12))(zod@4.1.12)
      '@react-email/components':
        specifier: ^0.5.7
        version: 0.5.7(react-dom@19.2.0(react@19.2.0))(react@19.2.0)
      '@react-email/render':
        specifier: ^1.4.0
        version: 1.4.0(react-dom@19.2.0(react@19.2.0))(react@19.2.0)
      '@react-native-async-storage/async-storage':
        specifier: ^2.2.0
        version: 2.2.0(react-native@0.82.1(@babel/core@7.28.5)(@types/react@19.2.2)(bufferutil@4.0.9)(react@19.2.0)(utf-8-validate@5.0.10))
      '@tailwindcss/postcss':
        specifier: ^4.1.16
        version: 4.1.16
      '@tanstack/react-query':
        specifier: ^5.81.5
        version: 5.90.5(react@19.2.0)
      '@yudiel/react-qr-scanner':
        specifier: ^2.4.1
        version: 2.4.1(@types/emscripten@1.41.4)(react-dom@19.2.0(react@19.2.0))(react@19.2.0)
      crypto-js:
        specifier: ^4.2.0
        version: 4.2.0
      dotenv:
        specifier: ^17.2.3
        version: 17.2.3
      framer-motion:
        specifier: ^12.23.24
        version: 12.23.24(react-dom@19.2.0(react@19.2.0))(react@19.2.0)
      jspdf:
        specifier: ^3.0.3
        version: 3.0.3
      next:
        specifier: 15.3.4
        version: 15.3.4(@babel/core@7.28.5)(react-dom@19.2.0(react@19.2.0))(react@19.2.0)
      pino-pretty:
        specifier: ^13.1.2
        version: 13.1.2
      postcss:
        specifier: ^8.5.6
        version: 8.5.6
      qrcode.react:
        specifier: ^4.2.0
        version: 4.2.0(react@19.2.0)
      react:
        specifier: ^19.0.0
        version: 19.2.0
      react-dom:
        specifier: ^19.0.0
        version: 19.2.0(react@19.2.0)
      react-email:
        specifier: ^4.3.2
        version: 4.3.2(bufferutil@4.0.9)(utf-8-validate@5.0.10)
      recharts:
        specifier: ^3.3.0
        version: 3.3.0(@types/react@19.2.2)(react-dom@19.2.0(react@19.2.0))(react-is@18.3.1)(react@19.2.0)(redux@5.0.1)
      resend:
        specifier: ^6.2.2
        version: 6.2.2(@react-email/render@1.4.0(react-dom@19.2.0(react@19.2.0))(react@19.2.0))
      tailwindcss:
        specifier: ^4.1.16
        version: 4.1.16
      viem:
        specifier: ^2.31.6
        version: 2.38.4(bufferutil@4.0.9)(typescript@5.9.3)(utf-8-validate@5.0.10)(zod@4.1.12)
      wagmi:
        specifier: ^2.16.3
        version: 2.18.2(@react-native-async-storage/async-storage@2.2.0(react-native@0.82.1(@babel/core@7.28.5)(@types/react@19.2.2)(bufferutil@4.0.9)(react@19.2.0)(utf-8-validate@5.0.10)))(@tanstack/query-core@5.90.5)(@tanstack/react-query@5.90.5(react@19.2.0))(@types/react@19.2.2)(bufferutil@4.0.9)(immer@10.2.0)(react@19.2.0)(typescript@5.9.3)(utf-8-validate@5.0.10)(viem@2.38.4(bufferutil@4.0.9)(typescript@5.9.3)(utf-8-validate@5.0.10)(zod@4.1.12))(zod@4.1.12)
    devDependencies:
      '@eslint/eslintrc':
        specifier: ^3
        version: 3.3.1
      '@next/eslint-plugin-next':
        specifier: ^15.3.4
        version: 15.5.6
      '@types/crypto-js':
        specifier: ^4.2.2
        version: 4.2.2
      '@types/node':
        specifier: ^20
        version: 20.19.23
      '@types/qrcode.react':
        specifier: ^3.0.0
        version: 3.0.0(react@19.2.0)
      '@types/react':
        specifier: ^19
        version: 19.2.2
      '@types/react-dom':
        specifier: ^19
        version: 19.2.2(@types/react@19.2.2)
      eslint:
        specifier: ^9
        version: 9.38.0(jiti@2.6.1)
      eslint-config-next:
        specifier: 15.3.4
        version: 15.3.4(eslint@9.38.0(jiti@2.6.1))(typescript@5.9.3)
      tsx:
        specifier: ^4.20.6
        version: 4.20.6
      typescript:
        specifier: ^5
        version: 5.9.3

packages:

  '@adraffy/ens-normalize@1.11.1':
    resolution: {integrity: sha512-nhCBV3quEgesuf7c7KYfperqSS14T8bYuvJ8PcLJp6znkZpFc0AuW4qBtr8eKVyPPe/8RSr7sglCWPU5eaxwKQ==}

  '@alloc/quick-lru@5.2.0':
    resolution: {integrity: sha512-UrcABB+4bUrFABwbluTIBErXwvbsU/V7TZWfmbgJfbkwiBuziS9gxdODUyuiecfdGQ85jglMW6juS3+z5TsKLw==}
    engines: {node: '>=10'}

  '@babel/code-frame@7.27.1':
    resolution: {integrity: sha512-cjQ7ZlQ0Mv3b47hABuTevyTuYN4i+loJKGeV9flcCgIK37cCXRh+L1bd3iBHlynerhQ7BhCkn2BPbQUL+rGqFg==}
    engines: {node: '>=6.9.0'}

  '@babel/compat-data@7.28.5':
    resolution: {integrity: sha512-6uFXyCayocRbqhZOB+6XcuZbkMNimwfVGFji8CTZnCzOHVGvDqzvitu1re2AU5LROliz7eQPhB8CpAMvnx9EjA==}
    engines: {node: '>=6.9.0'}

  '@babel/core@7.28.5':
    resolution: {integrity: sha512-e7jT4DxYvIDLk1ZHmU/m/mB19rex9sv0c2ftBtjSBv+kVM/902eh0fINUzD7UwLLNR+jU585GxUJ8/EBfAM5fw==}
    engines: {node: '>=6.9.0'}

  '@babel/generator@7.28.5':
    resolution: {integrity: sha512-3EwLFhZ38J4VyIP6WNtt2kUdW9dokXA9Cr4IVIFHuCpZ3H8/YFOl5JjZHisrn1fATPBmKKqXzDFvh9fUwHz6CQ==}
    engines: {node: '>=6.9.0'}

  '@babel/helper-compilation-targets@7.27.2':
    resolution: {integrity: sha512-2+1thGUUWWjLTYTHZWK1n8Yga0ijBz1XAhUXcKy81rd5g6yh7hGqMp45v7cadSbEHc9G3OTv45SyneRN3ps4DQ==}
    engines: {node: '>=6.9.0'}

  '@babel/helper-globals@7.28.0':
    resolution: {integrity: sha512-+W6cISkXFa1jXsDEdYA8HeevQT/FULhxzR99pxphltZcVaugps53THCeiWA8SguxxpSp3gKPiuYfSWopkLQ4hw==}
    engines: {node: '>=6.9.0'}

  '@babel/helper-module-imports@7.27.1':
    resolution: {integrity: sha512-0gSFWUPNXNopqtIPQvlD5WgXYI5GY2kP2cCvoT8kczjbfcfuIljTbcWrulD1CIPIX2gt1wghbDy08yE1p+/r3w==}
    engines: {node: '>=6.9.0'}

  '@babel/helper-module-transforms@7.28.3':
    resolution: {integrity: sha512-gytXUbs8k2sXS9PnQptz5o0QnpLL51SwASIORY6XaBKF88nsOT0Zw9szLqlSGQDP/4TljBAD5y98p2U1fqkdsw==}
    engines: {node: '>=6.9.0'}
    peerDependencies:
      '@babel/core': ^7.0.0

  '@babel/helper-plugin-utils@7.27.1':
    resolution: {integrity: sha512-1gn1Up5YXka3YYAHGKpbideQ5Yjf1tDa9qYcgysz+cNCXukyLl6DjPXhD3VRwSb8c0J9tA4b2+rHEZtc6R0tlw==}
    engines: {node: '>=6.9.0'}

  '@babel/helper-string-parser@7.27.1':
    resolution: {integrity: sha512-qMlSxKbpRlAridDExk92nSobyDdpPijUq2DW6oDnUqd0iOGxmQjyqhMIihI9+zv4LPyZdRje2cavWPbCbWm3eA==}
    engines: {node: '>=6.9.0'}

  '@babel/helper-validator-identifier@7.28.5':
    resolution: {integrity: sha512-qSs4ifwzKJSV39ucNjsvc6WVHs6b7S03sOh2OcHF9UHfVPqWWALUsNUVzhSBiItjRZoLHx7nIarVjqKVusUZ1Q==}
    engines: {node: '>=6.9.0'}

  '@babel/helper-validator-option@7.27.1':
    resolution: {integrity: sha512-YvjJow9FxbhFFKDSuFnVCe2WxXk1zWc22fFePVNEaWJEu8IrZVlda6N0uHwzZrUM1il7NC9Mlp4MaJYbYd9JSg==}
    engines: {node: '>=6.9.0'}

  '@babel/helpers@7.28.4':
    resolution: {integrity: sha512-HFN59MmQXGHVyYadKLVumYsA9dBFun/ldYxipEjzA4196jpLZd8UjEEBLkbEkvfYreDqJhZxYAWFPtrfhNpj4w==}
    engines: {node: '>=6.9.0'}

  '@babel/parser@7.28.5':
    resolution: {integrity: sha512-KKBU1VGYR7ORr3At5HAtUQ+TV3SzRCXmA/8OdDZiLDBIZxVyzXuztPjfLd3BV1PRAQGCMWWSHYhL0F8d5uHBDQ==}
    engines: {node: '>=6.0.0'}
    hasBin: true

  '@babel/plugin-syntax-async-generators@7.8.4':
    resolution: {integrity: sha512-tycmZxkGfZaxhMRbXlPXuVFpdWlXpir2W4AMhSJgRKzk/eDlIXOhb2LHWoLpDF7TEHylV5zNhykX6KAgHJmTNw==}
    peerDependencies:
      '@babel/core': ^7.0.0-0

  '@babel/plugin-syntax-bigint@7.8.3':
    resolution: {integrity: sha512-wnTnFlG+YxQm3vDxpGE57Pj0srRU4sHE/mDkt1qv2YJJSeUAec2ma4WLUnUPeKjyrfntVwe/N6dCXpU+zL3Npg==}
    peerDependencies:
      '@babel/core': ^7.0.0-0

  '@babel/plugin-syntax-class-properties@7.12.13':
    resolution: {integrity: sha512-fm4idjKla0YahUNgFNLCB0qySdsoPiZP3iQE3rky0mBUtMZ23yDJ9SJdg6dXTSDnulOVqiF3Hgr9nbXvXTQZYA==}
    peerDependencies:
      '@babel/core': ^7.0.0-0

  '@babel/plugin-syntax-class-static-block@7.14.5':
    resolution: {integrity: sha512-b+YyPmr6ldyNnM6sqYeMWE+bgJcJpO6yS4QD7ymxgH34GBPNDM/THBh8iunyvKIZztiwLH4CJZ0RxTk9emgpjw==}
    engines: {node: '>=6.9.0'}
    peerDependencies:
      '@babel/core': ^7.0.0-0

  '@babel/plugin-syntax-import-attributes@7.27.1':
    resolution: {integrity: sha512-oFT0FrKHgF53f4vOsZGi2Hh3I35PfSmVs4IBFLFj4dnafP+hIWDLg3VyKmUHfLoLHlyxY4C7DGtmHuJgn+IGww==}
    engines: {node: '>=6.9.0'}
    peerDependencies:
      '@babel/core': ^7.0.0-0

  '@babel/plugin-syntax-import-meta@7.10.4':
    resolution: {integrity: sha512-Yqfm+XDx0+Prh3VSeEQCPU81yC+JWZ2pDPFSS4ZdpfZhp4MkFMaDC1UqseovEKwSUpnIL7+vK+Clp7bfh0iD7g==}
    peerDependencies:
      '@babel/core': ^7.0.0-0

  '@babel/plugin-syntax-json-strings@7.8.3':
    resolution: {integrity: sha512-lY6kdGpWHvjoe2vk4WrAapEuBR69EMxZl+RoGRhrFGNYVK8mOPAW8VfbT/ZgrFbXlDNiiaxQnAtgVCZ6jv30EA==}
    peerDependencies:
      '@babel/core': ^7.0.0-0

  '@babel/plugin-syntax-logical-assignment-operators@7.10.4':
    resolution: {integrity: sha512-d8waShlpFDinQ5MtvGU9xDAOzKH47+FFoney2baFIoMr952hKOLp1HR7VszoZvOsV/4+RRszNY7D17ba0te0ig==}
    peerDependencies:
      '@babel/core': ^7.0.0-0

  '@babel/plugin-syntax-nullish-coalescing-operator@7.8.3':
    resolution: {integrity: sha512-aSff4zPII1u2QD7y+F8oDsz19ew4IGEJg9SVW+bqwpwtfFleiQDMdzA/R+UlWDzfnHFCxxleFT0PMIrR36XLNQ==}
    peerDependencies:
      '@babel/core': ^7.0.0-0

  '@babel/plugin-syntax-numeric-separator@7.10.4':
    resolution: {integrity: sha512-9H6YdfkcK/uOnY/K7/aA2xpzaAgkQn37yzWUMRK7OaPOqOpGS1+n0H5hxT9AUw9EsSjPW8SVyMJwYRtWs3X3ug==}
    peerDependencies:
      '@babel/core': ^7.0.0-0

  '@babel/plugin-syntax-object-rest-spread@7.8.3':
    resolution: {integrity: sha512-XoqMijGZb9y3y2XskN+P1wUGiVwWZ5JmoDRwx5+3GmEplNyVM2s2Dg8ILFQm8rWM48orGy5YpI5Bl8U1y7ydlA==}
    peerDependencies:
      '@babel/core': ^7.0.0-0

  '@babel/plugin-syntax-optional-catch-binding@7.8.3':
    resolution: {integrity: sha512-6VPD0Pc1lpTqw0aKoeRTMiB+kWhAoT24PA+ksWSBrFtl5SIRVpZlwN3NNPQjehA2E/91FV3RjLWoVTglWcSV3Q==}
    peerDependencies:
      '@babel/core': ^7.0.0-0

  '@babel/plugin-syntax-optional-chaining@7.8.3':
    resolution: {integrity: sha512-KoK9ErH1MBlCPxV0VANkXW2/dw4vlbGDrFgz8bmUsBGYkFRcbRwMh6cIJubdPrkxRwuGdtCk0v/wPTKbQgBjkg==}
    peerDependencies:
      '@babel/core': ^7.0.0-0

  '@babel/plugin-syntax-private-property-in-object@7.14.5':
    resolution: {integrity: sha512-0wVnp9dxJ72ZUJDV27ZfbSj6iHLoytYZmh3rFcxNnvsJF3ktkzLDZPy/mA17HGsaQT3/DQsWYX1f1QGWkCoVUg==}
    engines: {node: '>=6.9.0'}
    peerDependencies:
      '@babel/core': ^7.0.0-0

  '@babel/plugin-syntax-top-level-await@7.14.5':
    resolution: {integrity: sha512-hx++upLv5U1rgYfwe1xBQUhRmU41NEvpUvrp8jkrSCdvGSnM5/qdRMtylJ6PG5OFkBaHkbTAKTnd3/YyESRHFw==}
    engines: {node: '>=6.9.0'}
    peerDependencies:
      '@babel/core': ^7.0.0-0

  '@babel/runtime@7.28.4':
    resolution: {integrity: sha512-Q/N6JNWvIvPnLDvjlE1OUBLPQHH6l3CltCEsHIujp45zQUSSh8K+gHnaEX45yAT1nyngnINhvWtzN+Nb9D8RAQ==}
    engines: {node: '>=6.9.0'}

  '@babel/template@7.27.2':
    resolution: {integrity: sha512-LPDZ85aEJyYSd18/DkjNh4/y1ntkE5KwUHWTiqgRxruuZL2F1yuHligVHLvcHY2vMHXttKFpJn6LwfI7cw7ODw==}
    engines: {node: '>=6.9.0'}

  '@babel/traverse@7.28.5':
    resolution: {integrity: sha512-TCCj4t55U90khlYkVV/0TfkJkAkUg3jZFA3Neb7unZT8CPok7iiRfaX0F+WnqWqt7OxhOn0uBKXCw4lbL8W0aQ==}
    engines: {node: '>=6.9.0'}

  '@babel/types@7.28.5':
    resolution: {integrity: sha512-qQ5m48eI/MFLQ5PxQj4PFaprjyCTLI37ElWMmNs0K8Lk3dVeOdNpB3ks8jc7yM5CDmVC73eMVk/trk3fgmrUpA==}
    engines: {node: '>=6.9.0'}

  '@base-org/account-ui@1.0.1':
    resolution: {integrity: sha512-wWu1PtWies+B5P1v2GoQ9SteaIpXY6AOmWawHSYJZY0hYJA1aqN78u8g0l5A9WJsAe9VXnAkOz/khlbsr/oEIQ==}
    peerDependencies:
      '@base-org/account': '*'
      clsx: '*'
      preact: '*'
      react: '*'
      svelte: '*'
      vue: '*'
    peerDependenciesMeta:
      react:
        optional: true
      svelte:
        optional: true
      vue:
        optional: true

  '@base-org/account@1.1.1':
    resolution: {integrity: sha512-IfVJPrDPhHfqXRDb89472hXkpvJuQQR7FDI9isLPHEqSYt/45whIoBxSPgZ0ssTt379VhQo4+87PWI1DoLSfAQ==}

  '@base-org/account@2.4.0':
    resolution: {integrity: sha512-A4Umpi8B9/pqR78D1Yoze4xHyQaujioVRqqO3d6xuDFw9VRtjg6tK3bPlwE0aW+nVH/ntllCpPa2PbI8Rnjcug==}

  '@coinbase/cdp-sdk@1.38.4':
    resolution: {integrity: sha512-xVvfluaGt0NxNmjElP3C1yI6KnsGwihabdXj+qNtjjsSmd/Ha2V3gAiCyNrrYOqIORn4mpC2jgu2fUFEDaMpaw==}

  '@coinbase/onchainkit@1.1.1':
    resolution: {integrity: sha512-kQW852v5/SW0EXo2MY9uQCXrQLWmOOLObSUwAxsOLwL72GYfeg+GUzVKguydSwUEa08thBvdKFB/JvX4OA48Og==}
    peerDependencies:
      react: ^19
      react-dom: ^19
      viem: ^2.27
      wagmi: ^2.16

  '@coinbase/wallet-sdk@3.9.3':
    resolution: {integrity: sha512-N/A2DRIf0Y3PHc1XAMvbBUu4zisna6qAdqABMZwBMNEfWrXpAwx16pZGkYCLGE+Rvv1edbcB2LYDRnACNcmCiw==}

  '@coinbase/wallet-sdk@4.3.6':
    resolution: {integrity: sha512-4q8BNG1ViL4mSAAvPAtpwlOs1gpC+67eQtgIwNvT3xyeyFFd+guwkc8bcX5rTmQhXpqnhzC4f0obACbP9CqMSA==}

  '@ecies/ciphers@0.2.4':
    resolution: {integrity: sha512-t+iX+Wf5nRKyNzk8dviW3Ikb/280+aEJAnw9YXvCp2tYGPSkMki+NRY+8aNLmVFv3eNtMdvViPNOPxS8SZNP+w==}
    engines: {bun: '>=1', deno: '>=2', node: '>=16'}
    peerDependencies:
      '@noble/ciphers': ^1.0.0

  '@emnapi/core@1.6.0':
    resolution: {integrity: sha512-zq/ay+9fNIJJtJiZxdTnXS20PllcYMX3OE23ESc4HK/bdYu3cOWYVhsOhVnXALfU/uqJIxn5NBPd9z4v+SfoSg==}

  '@emnapi/runtime@1.6.0':
    resolution: {integrity: sha512-obtUmAHTMjll499P+D9A3axeJFlhdjOWdKUNs/U6QIGT7V5RjcUW1xToAzjvmgTSQhDbYn/NwfTRoJcQ2rNBxA==}

  '@emnapi/wasi-threads@1.1.0':
    resolution: {integrity: sha512-WI0DdZ8xFSbgMjR1sFsKABJ/C5OnRrjT06JXbZKexJGrDuPTzZdDYfFlsgcCXCyf+suG5QU2e/y1Wo2V/OapLQ==}

  '@esbuild/aix-ppc64@0.25.11':
    resolution: {integrity: sha512-Xt1dOL13m8u0WE8iplx9Ibbm+hFAO0GsU2P34UNoDGvZYkY8ifSiy6Zuc1lYxfG7svWE2fzqCUmFp5HCn51gJg==}
    engines: {node: '>=18'}
    cpu: [ppc64]
    os: [aix]

  '@esbuild/android-arm64@0.25.11':
    resolution: {integrity: sha512-9slpyFBc4FPPz48+f6jyiXOx/Y4v34TUeDDXJpZqAWQn/08lKGeD8aDp9TMn9jDz2CiEuHwfhRmGBvpnd/PWIQ==}
    engines: {node: '>=18'}
    cpu: [arm64]
    os: [android]

  '@esbuild/android-arm@0.25.11':
    resolution: {integrity: sha512-uoa7dU+Dt3HYsethkJ1k6Z9YdcHjTrSb5NUy66ZfZaSV8hEYGD5ZHbEMXnqLFlbBflLsl89Zke7CAdDJ4JI+Gg==}
    engines: {node: '>=18'}
    cpu: [arm]
    os: [android]

  '@esbuild/android-x64@0.25.11':
    resolution: {integrity: sha512-Sgiab4xBjPU1QoPEIqS3Xx+R2lezu0LKIEcYe6pftr56PqPygbB7+szVnzoShbx64MUupqoE0KyRlN7gezbl8g==}
    engines: {node: '>=18'}
    cpu: [x64]
    os: [android]

  '@esbuild/darwin-arm64@0.25.11':
    resolution: {integrity: sha512-VekY0PBCukppoQrycFxUqkCojnTQhdec0vevUL/EDOCnXd9LKWqD/bHwMPzigIJXPhC59Vd1WFIL57SKs2mg4w==}
    engines: {node: '>=18'}
    cpu: [arm64]
    os: [darwin]

  '@esbuild/darwin-x64@0.25.11':
    resolution: {integrity: sha512-+hfp3yfBalNEpTGp9loYgbknjR695HkqtY3d3/JjSRUyPg/xd6q+mQqIb5qdywnDxRZykIHs3axEqU6l1+oWEQ==}
    engines: {node: '>=18'}
    cpu: [x64]
    os: [darwin]

  '@esbuild/freebsd-arm64@0.25.11':
    resolution: {integrity: sha512-CmKjrnayyTJF2eVuO//uSjl/K3KsMIeYeyN7FyDBjsR3lnSJHaXlVoAK8DZa7lXWChbuOk7NjAc7ygAwrnPBhA==}
    engines: {node: '>=18'}
    cpu: [arm64]
    os: [freebsd]

  '@esbuild/freebsd-x64@0.25.11':
    resolution: {integrity: sha512-Dyq+5oscTJvMaYPvW3x3FLpi2+gSZTCE/1ffdwuM6G1ARang/mb3jvjxs0mw6n3Lsw84ocfo9CrNMqc5lTfGOw==}
    engines: {node: '>=18'}
    cpu: [x64]
    os: [freebsd]

  '@esbuild/linux-arm64@0.25.11':
    resolution: {integrity: sha512-Qr8AzcplUhGvdyUF08A1kHU3Vr2O88xxP0Tm8GcdVOUm25XYcMPp2YqSVHbLuXzYQMf9Bh/iKx7YPqECs6ffLA==}
    engines: {node: '>=18'}
    cpu: [arm64]
    os: [linux]

  '@esbuild/linux-arm@0.25.11':
    resolution: {integrity: sha512-TBMv6B4kCfrGJ8cUPo7vd6NECZH/8hPpBHHlYI3qzoYFvWu2AdTvZNuU/7hsbKWqu/COU7NIK12dHAAqBLLXgw==}
    engines: {node: '>=18'}
    cpu: [arm]
    os: [linux]

  '@esbuild/linux-ia32@0.25.11':
    resolution: {integrity: sha512-TmnJg8BMGPehs5JKrCLqyWTVAvielc615jbkOirATQvWWB1NMXY77oLMzsUjRLa0+ngecEmDGqt5jiDC6bfvOw==}
    engines: {node: '>=18'}
    cpu: [ia32]
    os: [linux]

  '@esbuild/linux-loong64@0.25.11':
    resolution: {integrity: sha512-DIGXL2+gvDaXlaq8xruNXUJdT5tF+SBbJQKbWy/0J7OhU8gOHOzKmGIlfTTl6nHaCOoipxQbuJi7O++ldrxgMw==}
    engines: {node: '>=18'}
    cpu: [loong64]
    os: [linux]

  '@esbuild/linux-mips64el@0.25.11':
    resolution: {integrity: sha512-Osx1nALUJu4pU43o9OyjSCXokFkFbyzjXb6VhGIJZQ5JZi8ylCQ9/LFagolPsHtgw6himDSyb5ETSfmp4rpiKQ==}
    engines: {node: '>=18'}
    cpu: [mips64el]
    os: [linux]

  '@esbuild/linux-ppc64@0.25.11':
    resolution: {integrity: sha512-nbLFgsQQEsBa8XSgSTSlrnBSrpoWh7ioFDUmwo158gIm5NNP+17IYmNWzaIzWmgCxq56vfr34xGkOcZ7jX6CPw==}
    engines: {node: '>=18'}
    cpu: [ppc64]
    os: [linux]

  '@esbuild/linux-riscv64@0.25.11':
    resolution: {integrity: sha512-HfyAmqZi9uBAbgKYP1yGuI7tSREXwIb438q0nqvlpxAOs3XnZ8RsisRfmVsgV486NdjD7Mw2UrFSw51lzUk1ww==}
    engines: {node: '>=18'}
    cpu: [riscv64]
    os: [linux]

  '@esbuild/linux-s390x@0.25.11':
    resolution: {integrity: sha512-HjLqVgSSYnVXRisyfmzsH6mXqyvj0SA7pG5g+9W7ESgwA70AXYNpfKBqh1KbTxmQVaYxpzA/SvlB9oclGPbApw==}
    engines: {node: '>=18'}
    cpu: [s390x]
    os: [linux]

  '@esbuild/linux-x64@0.25.11':
    resolution: {integrity: sha512-HSFAT4+WYjIhrHxKBwGmOOSpphjYkcswF449j6EjsjbinTZbp8PJtjsVK1XFJStdzXdy/jaddAep2FGY+wyFAQ==}
    engines: {node: '>=18'}
    cpu: [x64]
    os: [linux]

  '@esbuild/netbsd-arm64@0.25.11':
    resolution: {integrity: sha512-hr9Oxj1Fa4r04dNpWr3P8QKVVsjQhqrMSUzZzf+LZcYjZNqhA3IAfPQdEh1FLVUJSiu6sgAwp3OmwBfbFgG2Xg==}
    engines: {node: '>=18'}
    cpu: [arm64]
    os: [netbsd]

  '@esbuild/netbsd-x64@0.25.11':
    resolution: {integrity: sha512-u7tKA+qbzBydyj0vgpu+5h5AeudxOAGncb8N6C9Kh1N4n7wU1Xw1JDApsRjpShRpXRQlJLb9wY28ELpwdPcZ7A==}
    engines: {node: '>=18'}
    cpu: [x64]
    os: [netbsd]

  '@esbuild/openbsd-arm64@0.25.11':
    resolution: {integrity: sha512-Qq6YHhayieor3DxFOoYM1q0q1uMFYb7cSpLD2qzDSvK1NAvqFi8Xgivv0cFC6J+hWVw2teCYltyy9/m/14ryHg==}
    engines: {node: '>=18'}
    cpu: [arm64]
    os: [openbsd]

  '@esbuild/openbsd-x64@0.25.11':
    resolution: {integrity: sha512-CN+7c++kkbrckTOz5hrehxWN7uIhFFlmS/hqziSFVWpAzpWrQoAG4chH+nN3Be+Kzv/uuo7zhX716x3Sn2Jduw==}
    engines: {node: '>=18'}
    cpu: [x64]
    os: [openbsd]

  '@esbuild/openharmony-arm64@0.25.11':
    resolution: {integrity: sha512-rOREuNIQgaiR+9QuNkbkxubbp8MSO9rONmwP5nKncnWJ9v5jQ4JxFnLu4zDSRPf3x4u+2VN4pM4RdyIzDty/wQ==}
    engines: {node: '>=18'}
    cpu: [arm64]
    os: [openharmony]

  '@esbuild/sunos-x64@0.25.11':
    resolution: {integrity: sha512-nq2xdYaWxyg9DcIyXkZhcYulC6pQ2FuCgem3LI92IwMgIZ69KHeY8T4Y88pcwoLIjbed8n36CyKoYRDygNSGhA==}
    engines: {node: '>=18'}
    cpu: [x64]
    os: [sunos]

  '@esbuild/win32-arm64@0.25.11':
    resolution: {integrity: sha512-3XxECOWJq1qMZ3MN8srCJ/QfoLpL+VaxD/WfNRm1O3B4+AZ/BnLVgFbUV3eiRYDMXetciH16dwPbbHqwe1uU0Q==}
    engines: {node: '>=18'}
    cpu: [arm64]
    os: [win32]

  '@esbuild/win32-ia32@0.25.11':
    resolution: {integrity: sha512-3ukss6gb9XZ8TlRyJlgLn17ecsK4NSQTmdIXRASVsiS2sQ6zPPZklNJT5GR5tE/MUarymmy8kCEf5xPCNCqVOA==}
    engines: {node: '>=18'}
    cpu: [ia32]
    os: [win32]

  '@esbuild/win32-x64@0.25.11':
    resolution: {integrity: sha512-D7Hpz6A2L4hzsRpPaCYkQnGOotdUpDzSGRIv9I+1ITdHROSFUWW95ZPZWQmGka1Fg7W3zFJowyn9WGwMJ0+KPA==}
    engines: {node: '>=18'}
    cpu: [x64]
    os: [win32]

  '@eslint-community/eslint-utils@4.9.0':
    resolution: {integrity: sha512-ayVFHdtZ+hsq1t2Dy24wCmGXGe4q9Gu3smhLYALJrr473ZH27MsnSL+LKUlimp4BWJqMDMLmPpx/Q9R3OAlL4g==}
    engines: {node: ^12.22.0 || ^14.17.0 || >=16.0.0}
    peerDependencies:
      eslint: ^6.0.0 || ^7.0.0 || >=8.0.0

  '@eslint-community/regexpp@4.12.2':
    resolution: {integrity: sha512-EriSTlt5OC9/7SXkRSCAhfSxxoSUgBm33OH+IkwbdpgoqsSsUg7y3uh+IICI/Qg4BBWr3U2i39RpmycbxMq4ew==}
    engines: {node: ^12.0.0 || ^14.0.0 || >=16.0.0}

  '@eslint/config-array@0.21.1':
    resolution: {integrity: sha512-aw1gNayWpdI/jSYVgzN5pL0cfzU02GT3NBpeT/DXbx1/1x7ZKxFPd9bwrzygx/qiwIQiJ1sw/zD8qY/kRvlGHA==}
    engines: {node: ^18.18.0 || ^20.9.0 || >=21.1.0}

  '@eslint/config-helpers@0.4.1':
    resolution: {integrity: sha512-csZAzkNhsgwb0I/UAV6/RGFTbiakPCf0ZrGmrIxQpYvGZ00PhTkSnyKNolphgIvmnJeGw6rcGVEXfTzUnFuEvw==}
    engines: {node: ^18.18.0 || ^20.9.0 || >=21.1.0}

  '@eslint/core@0.16.0':
    resolution: {integrity: sha512-nmC8/totwobIiFcGkDza3GIKfAw1+hLiYVrh3I1nIomQ8PEr5cxg34jnkmGawul/ep52wGRAcyeDCNtWKSOj4Q==}
    engines: {node: ^18.18.0 || ^20.9.0 || >=21.1.0}

  '@eslint/eslintrc@3.3.1':
    resolution: {integrity: sha512-gtF186CXhIl1p4pJNGZw8Yc6RlshoePRvE0X91oPGb3vZ8pM3qOS9W9NGPat9LziaBV7XrJWGylNQXkGcnM3IQ==}
    engines: {node: ^18.18.0 || ^20.9.0 || >=21.1.0}

  '@eslint/js@9.38.0':
    resolution: {integrity: sha512-UZ1VpFvXf9J06YG9xQBdnzU+kthors6KjhMAl6f4gH4usHyh31rUf2DLGInT8RFYIReYXNSydgPY0V2LuWgl7A==}
    engines: {node: ^18.18.0 || ^20.9.0 || >=21.1.0}

  '@eslint/object-schema@2.1.7':
    resolution: {integrity: sha512-VtAOaymWVfZcmZbp6E2mympDIHvyjXs/12LqWYjVw6qjrfF+VK+fyG33kChz3nnK+SU5/NeHOqrTEHS8sXO3OA==}
    engines: {node: ^18.18.0 || ^20.9.0 || >=21.1.0}

  '@eslint/plugin-kit@0.4.0':
    resolution: {integrity: sha512-sB5uyeq+dwCWyPi31B2gQlVlo+j5brPlWx4yZBrEaRo/nhdDE8Xke1gsGgtiBdaBTxuTkceLVuVt/pclrasb0A==}
    engines: {node: ^18.18.0 || ^20.9.0 || >=21.1.0}

  '@ethereumjs/common@3.2.0':
    resolution: {integrity: sha512-pksvzI0VyLgmuEF2FA/JR/4/y6hcPq8OUail3/AvycBaW1d5VSauOZzqGvJ3RTmR4MU35lWE8KseKOsEhrFRBA==}

  '@ethereumjs/rlp@4.0.1':
    resolution: {integrity: sha512-tqsQiBQDQdmPWE1xkkBq4rlSW5QZpLOUJ5RJh2/9fug+q9tnUhuZoVLk7s0scUIKTOzEtR72DFBXI4WiZcMpvw==}
    engines: {node: '>=14'}
    hasBin: true

  '@ethereumjs/tx@4.2.0':
    resolution: {integrity: sha512-1nc6VO4jtFd172BbSnTnDQVr9IYBFl1y4xPzZdtkrkKIncBCkdbgfdRV+MiTkJYAtTxvV12GRZLqBFT1PNK6Yw==}
    engines: {node: '>=14'}

  '@ethereumjs/util@8.1.0':
    resolution: {integrity: sha512-zQ0IqbdX8FZ9aw11vP+dZkKDkS+kgIvQPHnSAXzP9pLu+Rfu3D3XEeLbicvoXJTYnhZiPmsZUxgdzXwNKxRPbA==}
    engines: {node: '>=14'}

  '@farcaster/miniapp-core@0.3.9':
    resolution: {integrity: sha512-7k2AHYycFABUEQFHGqsuZr6P6UQOE2WO4/Qj/kQ1ydKA8QjrWxO4HjiPfnTdvqH0xOKtdavbFOV5lK5bDLkemw==}

  '@farcaster/miniapp-sdk@0.1.10':
    resolution: {integrity: sha512-ueoEAH3N7hIrV+L9pXdLJZpOY1GsOuwKN7MckouSEWY98H5A7KVajyGmGSDDVzjRWpu7Vndu4NZUHoOhF4nTOA==}

  '@farcaster/miniapp-wagmi-connector@1.1.0':
    resolution: {integrity: sha512-gf0nDx9nNJ6hJXbFBCgiTitb0eEqBvCU/njcyTXf7ebZhT0pzOrarOod2dkeisU5Py+WWjFyOVcqmeo4G3IvDA==}
    peerDependencies:
      '@farcaster/miniapp-sdk': ^0.2.0
      '@wagmi/core': ^2.14.1
      viem: ^2.21.55

  '@farcaster/quick-auth@0.0.6':
    resolution: {integrity: sha512-tiZndhpfDtEhaKlkmS5cVDuS+A/tafqZT3y9I44rC69m3beJok6e8dIH2JhxVy3EvOWTyTBnrmNn6GOOh+qK6A==}
    peerDependencies:
      typescript: 5.8.3

  '@floating-ui/core@1.7.3':
    resolution: {integrity: sha512-sGnvb5dmrJaKEZ+LDIpguvdX3bDlEllmv4/ClQ9awcmCZrlx5jQyyMWFM5kBI+EyNOCDDiKk8il0zeuX3Zlg/w==}

  '@floating-ui/dom@1.7.4':
    resolution: {integrity: sha512-OOchDgh4F2CchOX94cRVqhvy7b3AFb+/rQXyswmzmGakRfkMgoWVjfnLWkRirfLEfuD4ysVW16eXzwt3jHIzKA==}

  '@floating-ui/react-dom@2.1.6':
    resolution: {integrity: sha512-4JX6rEatQEvlmgU80wZyq9RT96HZJa88q8hp0pBd+LrczeDI4o6uA2M+uvxngVHo4Ihr8uibXxH6+70zhAFrVw==}
    peerDependencies:
      react: '>=16.8.0'
      react-dom: '>=16.8.0'

  '@floating-ui/react@0.27.16':
    resolution: {integrity: sha512-9O8N4SeG2z++TSM8QA/KTeKFBVCNEz/AGS7gWPJf6KFRzmRWixFRnCnkPHRDwSVZW6QPDO6uT0P2SpWNKCc9/g==}
    peerDependencies:
      react: '>=17.0.0'
      react-dom: '>=17.0.0'

  '@floating-ui/utils@0.2.10':
    resolution: {integrity: sha512-aGTxbpbg8/b5JfU1HXSrbH3wXZuLPJcNEcZQFMxLs3oSzgtVu6nFPkbbGGUvBcUjKV2YyB9Wxxabo+HEH9tcRQ==}

  '@gemini-wallet/core@0.2.0':
    resolution: {integrity: sha512-vv9aozWnKrrPWQ3vIFcWk7yta4hQW1Ie0fsNNPeXnjAxkbXr2hqMagEptLuMxpEP2W3mnRu05VDNKzcvAuuZDw==}
    peerDependencies:
      viem: '>=2.0.0'

  '@graphql-typed-document-node/core@3.2.0':
    resolution: {integrity: sha512-mB9oAsNCm9aM3/SOv4YtBMqZbYj10R7dkq8byBqxGY/ncFwhf2oQzMV+LCRlWoDSEBJ3COiR1yeDvMtsoOsuFQ==}
    peerDependencies:
      graphql: ^0.8.0 || ^0.9.0 || ^0.10.0 || ^0.11.0 || ^0.12.0 || ^0.13.0 || ^14.0.0 || ^15.0.0 || ^16.0.0 || ^17.0.0

  '@humanfs/core@0.19.1':
    resolution: {integrity: sha512-5DyQ4+1JEUzejeK1JGICcideyfUbGixgS9jNgex5nqkW+cY7WZhxBigmieN5Qnw9ZosSNVC9KQKyb+GUaGyKUA==}
    engines: {node: '>=18.18.0'}

  '@humanfs/node@0.16.7':
    resolution: {integrity: sha512-/zUx+yOsIrG4Y43Eh2peDeKCxlRt/gET6aHfaKpuq267qXdYDFViVHfMaLyygZOnl0kGWxFIgsBy8QFuTLUXEQ==}
    engines: {node: '>=18.18.0'}

  '@humanwhocodes/module-importer@1.0.1':
    resolution: {integrity: sha512-bxveV4V8v5Yb4ncFTT3rPSgZBOpCkjfK0y4oVVVJwIuDVBRMDXrPyXRL988i5ap9m9bnyEEjWfm5WkBmtffLfA==}
    engines: {node: '>=12.22'}

  '@humanwhocodes/retry@0.4.3':
    resolution: {integrity: sha512-bV0Tgo9K4hfPCek+aMAn81RppFKv2ySDQeMoSZuvTASywNTnVJCArCZE2FWqpvIatKu7VMRLWlR1EazvVhDyhQ==}
    engines: {node: '>=18.18'}

  '@img/colour@1.0.0':
    resolution: {integrity: sha512-A5P/LfWGFSl6nsckYtjw9da+19jB8hkJ6ACTGcDfEJ0aE+l2n2El7dsVM7UVHZQ9s2lmYMWlrS21YLy2IR1LUw==}
    engines: {node: '>=18'}

  '@img/sharp-darwin-arm64@0.34.4':
    resolution: {integrity: sha512-sitdlPzDVyvmINUdJle3TNHl+AG9QcwiAMsXmccqsCOMZNIdW2/7S26w0LyU8euiLVzFBL3dXPwVCq/ODnf2vA==}
    engines: {node: ^18.17.0 || ^20.3.0 || >=21.0.0}
    cpu: [arm64]
    os: [darwin]

  '@img/sharp-darwin-x64@0.34.4':
    resolution: {integrity: sha512-rZheupWIoa3+SOdF/IcUe1ah4ZDpKBGWcsPX6MT0lYniH9micvIU7HQkYTfrx5Xi8u+YqwLtxC/3vl8TQN6rMg==}
    engines: {node: ^18.17.0 || ^20.3.0 || >=21.0.0}
    cpu: [x64]
    os: [darwin]

  '@img/sharp-libvips-darwin-arm64@1.2.3':
    resolution: {integrity: sha512-QzWAKo7kpHxbuHqUC28DZ9pIKpSi2ts2OJnoIGI26+HMgq92ZZ4vk8iJd4XsxN+tYfNJxzH6W62X5eTcsBymHw==}
    cpu: [arm64]
    os: [darwin]

  '@img/sharp-libvips-darwin-x64@1.2.3':
    resolution: {integrity: sha512-Ju+g2xn1E2AKO6YBhxjj+ACcsPQRHT0bhpglxcEf+3uyPY+/gL8veniKoo96335ZaPo03bdDXMv0t+BBFAbmRA==}
    cpu: [x64]
    os: [darwin]

  '@img/sharp-libvips-linux-arm64@1.2.3':
    resolution: {integrity: sha512-I4RxkXU90cpufazhGPyVujYwfIm9Nk1QDEmiIsaPwdnm013F7RIceaCc87kAH+oUB1ezqEvC6ga4m7MSlqsJvQ==}
    cpu: [arm64]
    os: [linux]

  '@img/sharp-libvips-linux-arm@1.2.3':
    resolution: {integrity: sha512-x1uE93lyP6wEwGvgAIV0gP6zmaL/a0tGzJs/BIDDG0zeBhMnuUPm7ptxGhUbcGs4okDJrk4nxgrmxpib9g6HpA==}
    cpu: [arm]
    os: [linux]

  '@img/sharp-libvips-linux-ppc64@1.2.3':
    resolution: {integrity: sha512-Y2T7IsQvJLMCBM+pmPbM3bKT/yYJvVtLJGfCs4Sp95SjvnFIjynbjzsa7dY1fRJX45FTSfDksbTp6AGWudiyCg==}
    cpu: [ppc64]
    os: [linux]

  '@img/sharp-libvips-linux-s390x@1.2.3':
    resolution: {integrity: sha512-RgWrs/gVU7f+K7P+KeHFaBAJlNkD1nIZuVXdQv6S+fNA6syCcoboNjsV2Pou7zNlVdNQoQUpQTk8SWDHUA3y/w==}
    cpu: [s390x]
    os: [linux]

  '@img/sharp-libvips-linux-x64@1.2.3':
    resolution: {integrity: sha512-3JU7LmR85K6bBiRzSUc/Ff9JBVIFVvq6bomKE0e63UXGeRw2HPVEjoJke1Yx+iU4rL7/7kUjES4dZ/81Qjhyxg==}
    cpu: [x64]
    os: [linux]

  '@img/sharp-libvips-linuxmusl-arm64@1.2.3':
    resolution: {integrity: sha512-F9q83RZ8yaCwENw1GieztSfj5msz7GGykG/BA+MOUefvER69K/ubgFHNeSyUu64amHIYKGDs4sRCMzXVj8sEyw==}
    cpu: [arm64]
    os: [linux]

  '@img/sharp-libvips-linuxmusl-x64@1.2.3':
    resolution: {integrity: sha512-U5PUY5jbc45ANM6tSJpsgqmBF/VsL6LnxJmIf11kB7J5DctHgqm0SkuXzVWtIY90GnJxKnC/JT251TDnk1fu/g==}
    cpu: [x64]
    os: [linux]

  '@img/sharp-linux-arm64@0.34.4':
    resolution: {integrity: sha512-YXU1F/mN/Wu786tl72CyJjP/Ngl8mGHN1hST4BGl+hiW5jhCnV2uRVTNOcaYPs73NeT/H8Upm3y9582JVuZHrQ==}
    engines: {node: ^18.17.0 || ^20.3.0 || >=21.0.0}
    cpu: [arm64]
    os: [linux]

  '@img/sharp-linux-arm@0.34.4':
    resolution: {integrity: sha512-Xyam4mlqM0KkTHYVSuc6wXRmM7LGN0P12li03jAnZ3EJWZqj83+hi8Y9UxZUbxsgsK1qOEwg7O0Bc0LjqQVtxA==}
    engines: {node: ^18.17.0 || ^20.3.0 || >=21.0.0}
    cpu: [arm]
    os: [linux]

  '@img/sharp-linux-ppc64@0.34.4':
    resolution: {integrity: sha512-F4PDtF4Cy8L8hXA2p3TO6s4aDt93v+LKmpcYFLAVdkkD3hSxZzee0rh6/+94FpAynsuMpLX5h+LRsSG3rIciUQ==}
    engines: {node: ^18.17.0 || ^20.3.0 || >=21.0.0}
    cpu: [ppc64]
    os: [linux]

  '@img/sharp-linux-s390x@0.34.4':
    resolution: {integrity: sha512-qVrZKE9Bsnzy+myf7lFKvng6bQzhNUAYcVORq2P7bDlvmF6u2sCmK2KyEQEBdYk+u3T01pVsPrkj943T1aJAsw==}
    engines: {node: ^18.17.0 || ^20.3.0 || >=21.0.0}
    cpu: [s390x]
    os: [linux]

  '@img/sharp-linux-x64@0.34.4':
    resolution: {integrity: sha512-ZfGtcp2xS51iG79c6Vhw9CWqQC8l2Ot8dygxoDoIQPTat/Ov3qAa8qpxSrtAEAJW+UjTXc4yxCjNfxm4h6Xm2A==}
    engines: {node: ^18.17.0 || ^20.3.0 || >=21.0.0}
    cpu: [x64]
    os: [linux]

  '@img/sharp-linuxmusl-arm64@0.34.4':
    resolution: {integrity: sha512-8hDVvW9eu4yHWnjaOOR8kHVrew1iIX+MUgwxSuH2XyYeNRtLUe4VNioSqbNkB7ZYQJj9rUTT4PyRscyk2PXFKA==}
    engines: {node: ^18.17.0 || ^20.3.0 || >=21.0.0}
    cpu: [arm64]
    os: [linux]

  '@img/sharp-linuxmusl-x64@0.34.4':
    resolution: {integrity: sha512-lU0aA5L8QTlfKjpDCEFOZsTYGn3AEiO6db8W5aQDxj0nQkVrZWmN3ZP9sYKWJdtq3PWPhUNlqehWyXpYDcI9Sg==}
    engines: {node: ^18.17.0 || ^20.3.0 || >=21.0.0}
    cpu: [x64]
    os: [linux]

  '@img/sharp-wasm32@0.34.4':
    resolution: {integrity: sha512-33QL6ZO/qpRyG7woB/HUALz28WnTMI2W1jgX3Nu2bypqLIKx/QKMILLJzJjI+SIbvXdG9fUnmrxR7vbi1sTBeA==}
    engines: {node: ^18.17.0 || ^20.3.0 || >=21.0.0}
    cpu: [wasm32]

  '@img/sharp-win32-arm64@0.34.4':
    resolution: {integrity: sha512-2Q250do/5WXTwxW3zjsEuMSv5sUU4Tq9VThWKlU2EYLm4MB7ZeMwF+SFJutldYODXF6jzc6YEOC+VfX0SZQPqA==}
    engines: {node: ^18.17.0 || ^20.3.0 || >=21.0.0}
    cpu: [arm64]
    os: [win32]

  '@img/sharp-win32-ia32@0.34.4':
    resolution: {integrity: sha512-3ZeLue5V82dT92CNL6rsal6I2weKw1cYu+rGKm8fOCCtJTR2gYeUfY3FqUnIJsMUPIH68oS5jmZ0NiJ508YpEw==}
    engines: {node: ^18.17.0 || ^20.3.0 || >=21.0.0}
    cpu: [ia32]
    os: [win32]

  '@img/sharp-win32-x64@0.34.4':
    resolution: {integrity: sha512-xIyj4wpYs8J18sVN3mSQjwrw7fKUqRw+Z5rnHNCy5fYTxigBz81u5mOMPmFumwjcn8+ld1ppptMBCLic1nz6ig==}
    engines: {node: ^18.17.0 || ^20.3.0 || >=21.0.0}
    cpu: [x64]
    os: [win32]

  '@isaacs/balanced-match@4.0.1':
    resolution: {integrity: sha512-yzMTt9lEb8Gv7zRioUilSglI0c0smZ9k5D65677DLWLtWJaXIS3CqcGyUFByYKlnUj6TkjLVs54fBl6+TiGQDQ==}
    engines: {node: 20 || >=22}

  '@isaacs/brace-expansion@5.0.0':
    resolution: {integrity: sha512-ZT55BDLV0yv0RBm2czMiZ+SqCGO7AvmOM3G/w2xhVPH+te0aKgFjmBvGlL1dH+ql2tgGO3MVrbb3jCKyvpgnxA==}
    engines: {node: 20 || >=22}

  '@isaacs/cliui@8.0.2':
    resolution: {integrity: sha512-O8jcjabXaleOG9DQ0+ARXWZBTfnP4WNAqzuiJK7ll44AmxGKv/J2M4TPjxjY3znBCfvBXFzucm1twdyFybFqEA==}
    engines: {node: '>=12'}

  '@isaacs/ttlcache@1.4.1':
    resolution: {integrity: sha512-RQgQ4uQ+pLbqXfOmieB91ejmLwvSgv9nLx6sT6sD83s7umBypgg+OIBOBbEUiJXrfpnp9j0mRhYYdzp9uqq3lA==}
    engines: {node: '>=12'}

  '@istanbuljs/load-nyc-config@1.1.0':
    resolution: {integrity: sha512-VjeHSlIzpv/NyD3N0YuHfXOPDIixcA1q2ZV98wsMqcYlPmv2n3Yb2lYP9XMElnaFVXg5A7YLTeLu6V84uQDjmQ==}
    engines: {node: '>=8'}

  '@istanbuljs/schema@0.1.3':
    resolution: {integrity: sha512-ZXRY4jNvVgSVQ8DL3LTcakaAtXwTVUxE81hslsyD2AtoXW/wVob10HkOJ1X/pAlcI7D+2YoZKg5do8G/w6RYgA==}
    engines: {node: '>=8'}

  '@jest/create-cache-key-function@29.7.0':
    resolution: {integrity: sha512-4QqS3LY5PBmTRHj9sAg1HLoPzqAI0uOX6wI/TRqHIcOxlFidy6YEmCQJk6FSZjNLGCeubDMfmkWL+qaLKhSGQA==}
    engines: {node: ^14.15.0 || ^16.10.0 || >=18.0.0}

  '@jest/environment@29.7.0':
    resolution: {integrity: sha512-aQIfHDq33ExsN4jP1NWGXhxgQ/wixs60gDiKO+XVMd8Mn0NWPWgc34ZQDTb2jKaUWQ7MuwoitXAsN2XVXNMpAw==}
    engines: {node: ^14.15.0 || ^16.10.0 || >=18.0.0}

  '@jest/fake-timers@29.7.0':
    resolution: {integrity: sha512-q4DH1Ha4TTFPdxLsqDXK1d3+ioSL7yL5oCMJZgDYm6i+6CygW5E5xVr/D1HdsGxjt1ZWSfUAs9OxSB/BNelWrQ==}
    engines: {node: ^14.15.0 || ^16.10.0 || >=18.0.0}

  '@jest/schemas@29.6.3':
    resolution: {integrity: sha512-mo5j5X+jIZmJQveBKeS/clAueipV7KgiX1vMgCxam1RNYiqE1w62n0/tJJnHtjW8ZHcQco5gY85jA3mi0L+nSA==}
    engines: {node: ^14.15.0 || ^16.10.0 || >=18.0.0}

  '@jest/transform@29.7.0':
    resolution: {integrity: sha512-ok/BTPFzFKVMwO5eOHRrvnBVHdRy9IrsrW1GpMaQ9MCnilNLXQKmAX8s1YXDFaai9xJpac2ySzV0YeRRECr2Vw==}
    engines: {node: ^14.15.0 || ^16.10.0 || >=18.0.0}

  '@jest/types@29.6.3':
    resolution: {integrity: sha512-u3UPsIilWKOM3F9CXtrG8LEJmNxwoCQC/XVj4IKYXvvpx7QIi/Kg1LI5uDmDpKlac62NUtX7eLjRh+jVZcLOzw==}
    engines: {node: ^14.15.0 || ^16.10.0 || >=18.0.0}

  '@jridgewell/gen-mapping@0.3.13':
    resolution: {integrity: sha512-2kkt/7niJ6MgEPxF0bYdQ6etZaA+fQvDcLKckhy1yIQOzaoKjBBjSj63/aLVjYE3qhRt5dvM+uUyfCg6UKCBbA==}

  '@jridgewell/remapping@2.3.5':
    resolution: {integrity: sha512-LI9u/+laYG4Ds1TDKSJW2YPrIlcVYOwi2fUC6xB43lueCjgxV4lffOCZCtYFiH6TNOX+tQKXx97T4IKHbhyHEQ==}

  '@jridgewell/resolve-uri@3.1.2':
    resolution: {integrity: sha512-bRISgCIjP20/tbWSPWMEi54QVPRZExkuD9lJL+UIxUKtwVJA8wW1Trb1jMs1RFXo1CBTNZ/5hpC9QvmKWdopKw==}
    engines: {node: '>=6.0.0'}

  '@jridgewell/source-map@0.3.11':
    resolution: {integrity: sha512-ZMp1V8ZFcPG5dIWnQLr3NSI1MiCU7UETdS/A0G8V/XWHvJv3ZsFqutJn1Y5RPmAPX6F3BiE397OqveU/9NCuIA==}

  '@jridgewell/sourcemap-codec@1.5.5':
    resolution: {integrity: sha512-cYQ9310grqxueWbl+WuIUIaiUaDcj7WOq5fVhEljNVgRfOUhY9fy2zTvfoqWsnebh8Sl70VScFbICvJnLKB0Og==}

  '@jridgewell/trace-mapping@0.3.31':
    resolution: {integrity: sha512-zzNR+SdQSDJzc8joaeP8QQoCQr8NuYx2dIIytl1QeBEZHJ9uW6hebsrYgbz8hJwUQao3TWCMtmfV8Nu1twOLAw==}

  '@lit-labs/ssr-dom-shim@1.4.0':
    resolution: {integrity: sha512-ficsEARKnmmW5njugNYKipTm4SFnbik7CXtoencDZzmzo/dQ+2Q0bgkzJuoJP20Aj0F+izzJjOqsnkd6F/o1bw==}

  '@lit/reactive-element@2.1.1':
    resolution: {integrity: sha512-N+dm5PAYdQ8e6UlywyyrgI2t++wFGXfHx+dSJ1oBrg6FAxUj40jId++EaRm80MKX5JnlH1sBsyZ5h0bcZKemCg==}

  '@metamask/eth-json-rpc-provider@1.0.1':
    resolution: {integrity: sha512-whiUMPlAOrVGmX8aKYVPvlKyG4CpQXiNNyt74vE1xb5sPvmx5oA7B/kOi/JdBvhGQq97U1/AVdXEdk2zkP8qyA==}
    engines: {node: '>=14.0.0'}

  '@metamask/json-rpc-engine@7.3.3':
    resolution: {integrity: sha512-dwZPq8wx9yV3IX2caLi9q9xZBw2XeIoYqdyihDDDpuHVCEiqadJLwqM3zy+uwf6F1QYQ65A8aOMQg1Uw7LMLNg==}
    engines: {node: '>=16.0.0'}

  '@metamask/json-rpc-engine@8.0.2':
    resolution: {integrity: sha512-IoQPmql8q7ABLruW7i4EYVHWUbF74yrp63bRuXV5Zf9BQwcn5H9Ww1eLtROYvI1bUXwOiHZ6qT5CWTrDc/t/AA==}
    engines: {node: '>=16.0.0'}

  '@metamask/json-rpc-middleware-stream@7.0.2':
    resolution: {integrity: sha512-yUdzsJK04Ev98Ck4D7lmRNQ8FPioXYhEUZOMS01LXW8qTvPGiRVXmVltj2p4wrLkh0vW7u6nv0mNl5xzC5Qmfg==}
    engines: {node: '>=16.0.0'}

  '@metamask/object-multiplex@2.1.0':
    resolution: {integrity: sha512-4vKIiv0DQxljcXwfpnbsXcfa5glMj5Zg9mqn4xpIWqkv6uJ2ma5/GtUfLFSxhlxnR8asRMv8dDmWya1Tc1sDFA==}
    engines: {node: ^16.20 || ^18.16 || >=20}

  '@metamask/onboarding@1.0.1':
    resolution: {integrity: sha512-FqHhAsCI+Vacx2qa5mAFcWNSrTcVGMNjzxVgaX8ECSny/BJ9/vgXP9V7WF/8vb9DltPeQkxr+Fnfmm6GHfmdTQ==}

  '@metamask/providers@16.1.0':
    resolution: {integrity: sha512-znVCvux30+3SaUwcUGaSf+pUckzT5ukPRpcBmy+muBLC0yaWnBcvDqGfcsw6CBIenUdFrVoAFa8B6jsuCY/a+g==}
    engines: {node: ^18.18 || >=20}

  '@metamask/rpc-errors@6.4.0':
    resolution: {integrity: sha512-1ugFO1UoirU2esS3juZanS/Fo8C8XYocCuBpfZI5N7ECtoG+zu0wF+uWZASik6CkO6w9n/Iebt4iI4pT0vptpg==}
    engines: {node: '>=16.0.0'}

  '@metamask/rpc-errors@7.0.2':
    resolution: {integrity: sha512-YYYHsVYd46XwY2QZzpGeU4PSdRhHdxnzkB8piWGvJW2xbikZ3R+epAYEL4q/K8bh9JPTucsUdwRFnACor1aOYw==}
    engines: {node: ^18.20 || ^20.17 || >=22}

  '@metamask/safe-event-emitter@2.0.0':
    resolution: {integrity: sha512-/kSXhY692qiV1MXu6EeOZvg5nECLclxNXcKCxJ3cXQgYuRymRHpdx/t7JXfsK+JLjwA1e1c1/SBrlQYpusC29Q==}

  '@metamask/safe-event-emitter@3.1.2':
    resolution: {integrity: sha512-5yb2gMI1BDm0JybZezeoX/3XhPDOtTbcFvpTXM9kxsoZjPZFh4XciqRbpD6N86HYZqWDhEaKUDuOyR0sQHEjMA==}
    engines: {node: '>=12.0.0'}

  '@metamask/sdk-analytics@0.0.5':
    resolution: {integrity: sha512-fDah+keS1RjSUlC8GmYXvx6Y26s3Ax1U9hGpWb6GSY5SAdmTSIqp2CvYy6yW0WgLhnYhW+6xERuD0eVqV63QIQ==}

  '@metamask/sdk-communication-layer@0.33.1':
    resolution: {integrity: sha512-0bI9hkysxcfbZ/lk0T2+aKVo1j0ynQVTuB3sJ5ssPWlz+Z3VwveCkP1O7EVu1tsVVCb0YV5WxK9zmURu2FIiaA==}
    peerDependencies:
      cross-fetch: ^4.0.0
      eciesjs: '*'
      eventemitter2: ^6.4.9
      readable-stream: ^3.6.2
      socket.io-client: ^4.5.1

  '@metamask/sdk-install-modal-web@0.32.1':
    resolution: {integrity: sha512-MGmAo6qSjf1tuYXhCu2EZLftq+DSt5Z7fsIKr2P+lDgdTPWgLfZB1tJKzNcwKKOdf6q9Qmmxn7lJuI/gq5LrKw==}

  '@metamask/sdk@0.33.1':
    resolution: {integrity: sha512-1mcOQVGr9rSrVcbKPNVzbZ8eCl1K0FATsYH3WJ/MH4WcZDWGECWrXJPNMZoEAkLxWiMe8jOQBumg2pmcDa9zpQ==}

  '@metamask/superstruct@3.2.1':
    resolution: {integrity: sha512-fLgJnDOXFmuVlB38rUN5SmU7hAFQcCjrg3Vrxz67KTY7YHFnSNEKvX4avmEBdOI0yTCxZjwMCFEqsC8k2+Wd3g==}
    engines: {node: '>=16.0.0'}

  '@metamask/utils@11.8.1':
    resolution: {integrity: sha512-DIbsNUyqWLFgqJlZxi1OOCMYvI23GqFCvNJAtzv8/WXWzJfnJnvp1M24j7VvUe3URBi3S86UgQ7+7aWU9p/cnQ==}
    engines: {node: ^18.18 || ^20.14 || >=22}

  '@metamask/utils@5.0.2':
    resolution: {integrity: sha512-yfmE79bRQtnMzarnKfX7AEJBwFTxvTyw3nBQlu/5rmGXrjAeAMltoGxO62TFurxrQAFMNa/fEjIHNvungZp0+g==}
    engines: {node: '>=14.0.0'}

  '@metamask/utils@8.5.0':
    resolution: {integrity: sha512-I6bkduevXb72TIM9q2LRO63JSsF9EXduh3sBr9oybNX2hNNpr/j1tEjXrsG0Uabm4MJ1xkGAQEMwifvKZIkyxQ==}
    engines: {node: '>=16.0.0'}

  '@metamask/utils@9.3.0':
    resolution: {integrity: sha512-w8CVbdkDrVXFJbfBSlDfafDR6BAkpDmv1bC1UJVCoVny5tW2RKAdn9i68Xf7asYT4TnUhl/hN4zfUiKQq9II4g==}
    engines: {node: '>=16.0.0'}

  '@napi-rs/wasm-runtime@0.2.12':
    resolution: {integrity: sha512-ZVWUcfwY4E/yPitQJl481FjFo3K22D6qF0DuFH6Y/nbnE11GY5uguDxZMGXPQ8WQ0128MXQD7TnfHyK4oWoIJQ==}

  '@next/env@15.3.4':
    resolution: {integrity: sha512-ZkdYzBseS6UjYzz6ylVKPOK+//zLWvD6Ta+vpoye8cW11AjiQjGYVibF0xuvT4L0iJfAPfZLFidaEzAOywyOAQ==}

  '@next/eslint-plugin-next@15.3.4':
    resolution: {integrity: sha512-lBxYdj7TI8phbJcLSAqDt57nIcobEign5NYIKCiy0hXQhrUbTqLqOaSDi568U6vFg4hJfBdZYsG4iP/uKhCqgg==}

  '@next/eslint-plugin-next@15.5.6':
    resolution: {integrity: sha512-YxDvsT2fwy1j5gMqk3ppXlsgDopHnkM4BoxSVASbvvgh5zgsK8lvWerDzPip8k3WVzsTZ1O7A7si1KNfN4OZfQ==}

  '@next/swc-darwin-arm64@15.3.4':
    resolution: {integrity: sha512-z0qIYTONmPRbwHWvpyrFXJd5F9YWLCsw3Sjrzj2ZvMYy9NPQMPZ1NjOJh4ojr4oQzcGYwgJKfidzehaNa1BpEg==}
    engines: {node: '>= 10'}
    cpu: [arm64]
    os: [darwin]

  '@next/swc-darwin-x64@15.3.4':
    resolution: {integrity: sha512-Z0FYJM8lritw5Wq+vpHYuCIzIlEMjewG2aRkc3Hi2rcbULknYL/xqfpBL23jQnCSrDUGAo/AEv0Z+s2bff9Zkw==}
    engines: {node: '>= 10'}
    cpu: [x64]
    os: [darwin]

  '@next/swc-linux-arm64-gnu@15.3.4':
    resolution: {integrity: sha512-l8ZQOCCg7adwmsnFm8m5q9eIPAHdaB2F3cxhufYtVo84pymwKuWfpYTKcUiFcutJdp9xGHC+F1Uq3xnFU1B/7g==}
    engines: {node: '>= 10'}
    cpu: [arm64]
    os: [linux]

  '@next/swc-linux-arm64-musl@15.3.4':
    resolution: {integrity: sha512-wFyZ7X470YJQtpKot4xCY3gpdn8lE9nTlldG07/kJYexCUpX1piX+MBfZdvulo+t1yADFVEuzFfVHfklfEx8kw==}
    engines: {node: '>= 10'}
    cpu: [arm64]
    os: [linux]

  '@next/swc-linux-x64-gnu@15.3.4':
    resolution: {integrity: sha512-gEbH9rv9o7I12qPyvZNVTyP/PWKqOp8clvnoYZQiX800KkqsaJZuOXkWgMa7ANCCh/oEN2ZQheh3yH8/kWPSEg==}
    engines: {node: '>= 10'}
    cpu: [x64]
    os: [linux]

  '@next/swc-linux-x64-musl@15.3.4':
    resolution: {integrity: sha512-Cf8sr0ufuC/nu/yQ76AnarbSAXcwG/wj+1xFPNbyNo8ltA6kw5d5YqO8kQuwVIxk13SBdtgXrNyom3ZosHAy4A==}
    engines: {node: '>= 10'}
    cpu: [x64]
    os: [linux]

  '@next/swc-win32-arm64-msvc@15.3.4':
    resolution: {integrity: sha512-ay5+qADDN3rwRbRpEhTOreOn1OyJIXS60tg9WMYTWCy3fB6rGoyjLVxc4dR9PYjEdR2iDYsaF5h03NA+XuYPQQ==}
    engines: {node: '>= 10'}
    cpu: [arm64]
    os: [win32]

  '@next/swc-win32-x64-msvc@15.3.4':
    resolution: {integrity: sha512-4kDt31Bc9DGyYs41FTL1/kNpDeHyha2TC0j5sRRoKCyrhNcfZ/nRQkAUlF27mETwm8QyHqIjHJitfcza2Iykfg==}
    engines: {node: '>= 10'}
    cpu: [x64]
    os: [win32]

  '@noble/ciphers@1.2.1':
    resolution: {integrity: sha512-rONPWMC7PeExE077uLE4oqWrZ1IvAfz3oH9LibVAcVCopJiA9R62uavnbEzdkVmJYI6M6Zgkbeb07+tWjlq2XA==}
    engines: {node: ^14.21.3 || >=16}

  '@noble/ciphers@1.3.0':
    resolution: {integrity: sha512-2I0gnIVPtfnMw9ee9h1dJG7tp81+8Ob3OJb3Mv37rx5L40/b0i7djjCVvGOVqc9AEIQyvyu1i6ypKdFw8R8gQw==}
    engines: {node: ^14.21.3 || >=16}

  '@noble/curves@1.4.2':
    resolution: {integrity: sha512-TavHr8qycMChk8UwMld0ZDRvatedkzWfH8IiaeGCfymOP5i0hSCozz9vHOL0nkwk7HRMlFnAiKpS2jrUmSybcw==}

  '@noble/curves@1.8.0':
    resolution: {integrity: sha512-j84kjAbzEnQHaSIhRPUmB3/eVXu2k3dKPl2LOrR8fSOIL+89U+7lV117EWHtq/GHM3ReGHM46iRBdZfpc4HRUQ==}
    engines: {node: ^14.21.3 || >=16}

  '@noble/curves@1.8.1':
    resolution: {integrity: sha512-warwspo+UYUPep0Q+vtdVB4Ugn8GGQj8iyB3gnRWsztmUHTI3S1nhdiWNsPUGL0vud7JlRRk1XEu7Lq1KGTnMQ==}
    engines: {node: ^14.21.3 || >=16}

  '@noble/curves@1.9.1':
    resolution: {integrity: sha512-k11yZxZg+t+gWvBbIswW0yoJlu8cHOC7dhunwOzoWH/mXGBiYyR4YY6hAEK/3EUs4UpB8la1RfdRpeGsFHkWsA==}
    engines: {node: ^14.21.3 || >=16}

  '@noble/curves@1.9.7':
    resolution: {integrity: sha512-gbKGcRUYIjA3/zCCNaWDciTMFI0dCkvou3TL8Zmy5Nc7sJ47a0jtOeZoTaMxkuqRo9cRhjOdZJXegxYE5FN/xw==}
    engines: {node: ^14.21.3 || >=16}

  '@noble/hashes@1.4.0':
    resolution: {integrity: sha512-V1JJ1WTRUqHHrOSh597hURcMqVKVGL/ea3kv0gSnEdsEZ0/+VyPghM1lMNGc00z7CIQorSvbKpuJkxvuHbvdbg==}
    engines: {node: '>= 16'}

  '@noble/hashes@1.7.0':
    resolution: {integrity: sha512-HXydb0DgzTpDPwbVeDGCG1gIu7X6+AuU6Zl6av/E/KG8LMsvPntvq+w17CHRpKBmN6Ybdrt1eP3k4cj8DJa78w==}
    engines: {node: ^14.21.3 || >=16}

  '@noble/hashes@1.7.1':
    resolution: {integrity: sha512-B8XBPsn4vT/KJAGqDzbwztd+6Yte3P4V7iafm24bxgDe/mlRuK6xmWPuCNrKt2vDafZ8MfJLlchDG/vYafQEjQ==}
    engines: {node: ^14.21.3 || >=16}

  '@noble/hashes@1.8.0':
    resolution: {integrity: sha512-jCs9ldd7NwzpgXDIf6P3+NrHh9/sD6CQdxHyjQI+h/6rDNo88ypBxxz45UDuZHz9r3tNz7N/VInSVoVdtXEI4A==}
    engines: {node: ^14.21.3 || >=16}

  '@nodelib/fs.scandir@2.1.5':
    resolution: {integrity: sha512-vq24Bq3ym5HEQm2NKCr3yXDwjc7vTsEThRDnkp2DK9p1uqLR+DHurm/NOTo0KG7HYHU7eppKZj3MyqYuMBf62g==}
    engines: {node: '>= 8'}

  '@nodelib/fs.stat@2.0.5':
    resolution: {integrity: sha512-RkhPPp2zrqDAQA/2jNhnztcPAlv64XdhIp7a7454A5ovI7Bukxgt7MX7udwAu3zg1DcpPU0rz3VV1SeaqvY4+A==}
    engines: {node: '>= 8'}

  '@nodelib/fs.walk@1.2.8':
    resolution: {integrity: sha512-oGB+UxlgWcgQkgwo8GcEGwemoTFt3FIO9ababBmaGwXIoBKZ+GTy0pP185beGg7Llih/NSHSV2XAs1lnznocSg==}
    engines: {node: '>= 8'}

  '@nolyfill/is-core-module@1.0.39':
    resolution: {integrity: sha512-nn5ozdjYQpUCZlWGuxcJY/KpxkWQs4DcbMCmKojjyrYDEAGy4Ce19NN4v5MduafTwJlbKc99UA8YhSVqq9yPZA==}
    engines: {node: '>=12.4.0'}

  '@paulmillr/qr@0.2.1':
    resolution: {integrity: sha512-IHnV6A+zxU7XwmKFinmYjUcwlyK9+xkG3/s9KcQhI9BjQKycrJ1JRO+FbNYPwZiPKW3je/DR0k7w8/gLa5eaxQ==}
    deprecated: 'The package is now available as "qr": npm install qr'

  '@radix-ui/primitive@1.1.3':
    resolution: {integrity: sha512-JTF99U/6XIjCBo0wqkU5sK10glYe27MRRsfwoiq5zzOEZLHU3A3KCMa5X/azekYRCJ0HlwI0crAXS/5dEHTzDg==}

  '@radix-ui/react-arrow@1.1.7':
    resolution: {integrity: sha512-F+M1tLhO+mlQaOWspE8Wstg+z6PwxwRd8oQ8IXceWz92kfAmalTRf0EjrouQeo7QssEPfCn05B4Ihs1K9WQ/7w==}
    peerDependencies:
      '@types/react': '*'
      '@types/react-dom': '*'
      react: ^16.8 || ^17.0 || ^18.0 || ^19.0 || ^19.0.0-rc
      react-dom: ^16.8 || ^17.0 || ^18.0 || ^19.0 || ^19.0.0-rc
    peerDependenciesMeta:
      '@types/react':
        optional: true
      '@types/react-dom':
        optional: true

  '@radix-ui/react-collection@1.1.7':
    resolution: {integrity: sha512-Fh9rGN0MoI4ZFUNyfFVNU4y9LUz93u9/0K+yLgA2bwRojxM8JU1DyvvMBabnZPBgMWREAJvU2jjVzq+LrFUglw==}
    peerDependencies:
      '@types/react': '*'
      '@types/react-dom': '*'
      react: ^16.8 || ^17.0 || ^18.0 || ^19.0 || ^19.0.0-rc
      react-dom: ^16.8 || ^17.0 || ^18.0 || ^19.0 || ^19.0.0-rc
    peerDependenciesMeta:
      '@types/react':
        optional: true
      '@types/react-dom':
        optional: true

  '@radix-ui/react-compose-refs@1.1.2':
    resolution: {integrity: sha512-z4eqJvfiNnFMHIIvXP3CY57y2WJs5g2v3X0zm9mEJkrkNv4rDxu+sg9Jh8EkXyeqBkB7SOcboo9dMVqhyrACIg==}
    peerDependencies:
      '@types/react': '*'
      react: ^16.8 || ^17.0 || ^18.0 || ^19.0 || ^19.0.0-rc
    peerDependenciesMeta:
      '@types/react':
        optional: true

  '@radix-ui/react-context@1.1.2':
    resolution: {integrity: sha512-jCi/QKUM2r1Ju5a3J64TH2A5SpKAgh0LpknyqdQ4m6DCV0xJ2HG1xARRwNGPQfi1SLdLWZ1OJz6F4OMBBNiGJA==}
    peerDependencies:
      '@types/react': '*'
      react: ^16.8 || ^17.0 || ^18.0 || ^19.0 || ^19.0.0-rc
    peerDependenciesMeta:
      '@types/react':
        optional: true

  '@radix-ui/react-dialog@1.1.15':
    resolution: {integrity: sha512-TCglVRtzlffRNxRMEyR36DGBLJpeusFcgMVD9PZEzAKnUs1lKCgX5u9BmC2Yg+LL9MgZDugFFs1Vl+Jp4t/PGw==}
    peerDependencies:
      '@types/react': '*'
      '@types/react-dom': '*'
      react: ^16.8 || ^17.0 || ^18.0 || ^19.0 || ^19.0.0-rc
      react-dom: ^16.8 || ^17.0 || ^18.0 || ^19.0 || ^19.0.0-rc
    peerDependenciesMeta:
      '@types/react':
        optional: true
      '@types/react-dom':
        optional: true

  '@radix-ui/react-direction@1.1.1':
    resolution: {integrity: sha512-1UEWRX6jnOA2y4H5WczZ44gOOjTEmlqv1uNW4GAJEO5+bauCBhv8snY65Iw5/VOS/ghKN9gr2KjnLKxrsvoMVw==}
    peerDependencies:
      '@types/react': '*'
      react: ^16.8 || ^17.0 || ^18.0 || ^19.0 || ^19.0.0-rc
    peerDependenciesMeta:
      '@types/react':
        optional: true

  '@radix-ui/react-dismissable-layer@1.1.11':
    resolution: {integrity: sha512-Nqcp+t5cTB8BinFkZgXiMJniQH0PsUt2k51FUhbdfeKvc4ACcG2uQniY/8+h1Yv6Kza4Q7lD7PQV0z0oicE0Mg==}
    peerDependencies:
      '@types/react': '*'
      '@types/react-dom': '*'
      react: ^16.8 || ^17.0 || ^18.0 || ^19.0 || ^19.0.0-rc
      react-dom: ^16.8 || ^17.0 || ^18.0 || ^19.0 || ^19.0.0-rc
    peerDependenciesMeta:
      '@types/react':
        optional: true
      '@types/react-dom':
        optional: true

  '@radix-ui/react-dropdown-menu@2.1.16':
    resolution: {integrity: sha512-1PLGQEynI/3OX/ftV54COn+3Sud/Mn8vALg2rWnBLnRaGtJDduNW/22XjlGgPdpcIbiQxjKtb7BkcjP00nqfJw==}
    peerDependencies:
      '@types/react': '*'
      '@types/react-dom': '*'
      react: ^16.8 || ^17.0 || ^18.0 || ^19.0 || ^19.0.0-rc
      react-dom: ^16.8 || ^17.0 || ^18.0 || ^19.0 || ^19.0.0-rc
    peerDependenciesMeta:
      '@types/react':
        optional: true
      '@types/react-dom':
        optional: true

  '@radix-ui/react-focus-guards@1.1.3':
    resolution: {integrity: sha512-0rFg/Rj2Q62NCm62jZw0QX7a3sz6QCQU0LpZdNrJX8byRGaGVTqbrW9jAoIAHyMQqsNpeZ81YgSizOt5WXq0Pw==}
    peerDependencies:
      '@types/react': '*'
      react: ^16.8 || ^17.0 || ^18.0 || ^19.0 || ^19.0.0-rc
    peerDependenciesMeta:
      '@types/react':
        optional: true

  '@radix-ui/react-focus-scope@1.1.7':
    resolution: {integrity: sha512-t2ODlkXBQyn7jkl6TNaw/MtVEVvIGelJDCG41Okq/KwUsJBwQ4XVZsHAVUkK4mBv3ewiAS3PGuUWuY2BoK4ZUw==}
    peerDependencies:
      '@types/react': '*'
      '@types/react-dom': '*'
      react: ^16.8 || ^17.0 || ^18.0 || ^19.0 || ^19.0.0-rc
      react-dom: ^16.8 || ^17.0 || ^18.0 || ^19.0 || ^19.0.0-rc
    peerDependenciesMeta:
      '@types/react':
        optional: true
      '@types/react-dom':
        optional: true

  '@radix-ui/react-id@1.1.1':
    resolution: {integrity: sha512-kGkGegYIdQsOb4XjsfM97rXsiHaBwco+hFI66oO4s9LU+PLAC5oJ7khdOVFxkhsmlbpUqDAvXw11CluXP+jkHg==}
    peerDependencies:
      '@types/react': '*'
      react: ^16.8 || ^17.0 || ^18.0 || ^19.0 || ^19.0.0-rc
    peerDependenciesMeta:
      '@types/react':
        optional: true

  '@radix-ui/react-menu@2.1.16':
    resolution: {integrity: sha512-72F2T+PLlphrqLcAotYPp0uJMr5SjP5SL01wfEspJbru5Zs5vQaSHb4VB3ZMJPimgHHCHG7gMOeOB9H3Hdmtxg==}
    peerDependencies:
      '@types/react': '*'
      '@types/react-dom': '*'
      react: ^16.8 || ^17.0 || ^18.0 || ^19.0 || ^19.0.0-rc
      react-dom: ^16.8 || ^17.0 || ^18.0 || ^19.0 || ^19.0.0-rc
    peerDependenciesMeta:
      '@types/react':
        optional: true
      '@types/react-dom':
        optional: true

  '@radix-ui/react-popover@1.1.15':
    resolution: {integrity: sha512-kr0X2+6Yy/vJzLYJUPCZEc8SfQcf+1COFoAqauJm74umQhta9M7lNJHP7QQS3vkvcGLQUbWpMzwrXYwrYztHKA==}
    peerDependencies:
      '@types/react': '*'
      '@types/react-dom': '*'
      react: ^16.8 || ^17.0 || ^18.0 || ^19.0 || ^19.0.0-rc
      react-dom: ^16.8 || ^17.0 || ^18.0 || ^19.0 || ^19.0.0-rc
    peerDependenciesMeta:
      '@types/react':
        optional: true
      '@types/react-dom':
        optional: true

  '@radix-ui/react-popper@1.2.8':
    resolution: {integrity: sha512-0NJQ4LFFUuWkE7Oxf0htBKS6zLkkjBH+hM1uk7Ng705ReR8m/uelduy1DBo0PyBXPKVnBA6YBlU94MBGXrSBCw==}
    peerDependencies:
      '@types/react': '*'
      '@types/react-dom': '*'
      react: ^16.8 || ^17.0 || ^18.0 || ^19.0 || ^19.0.0-rc
      react-dom: ^16.8 || ^17.0 || ^18.0 || ^19.0 || ^19.0.0-rc
    peerDependenciesMeta:
      '@types/react':
        optional: true
      '@types/react-dom':
        optional: true

  '@radix-ui/react-portal@1.1.9':
    resolution: {integrity: sha512-bpIxvq03if6UNwXZ+HTK71JLh4APvnXntDc6XOX8UVq4XQOVl7lwok0AvIl+b8zgCw3fSaVTZMpAPPagXbKmHQ==}
    peerDependencies:
      '@types/react': '*'
      '@types/react-dom': '*'
      react: ^16.8 || ^17.0 || ^18.0 || ^19.0 || ^19.0.0-rc
      react-dom: ^16.8 || ^17.0 || ^18.0 || ^19.0 || ^19.0.0-rc
    peerDependenciesMeta:
      '@types/react':
        optional: true
      '@types/react-dom':
        optional: true

  '@radix-ui/react-presence@1.1.5':
    resolution: {integrity: sha512-/jfEwNDdQVBCNvjkGit4h6pMOzq8bHkopq458dPt2lMjx+eBQUohZNG9A7DtO/O5ukSbxuaNGXMjHicgwy6rQQ==}
    peerDependencies:
      '@types/react': '*'
      '@types/react-dom': '*'
      react: ^16.8 || ^17.0 || ^18.0 || ^19.0 || ^19.0.0-rc
      react-dom: ^16.8 || ^17.0 || ^18.0 || ^19.0 || ^19.0.0-rc
    peerDependenciesMeta:
      '@types/react':
        optional: true
      '@types/react-dom':
        optional: true

  '@radix-ui/react-primitive@2.1.3':
    resolution: {integrity: sha512-m9gTwRkhy2lvCPe6QJp4d3G1TYEUHn/FzJUtq9MjH46an1wJU+GdoGC5VLof8RX8Ft/DlpshApkhswDLZzHIcQ==}
    peerDependencies:
      '@types/react': '*'
      '@types/react-dom': '*'
      react: ^16.8 || ^17.0 || ^18.0 || ^19.0 || ^19.0.0-rc
      react-dom: ^16.8 || ^17.0 || ^18.0 || ^19.0 || ^19.0.0-rc
    peerDependenciesMeta:
      '@types/react':
        optional: true
      '@types/react-dom':
        optional: true

  '@radix-ui/react-roving-focus@1.1.11':
    resolution: {integrity: sha512-7A6S9jSgm/S+7MdtNDSb+IU859vQqJ/QAtcYQcfFC6W8RS4IxIZDldLR0xqCFZ6DCyrQLjLPsxtTNch5jVA4lA==}
    peerDependencies:
      '@types/react': '*'
      '@types/react-dom': '*'
      react: ^16.8 || ^17.0 || ^18.0 || ^19.0 || ^19.0.0-rc
      react-dom: ^16.8 || ^17.0 || ^18.0 || ^19.0 || ^19.0.0-rc
    peerDependenciesMeta:
      '@types/react':
        optional: true
      '@types/react-dom':
        optional: true

  '@radix-ui/react-slot@1.2.3':
    resolution: {integrity: sha512-aeNmHnBxbi2St0au6VBVC7JXFlhLlOnvIIlePNniyUNAClzmtAUEY8/pBiK3iHjufOlwA+c20/8jngo7xcrg8A==}
    peerDependencies:
      '@types/react': '*'
      react: ^16.8 || ^17.0 || ^18.0 || ^19.0 || ^19.0.0-rc
    peerDependenciesMeta:
      '@types/react':
        optional: true

  '@radix-ui/react-tabs@1.1.13':
    resolution: {integrity: sha512-7xdcatg7/U+7+Udyoj2zodtI9H/IIopqo+YOIcZOq1nJwXWBZ9p8xiu5llXlekDbZkca79a/fozEYQXIA4sW6A==}
    peerDependencies:
      '@types/react': '*'
      '@types/react-dom': '*'
      react: ^16.8 || ^17.0 || ^18.0 || ^19.0 || ^19.0.0-rc
      react-dom: ^16.8 || ^17.0 || ^18.0 || ^19.0 || ^19.0.0-rc
    peerDependenciesMeta:
      '@types/react':
        optional: true
      '@types/react-dom':
        optional: true

  '@radix-ui/react-toast@1.2.15':
    resolution: {integrity: sha512-3OSz3TacUWy4WtOXV38DggwxoqJK4+eDkNMl5Z/MJZaoUPaP4/9lf81xXMe1I2ReTAptverZUpbPY4wWwWyL5g==}
    peerDependencies:
      '@types/react': '*'
      '@types/react-dom': '*'
      react: ^16.8 || ^17.0 || ^18.0 || ^19.0 || ^19.0.0-rc
      react-dom: ^16.8 || ^17.0 || ^18.0 || ^19.0 || ^19.0.0-rc
    peerDependenciesMeta:
      '@types/react':
        optional: true
      '@types/react-dom':
        optional: true

  '@radix-ui/react-use-callback-ref@1.1.1':
    resolution: {integrity: sha512-FkBMwD+qbGQeMu1cOHnuGB6x4yzPjho8ap5WtbEJ26umhgqVXbhekKUQO+hZEL1vU92a3wHwdp0HAcqAUF5iDg==}
    peerDependencies:
      '@types/react': '*'
      react: ^16.8 || ^17.0 || ^18.0 || ^19.0 || ^19.0.0-rc
    peerDependenciesMeta:
      '@types/react':
        optional: true

  '@radix-ui/react-use-controllable-state@1.2.2':
    resolution: {integrity: sha512-BjasUjixPFdS+NKkypcyyN5Pmg83Olst0+c6vGov0diwTEo6mgdqVR6hxcEgFuh4QrAs7Rc+9KuGJ9TVCj0Zzg==}
    peerDependencies:
      '@types/react': '*'
      react: ^16.8 || ^17.0 || ^18.0 || ^19.0 || ^19.0.0-rc
    peerDependenciesMeta:
      '@types/react':
        optional: true

  '@radix-ui/react-use-effect-event@0.0.2':
    resolution: {integrity: sha512-Qp8WbZOBe+blgpuUT+lw2xheLP8q0oatc9UpmiemEICxGvFLYmHm9QowVZGHtJlGbS6A6yJ3iViad/2cVjnOiA==}
    peerDependencies:
      '@types/react': '*'
      react: ^16.8 || ^17.0 || ^18.0 || ^19.0 || ^19.0.0-rc
    peerDependenciesMeta:
      '@types/react':
        optional: true

  '@radix-ui/react-use-escape-keydown@1.1.1':
    resolution: {integrity: sha512-Il0+boE7w/XebUHyBjroE+DbByORGR9KKmITzbR7MyQ4akpORYP/ZmbhAr0DG7RmmBqoOnZdy2QlvajJ2QA59g==}
    peerDependencies:
      '@types/react': '*'
      react: ^16.8 || ^17.0 || ^18.0 || ^19.0 || ^19.0.0-rc
    peerDependenciesMeta:
      '@types/react':
        optional: true

  '@radix-ui/react-use-layout-effect@1.1.1':
    resolution: {integrity: sha512-RbJRS4UWQFkzHTTwVymMTUv8EqYhOp8dOOviLj2ugtTiXRaRQS7GLGxZTLL1jWhMeoSCf5zmcZkqTl9IiYfXcQ==}
    peerDependencies:
      '@types/react': '*'
      react: ^16.8 || ^17.0 || ^18.0 || ^19.0 || ^19.0.0-rc
    peerDependenciesMeta:
      '@types/react':
        optional: true

  '@radix-ui/react-use-rect@1.1.1':
    resolution: {integrity: sha512-QTYuDesS0VtuHNNvMh+CjlKJ4LJickCMUAqjlE3+j8w+RlRpwyX3apEQKGFzbZGdo7XNG1tXa+bQqIE7HIXT2w==}
    peerDependencies:
      '@types/react': '*'
      react: ^16.8 || ^17.0 || ^18.0 || ^19.0 || ^19.0.0-rc
    peerDependenciesMeta:
      '@types/react':
        optional: true

  '@radix-ui/react-use-size@1.1.1':
    resolution: {integrity: sha512-ewrXRDTAqAXlkl6t/fkXWNAhFX9I+CkKlw6zjEwk86RSPKwZr3xpBRso655aqYafwtnbpHLj6toFzmd6xdVptQ==}
    peerDependencies:
      '@types/react': '*'
      react: ^16.8 || ^17.0 || ^18.0 || ^19.0 || ^19.0.0-rc
    peerDependenciesMeta:
      '@types/react':
        optional: true

  '@radix-ui/react-visually-hidden@1.2.3':
    resolution: {integrity: sha512-pzJq12tEaaIhqjbzpCuv/OypJY/BPavOofm+dbab+MHLajy277+1lLm6JFcGgF5eskJ6mquGirhXY2GD/8u8Ug==}
    peerDependencies:
      '@types/react': '*'
      '@types/react-dom': '*'
      react: ^16.8 || ^17.0 || ^18.0 || ^19.0 || ^19.0.0-rc
      react-dom: ^16.8 || ^17.0 || ^18.0 || ^19.0 || ^19.0.0-rc
    peerDependenciesMeta:
      '@types/react':
        optional: true
      '@types/react-dom':
        optional: true

  '@radix-ui/rect@1.1.1':
    resolution: {integrity: sha512-HPwpGIzkl28mWyZqG52jiqDJ12waP11Pa1lGoiyUkIEuMLBP0oeK/C89esbXrxsky5we7dfd8U58nm0SgAWpVw==}

  '@react-email/body@0.1.0':
    resolution: {integrity: sha512-o1bcSAmDYNNHECbkeyceCVPGmVsYvT+O3sSO/Ct7apKUu3JphTi31hu+0Nwqr/pgV5QFqdoT5vdS3SW5DJFHgQ==}
    peerDependencies:
      react: ^18.0 || ^19.0 || ^19.0.0-rc

  '@react-email/button@0.2.0':
    resolution: {integrity: sha512-8i+v6cMxr2emz4ihCrRiYJPp2/sdYsNNsBzXStlcA+/B9Umpm5Jj3WJKYpgTPM+aeyiqlG/MMI1AucnBm4f1oQ==}
    engines: {node: '>=18.0.0'}
    peerDependencies:
      react: ^18.0 || ^19.0 || ^19.0.0-rc

  '@react-email/code-block@0.1.0':
    resolution: {integrity: sha512-jSpHFsgqnQXxDIssE4gvmdtFncaFQz5D6e22BnVjcCPk/udK+0A9jRwGFEG8JD2si9ZXBmU4WsuqQEczuZn4ww==}
    engines: {node: '>=18.0.0'}
    peerDependencies:
      react: ^18.0 || ^19.0 || ^19.0.0-rc

  '@react-email/code-inline@0.0.5':
    resolution: {integrity: sha512-MmAsOzdJpzsnY2cZoPHFPk6uDO/Ncpb4Kh1hAt9UZc1xOW3fIzpe1Pi9y9p6wwUmpaeeDalJxAxH6/fnTquinA==}
    engines: {node: '>=18.0.0'}
    peerDependencies:
      react: ^18.0 || ^19.0 || ^19.0.0-rc

  '@react-email/column@0.0.13':
    resolution: {integrity: sha512-Lqq17l7ShzJG/d3b1w/+lVO+gp2FM05ZUo/nW0rjxB8xBICXOVv6PqjDnn3FXKssvhO5qAV20lHM6S+spRhEwQ==}
    engines: {node: '>=18.0.0'}
    peerDependencies:
      react: ^18.0 || ^19.0 || ^19.0.0-rc

  '@react-email/components@0.5.7':
    resolution: {integrity: sha512-ECyVoyDcev2FSQ7C0buXaIJ0+6MRDXNUbCOZwBRrlLdCCRjap2b4+MHrYSTXFzo5kqfjjRoyo/2PbJXFQni67g==}
    engines: {node: '>=18.0.0'}
    peerDependencies:
      react: ^18.0 || ^19.0 || ^19.0.0-rc

  '@react-email/container@0.0.15':
    resolution: {integrity: sha512-Qo2IQo0ru2kZq47REmHW3iXjAQaKu4tpeq/M8m1zHIVwKduL2vYOBQWbC2oDnMtWPmkBjej6XxgtZByxM6cCFg==}
    engines: {node: '>=18.0.0'}
    peerDependencies:
      react: ^18.0 || ^19.0 || ^19.0.0-rc

  '@react-email/font@0.0.9':
    resolution: {integrity: sha512-4zjq23oT9APXkerqeslPH3OZWuh5X4crHK6nx82mVHV2SrLba8+8dPEnWbaACWTNjOCbcLIzaC9unk7Wq2MIXw==}
    peerDependencies:
      react: ^18.0 || ^19.0 || ^19.0.0-rc

  '@react-email/head@0.0.12':
    resolution: {integrity: sha512-X2Ii6dDFMF+D4niNwMAHbTkeCjlYYnMsd7edXOsi0JByxt9wNyZ9EnhFiBoQdqkE+SMDcu8TlNNttMrf5sJeMA==}
    engines: {node: '>=18.0.0'}
    peerDependencies:
      react: ^18.0 || ^19.0 || ^19.0.0-rc

  '@react-email/heading@0.0.15':
    resolution: {integrity: sha512-xF2GqsvBrp/HbRHWEfOgSfRFX+Q8I5KBEIG5+Lv3Vb2R/NYr0s8A5JhHHGf2pWBMJdbP4B2WHgj/VUrhy8dkIg==}
    engines: {node: '>=18.0.0'}
    peerDependencies:
      react: ^18.0 || ^19.0 || ^19.0.0-rc

  '@react-email/hr@0.0.11':
    resolution: {integrity: sha512-S1gZHVhwOsd1Iad5IFhpfICwNPMGPJidG/Uysy1AwmspyoAP5a4Iw3OWEpINFdgh9MHladbxcLKO2AJO+cA9Lw==}
    engines: {node: '>=18.0.0'}
    peerDependencies:
      react: ^18.0 || ^19.0 || ^19.0.0-rc

  '@react-email/html@0.0.11':
    resolution: {integrity: sha512-qJhbOQy5VW5qzU74AimjAR9FRFQfrMa7dn4gkEXKMB/S9xZN8e1yC1uA9C15jkXI/PzmJ0muDIWmFwatm5/+VA==}
    engines: {node: '>=18.0.0'}
    peerDependencies:
      react: ^18.0 || ^19.0 || ^19.0.0-rc

  '@react-email/img@0.0.11':
    resolution: {integrity: sha512-aGc8Y6U5C3igoMaqAJKsCpkbm1XjguQ09Acd+YcTKwjnC2+0w3yGUJkjWB2vTx4tN8dCqQCXO8FmdJpMfOA9EQ==}
    engines: {node: '>=18.0.0'}
    peerDependencies:
      react: ^18.0 || ^19.0 || ^19.0.0-rc

  '@react-email/link@0.0.12':
    resolution: {integrity: sha512-vF+xxQk2fGS1CN7UPQDbzvcBGfffr+GjTPNiWM38fhBfsLv6A/YUfaqxWlmL7zLzVmo0K2cvvV9wxlSyNba1aQ==}
    engines: {node: '>=18.0.0'}
    peerDependencies:
      react: ^18.0 || ^19.0 || ^19.0.0-rc

  '@react-email/markdown@0.0.16':
    resolution: {integrity: sha512-KSUHmoBMYhvc6iGwlIDkm0DRGbGQ824iNjLMCJsBVUoKHGQYs7F/N3b1tnS1YzRUX+GwHIexSsHuIUEi1m+8OQ==}
    engines: {node: '>=18.0.0'}
    peerDependencies:
      react: ^18.0 || ^19.0 || ^19.0.0-rc

  '@react-email/preview@0.0.13':
    resolution: {integrity: sha512-F7j9FJ0JN/A4d7yr+aw28p4uX7VLWs7hTHtLo7WRyw4G+Lit6Zucq4UWKRxJC8lpsUdzVmG7aBJnKOT+urqs/w==}
    engines: {node: '>=18.0.0'}
    peerDependencies:
      react: ^18.0 || ^19.0 || ^19.0.0-rc

  '@react-email/render@1.4.0':
    resolution: {integrity: sha512-ZtJ3noggIvW1ZAryoui95KJENKdCzLmN5F7hyZY1F/17B1vwzuxHB7YkuCg0QqHjDivc5axqYEYdIOw4JIQdUw==}
    engines: {node: '>=18.0.0'}
    peerDependencies:
      react: ^18.0 || ^19.0 || ^19.0.0-rc
      react-dom: ^18.0 || ^19.0 || ^19.0.0-rc

  '@react-email/row@0.0.12':
    resolution: {integrity: sha512-HkCdnEjvK3o+n0y0tZKXYhIXUNPDx+2vq1dJTmqappVHXS5tXS6W5JOPZr5j+eoZ8gY3PShI2LWj5rWF7ZEtIQ==}
    engines: {node: '>=18.0.0'}
    peerDependencies:
      react: ^18.0 || ^19.0 || ^19.0.0-rc

  '@react-email/section@0.0.16':
    resolution: {integrity: sha512-FjqF9xQ8FoeUZYKSdt8sMIKvoT9XF8BrzhT3xiFKdEMwYNbsDflcjfErJe3jb7Wj/es/lKTbV5QR1dnLzGpL3w==}
    engines: {node: '>=18.0.0'}
    peerDependencies:
      react: ^18.0 || ^19.0 || ^19.0.0-rc

  '@react-email/tailwind@1.2.2':
    resolution: {integrity: sha512-heO9Khaqxm6Ulm6p7HQ9h01oiiLRrZuuEQuYds/O7Iyp3c58sMVHZGIxiRXO/kSs857NZQycpjewEVKF3jhNTw==}
    engines: {node: '>=18.0.0'}
    peerDependencies:
      react: ^18.0 || ^19.0 || ^19.0.0-rc

  '@react-email/text@0.1.5':
    resolution: {integrity: sha512-o5PNHFSE085VMXayxH+SJ1LSOtGsTv+RpNKnTiJDrJUwoBu77G3PlKOsZZQHCNyD28WsQpl9v2WcJLbQudqwPg==}
    engines: {node: '>=18.0.0'}
    peerDependencies:
      react: ^18.0 || ^19.0 || ^19.0.0-rc

  '@react-native-async-storage/async-storage@2.2.0':
    resolution: {integrity: sha512-gvRvjR5JAaUZF8tv2Kcq/Gbt3JHwbKFYfmb445rhOj6NUMx3qPLixmDx5pZAyb9at1bYvJ4/eTUipU5aki45xw==}
    peerDependencies:
      react-native: ^0.0.0-0 || >=0.65 <1.0

  '@react-native/assets-registry@0.82.1':
    resolution: {integrity: sha512-B1SRwpntaAcckiatxbjzylvNK562Ayza05gdJCjDQHTiDafa1OABmyB5LHt7qWDOpNkaluD+w11vHF7pBmTpzQ==}
    engines: {node: '>= 20.19.4'}

  '@react-native/codegen@0.82.1':
    resolution: {integrity: sha512-ezXTN70ygVm9l2m0i+pAlct0RntoV4afftWMGUIeAWLgaca9qItQ54uOt32I/9dBJvzBibT33luIR/pBG0dQvg==}
    engines: {node: '>= 20.19.4'}
    peerDependencies:
      '@babel/core': '*'

  '@react-native/community-cli-plugin@0.82.1':
    resolution: {integrity: sha512-H/eMdtOy9nEeX7YVeEG1N2vyCoifw3dr9OV8++xfUElNYV7LtSmJ6AqxZUUfxGJRDFPQvaU/8enmJlM/l11VxQ==}
    engines: {node: '>= 20.19.4'}
    peerDependencies:
      '@react-native-community/cli': '*'
      '@react-native/metro-config': '*'
    peerDependenciesMeta:
      '@react-native-community/cli':
        optional: true
      '@react-native/metro-config':
        optional: true

  '@react-native/debugger-frontend@0.82.1':
    resolution: {integrity: sha512-a2O6M7/OZ2V9rdavOHyCQ+10z54JX8+B+apYKCQ6a9zoEChGTxUMG2YzzJ8zZJVvYf1ByWSNxv9Se0dca1hO9A==}
    engines: {node: '>= 20.19.4'}

  '@react-native/debugger-shell@0.82.1':
    resolution: {integrity: sha512-fdRHAeqqPT93bSrxfX+JHPpCXHApfDUdrXMXhoxlPgSzgXQXJDykIViKhtpu0M6slX6xU/+duq+AtP/qWJRpBw==}
    engines: {node: '>= 20.19.4'}

  '@react-native/dev-middleware@0.82.1':
    resolution: {integrity: sha512-wuOIzms/Qg5raBV6Ctf2LmgzEOCqdP3p1AYN4zdhMT110c39TVMbunpBaJxm0Kbt2HQ762MQViF9naxk7SBo4w==}
    engines: {node: '>= 20.19.4'}

  '@react-native/gradle-plugin@0.82.1':
    resolution: {integrity: sha512-KkF/2T1NSn6EJ5ALNT/gx0MHlrntFHv8YdooH9OOGl9HQn5NM0ZmQSr86o5utJsGc7ME3R6p3SaQuzlsFDrn8Q==}
    engines: {node: '>= 20.19.4'}

  '@react-native/js-polyfills@0.82.1':
    resolution: {integrity: sha512-tf70X7pUodslOBdLN37J57JmDPB/yiZcNDzS2m+4bbQzo8fhx3eG9QEBv5n4fmzqfGAgSB4BWRHgDMXmmlDSVA==}
    engines: {node: '>= 20.19.4'}

  '@react-native/normalize-colors@0.82.1':
    resolution: {integrity: sha512-CCfTR1uX+Z7zJTdt3DNX9LUXr2zWXsNOyLbwupW2wmRzrxlHRYfmLgTABzRL/cKhh0Ubuwn15o72MQChvCRaHw==}

  '@react-native/virtualized-lists@0.82.1':
    resolution: {integrity: sha512-f5zpJg9gzh7JtCbsIwV+4kP3eI0QBuA93JGmwFRd4onQ3DnCjV2J5pYqdWtM95sjSKK1dyik59Gj01lLeKqs1Q==}
    engines: {node: '>= 20.19.4'}
    peerDependencies:
      '@types/react': ^19.1.1
      react: '*'
      react-native: '*'
    peerDependenciesMeta:
      '@types/react':
        optional: true

  '@reduxjs/toolkit@2.9.2':
    resolution: {integrity: sha512-ZAYu/NXkl/OhqTz7rfPaAhY0+e8Fr15jqNxte/2exKUxvHyQ/hcqmdekiN1f+Lcw3pE+34FCgX+26zcUE3duCg==}
    peerDependencies:
      react: ^16.9.0 || ^17.0.0 || ^18 || ^19
      react-redux: ^7.2.1 || ^8.1.3 || ^9.0.0
    peerDependenciesMeta:
      react:
        optional: true
      react-redux:
        optional: true

  '@reown/appkit-common@1.7.8':
    resolution: {integrity: sha512-ridIhc/x6JOp7KbDdwGKY4zwf8/iK8EYBl+HtWrruutSLwZyVi5P8WaZa+8iajL6LcDcDF7LoyLwMTym7SRuwQ==}

  '@reown/appkit-controllers@1.7.8':
    resolution: {integrity: sha512-IdXlJlivrlj6m63VsGLsjtPHHsTWvKGVzWIP1fXZHVqmK+rZCBDjCi9j267Rb9/nYRGHWBtlFQhO8dK35WfeDA==}

  '@reown/appkit-pay@1.7.8':
    resolution: {integrity: sha512-OSGQ+QJkXx0FEEjlpQqIhT8zGJKOoHzVnyy/0QFrl3WrQTjCzg0L6+i91Ad5Iy1zb6V5JjqtfIFpRVRWN4M3pw==}

  '@reown/appkit-polyfills@1.7.8':
    resolution: {integrity: sha512-W/kq786dcHHAuJ3IV2prRLEgD/2iOey4ueMHf1sIFjhhCGMynMkhsOhQMUH0tzodPqUgAC494z4bpIDYjwWXaA==}

  '@reown/appkit-scaffold-ui@1.7.8':
    resolution: {integrity: sha512-RCeHhAwOrIgcvHwYlNWMcIDibdI91waaoEYBGw71inE0kDB8uZbE7tE6DAXJmDkvl0qPh+DqlC4QbJLF1FVYdQ==}

  '@reown/appkit-ui@1.7.8':
    resolution: {integrity: sha512-1hjCKjf6FLMFzrulhl0Y9Vb9Fu4royE+SXCPSWh4VhZhWqlzUFc7kutnZKx8XZFVQH4pbBvY62SpRC93gqoHow==}

  '@reown/appkit-utils@1.7.8':
    resolution: {integrity: sha512-8X7UvmE8GiaoitCwNoB86pttHgQtzy4ryHZM9kQpvjQ0ULpiER44t1qpVLXNM4X35O0v18W0Dk60DnYRMH2WRw==}
    peerDependencies:
      valtio: 1.13.2

  '@reown/appkit-wallet@1.7.8':
    resolution: {integrity: sha512-kspz32EwHIOT/eg/ZQbFPxgXq0B/olDOj3YMu7gvLEFz4xyOFd/wgzxxAXkp5LbG4Cp++s/elh79rVNmVFdB9A==}

  '@reown/appkit@1.7.8':
    resolution: {integrity: sha512-51kTleozhA618T1UvMghkhKfaPcc9JlKwLJ5uV+riHyvSoWPKPRIa5A6M1Wano5puNyW0s3fwywhyqTHSilkaA==}

  '@rtsao/scc@1.1.0':
    resolution: {integrity: sha512-zt6OdqaDoOnJ1ZYsCYGt9YmWzDXl4vQdKTyJev62gFhRGKdx7mcT54V9KIjg+d2wi9EXsPvAPKe7i7WjfVWB8g==}

  '@rushstack/eslint-patch@1.14.1':
    resolution: {integrity: sha512-jGTk8UD/RdjsNZW8qq10r0RBvxL8OWtoT+kImlzPDFilmozzM+9QmIJsmze9UiSBrFU45ZxhTYBypn9q9z/VfQ==}

  '@safe-global/safe-apps-provider@0.18.6':
    resolution: {integrity: sha512-4LhMmjPWlIO8TTDC2AwLk44XKXaK6hfBTWyljDm0HQ6TWlOEijVWNrt2s3OCVMSxlXAcEzYfqyu1daHZooTC2Q==}

  '@safe-global/safe-apps-sdk@9.1.0':
    resolution: {integrity: sha512-N5p/ulfnnA2Pi2M3YeWjULeWbjo7ei22JwU/IXnhoHzKq3pYCN6ynL9mJBOlvDVv892EgLPCWCOwQk/uBT2v0Q==}

  '@safe-global/safe-gateway-typescript-sdk@3.23.1':
    resolution: {integrity: sha512-6ORQfwtEJYpalCeVO21L4XXGSdbEMfyp2hEv6cP82afKXSwvse6d3sdelgaPWUxHIsFRkWvHDdzh8IyyKHZKxw==}
    engines: {node: '>=16'}

  '@scure/base@1.1.9':
    resolution: {integrity: sha512-8YKhl8GHiNI/pU2VMaofa2Tor7PJRAjwQLBBuilkJ9L5+13yVbC7JO/wS7piioAvPSwR3JKM1IJ/u4xQzbcXKg==}

  '@scure/base@1.2.6':
    resolution: {integrity: sha512-g/nm5FgUa//MCj1gV09zTJTaM6KBAHqLN907YVQqf7zC49+DcO4B1so4ZX07Ef10Twr6nuqYEH9GEggFXA4Fmg==}

  '@scure/bip32@1.4.0':
    resolution: {integrity: sha512-sVUpc0Vq3tXCkDGYVWGIZTRfnvu8LoTDaev7vbwh0omSvVORONr960MQWdKqJDCReIEmTj3PAr73O3aoxz7OPg==}

  '@scure/bip32@1.6.2':
    resolution: {integrity: sha512-t96EPDMbtGgtb7onKKqxRLfE5g05k7uHnHRM2xdE6BP/ZmxaLtPek4J4KfVn/90IQNrU1IOAqMgiDtUdtbe3nw==}

  '@scure/bip32@1.7.0':
    resolution: {integrity: sha512-E4FFX/N3f4B80AKWp5dP6ow+flD1LQZo/w8UnLGYZO674jS6YnYeepycOOksv+vLPSpgN35wgKgy+ybfTb2SMw==}

  '@scure/bip39@1.3.0':
    resolution: {integrity: sha512-disdg7gHuTDZtY+ZdkmLpPCk7fxZSu3gBiEGuoC1XYxv9cGx3Z6cpTggCgW6odSOOIXCiDjuGejW+aJKCY/pIQ==}

  '@scure/bip39@1.5.4':
    resolution: {integrity: sha512-TFM4ni0vKvCfBpohoh+/lY05i9gRbSwXWngAsF4CABQxoaOHijxuaZ2R6cStDQ5CHtHO9aGJTr4ksVJASRRyMA==}

  '@scure/bip39@1.6.0':
    resolution: {integrity: sha512-+lF0BbLiJNwVlev4eKelw1WWLaiKXw7sSl8T6FvBlWkdX+94aGJ4o8XjUdlyhTCjd8c+B3KT3JfS8P0bLRNU6A==}

  '@selderee/plugin-htmlparser2@0.11.0':
    resolution: {integrity: sha512-P33hHGdldxGabLFjPPpaTxVolMrzrcegejx+0GxjrIb9Zv48D8yAIA/QTDR2dFl7Uz7urX8aX6+5bCZslr+gWQ==}

  '@sinclair/typebox@0.27.8':
    resolution: {integrity: sha512-+Fj43pSMwJs4KRrH/938Uf+uAELIgVBmQzg/q1YG10djyfA3TnrU8N8XzqCh/okZdszqBQTZf96idMfE5lnwTA==}

  '@sinonjs/commons@3.0.1':
    resolution: {integrity: sha512-K3mCHKQ9sVh8o1C9cxkwxaOmXoAMlDxC1mYyHrjqOWEcBjYr76t96zL2zlj5dUGZ3HSw240X1qgH3Mjf1yJWpQ==}

  '@sinonjs/fake-timers@10.3.0':
    resolution: {integrity: sha512-V4BG07kuYSUkTCSBHG8G8TNhM+F19jXFWnQtzj+we8DrkpSBCee9Z3Ms8yiGer/dlmhe35/Xdgyo3/0rQKg7YA==}

  '@socket.io/component-emitter@3.1.2':
    resolution: {integrity: sha512-9BCxFwvbGg/RsZK9tjXd8s4UcwR0MWeFQ1XEKIQVVvAGJyINdrqKMcTRyLoK8Rse1GjzLV9cwjWV1olXRWEXVA==}

  '@solana-program/system@0.8.1':
    resolution: {integrity: sha512-71U9Mzdpw8HQtfgfJSL5xKZbLMRnza2Llsfk7gGnmg2waqK+o8MMH4YNma8xXS1UmOBptXIiNvoZ3p7cmOVktg==}
    peerDependencies:
      '@solana/kit': ^3.0

  '@solana-program/token@0.6.0':
    resolution: {integrity: sha512-omkZh4Tt9rre4wzWHNOhOEHyenXQku3xyc/UrKvShexA/Qlhza67q7uRwmwEDUs4QqoDBidSZPooOmepnA/jig==}
    peerDependencies:
      '@solana/kit': ^3.0

  '@solana/accounts@3.0.3':
    resolution: {integrity: sha512-KqlePrlZaHXfu8YQTCxN204ZuVm9o68CCcUr6l27MG2cuRUtEM1Ta0iR8JFkRUAEfZJC4Cu0ZDjK/v49loXjZQ==}
    engines: {node: '>=20.18.0'}
    peerDependencies:
      typescript: '>=5.3.3'

  '@solana/addresses@3.0.3':
    resolution: {integrity: sha512-AuMwKhJI89ANqiuJ/fawcwxNKkSeHH9CApZd2xelQQLS7X8uxAOovpcmEgiObQuiVP944s9ScGUT62Bdul9qYg==}
    engines: {node: '>=20.18.0'}
    peerDependencies:
      typescript: '>=5.3.3'

  '@solana/assertions@3.0.3':
    resolution: {integrity: sha512-2qspxdbWp2y62dfCIlqeWQr4g+hE8FYSSwcaP6itwMwGRb8393yDGCJfI/znuzJh6m/XVWhMHIgFgsBwnevCmg==}
    engines: {node: '>=20.18.0'}
    peerDependencies:
      typescript: '>=5.3.3'

  '@solana/buffer-layout@4.0.1':
    resolution: {integrity: sha512-E1ImOIAD1tBZFRdjeM4/pzTiTApC0AOBGwyAMS4fwIodCWArzJ3DWdoh8cKxeFM2fElkxBh2Aqts1BPC373rHA==}
    engines: {node: '>=5.10'}

  '@solana/codecs-core@2.3.0':
    resolution: {integrity: sha512-oG+VZzN6YhBHIoSKgS5ESM9VIGzhWjEHEGNPSibiDTxFhsFWxNaz8LbMDPjBUE69r9wmdGLkrQ+wVPbnJcZPvw==}
    engines: {node: '>=20.18.0'}
    peerDependencies:
      typescript: '>=5.3.3'

  '@solana/codecs-core@3.0.3':
    resolution: {integrity: sha512-emKykJ3h1DmnDOY29Uv9eJXP8E/FHzvlUBJ6te+5EbKdFjj7vdlKYPfDxOI6iGdXTY+YC/ELtbNBh6QwF2uEDQ==}
    engines: {node: '>=20.18.0'}
    peerDependencies:
      typescript: '>=5.3.3'

  '@solana/codecs-data-structures@3.0.3':
    resolution: {integrity: sha512-R15cLp8riJvToXziW8lP6AMSwsztGhEnwgyGmll32Mo0Yjq+hduW2/fJrA/TJs6tA/OgTzMQjlxgk009EqZHCw==}
    engines: {node: '>=20.18.0'}
    peerDependencies:
      typescript: '>=5.3.3'

  '@solana/codecs-numbers@2.3.0':
    resolution: {integrity: sha512-jFvvwKJKffvG7Iz9dmN51OGB7JBcy2CJ6Xf3NqD/VP90xak66m/Lg48T01u5IQ/hc15mChVHiBm+HHuOFDUrQg==}
    engines: {node: '>=20.18.0'}
    peerDependencies:
      typescript: '>=5.3.3'

  '@solana/codecs-numbers@3.0.3':
    resolution: {integrity: sha512-pfXkH9J0glrM8qj6389GAn30+cJOxzXLR2FsPOHCUMXrqLhGjMMZAWhsQkpOQ37SGc/7EiQsT/gmyGC7gxHqJQ==}
    engines: {node: '>=20.18.0'}
    peerDependencies:
      typescript: '>=5.3.3'

  '@solana/codecs-strings@3.0.3':
    resolution: {integrity: sha512-VHBXnnTVtcQ1j+7Vrz+qSYo38no+jiHRdGnhFspRXEHNJbllzwKqgBE7YN3qoIXH+MKxgJUcwO5KHmdzf8Wn2A==}
    engines: {node: '>=20.18.0'}
    peerDependencies:
      fastestsmallesttextencoderdecoder: ^1.0.22
      typescript: '>=5.3.3'

  '@solana/codecs@3.0.3':
    resolution: {integrity: sha512-GOHwTlIQsCoJx9Ryr6cEf0FHKAQ7pY4aO4xgncAftrv0lveTQ1rPP2inQ1QT0gJllsIa8nwbfXAADs9nNJxQDA==}
    engines: {node: '>=20.18.0'}
    peerDependencies:
      typescript: '>=5.3.3'

  '@solana/errors@2.3.0':
    resolution: {integrity: sha512-66RI9MAbwYV0UtP7kGcTBVLxJgUxoZGm8Fbc0ah+lGiAw17Gugco6+9GrJCV83VyF2mDWyYnYM9qdI3yjgpnaQ==}
    engines: {node: '>=20.18.0'}
    hasBin: true
    peerDependencies:
      typescript: '>=5.3.3'

  '@solana/errors@3.0.3':
    resolution: {integrity: sha512-1l84xJlHNva6io62PcYfUamwWlc0eM95nHgCrKX0g0cLoC6D6QHYPCEbEVkR+C5UtP9JDgyQM8MFiv+Ei5tO9Q==}
    engines: {node: '>=20.18.0'}
    hasBin: true
    peerDependencies:
      typescript: '>=5.3.3'

  '@solana/fast-stable-stringify@3.0.3':
    resolution: {integrity: sha512-ED0pxB6lSEYvg+vOd5hcuQrgzEDnOrURFgp1ZOY+lQhJkQU6xo+P829NcJZQVP1rdU2/YQPAKJKEseyfe9VMIw==}
    engines: {node: '>=20.18.0'}
    peerDependencies:
      typescript: '>=5.3.3'

  '@solana/functional@3.0.3':
    resolution: {integrity: sha512-2qX1kKANn8995vOOh5S9AmF4ItGZcfbny0w28Eqy8AFh+GMnSDN4gqpmV2LvxBI9HibXZptGH3RVOMk82h1Mpw==}
    engines: {node: '>=20.18.0'}
    peerDependencies:
      typescript: '>=5.3.3'

  '@solana/instruction-plans@3.0.3':
    resolution: {integrity: sha512-eqoaPtWtmLTTpdvbt4BZF5H6FIlJtXi9H7qLOM1dLYonkOX2Ncezx5NDCZ9tMb2qxVMF4IocYsQnNSnMfjQF1w==}
    engines: {node: '>=20.18.0'}
    peerDependencies:
      typescript: '>=5.3.3'

  '@solana/instructions@3.0.3':
    resolution: {integrity: sha512-4csIi8YUDb5j/J+gDzmYtOvq7ZWLbCxj4t0xKn+fPrBk/FD2pK29KVT3Fu7j4Lh1/ojunQUP9X4NHwUexY3PnA==}
    engines: {node: '>=20.18.0'}
    peerDependencies:
      typescript: '>=5.3.3'

  '@solana/keys@3.0.3':
    resolution: {integrity: sha512-tp8oK9tMadtSIc4vF4aXXWkPd4oU5XPW8nf28NgrGDWGt25fUHIydKjkf2hPtMt9i1WfRyQZ33B5P3dnsNqcPQ==}
    engines: {node: '>=20.18.0'}
    peerDependencies:
      typescript: '>=5.3.3'

  '@solana/kit@3.0.3':
    resolution: {integrity: sha512-CEEhCDmkvztd1zbgADsEQhmj9GyWOOGeW1hZD+gtwbBSF5YN1uofS/pex5MIh/VIqKRj+A2UnYWI1V+9+q/lyQ==}
    engines: {node: '>=20.18.0'}
    peerDependencies:
      typescript: '>=5.3.3'

  '@solana/nominal-types@3.0.3':
    resolution: {integrity: sha512-aZavCiexeUAoMHRQg4s1AHkH3wscbOb70diyfjhwZVgFz1uUsFez7csPp9tNFkNolnadVb2gky7yBk3IImQJ6A==}
    engines: {node: '>=20.18.0'}
    peerDependencies:
      typescript: '>=5.3.3'

  '@solana/options@3.0.3':
    resolution: {integrity: sha512-jarsmnQ63RN0JPC5j9sgUat07NrL9PC71XU7pUItd6LOHtu4+wJMio3l5mT0DHVfkfbFLL6iI6+QmXSVhTNF3g==}
    engines: {node: '>=20.18.0'}
    peerDependencies:
      typescript: '>=5.3.3'

  '@solana/programs@3.0.3':
    resolution: {integrity: sha512-JZlVE3/AeSNDuH3aEzCZoDu8GTXkMpGXxf93zXLzbxfxhiQ/kHrReN4XE/JWZ/uGWbaFZGR5B3UtdN2QsoZL7w==}
    engines: {node: '>=20.18.0'}
    peerDependencies:
      typescript: '>=5.3.3'

  '@solana/promises@3.0.3':
    resolution: {integrity: sha512-K+UflGBVxj30XQMHTylHHZJdKH5QG3oj5k2s42GrZ/Wbu72oapVJySMBgpK45+p90t8/LEqV6rRPyTXlet9J+Q==}
    engines: {node: '>=20.18.0'}
    peerDependencies:
      typescript: '>=5.3.3'

  '@solana/rpc-api@3.0.3':
    resolution: {integrity: sha512-Yym9/Ama62OY69rAZgbOCAy1QlqaWAyb0VlqFuwSaZV1pkFCCFSwWEJEsiN1n8pb2ZP+RtwNvmYixvWizx9yvA==}
    engines: {node: '>=20.18.0'}
    peerDependencies:
      typescript: '>=5.3.3'

  '@solana/rpc-parsed-types@3.0.3':
    resolution: {integrity: sha512-/koM05IM2fU91kYDQxXil3VBNlOfcP+gXE0js1sdGz8KonGuLsF61CiKB5xt6u1KEXhRyDdXYLjf63JarL4Ozg==}
    engines: {node: '>=20.18.0'}
    peerDependencies:
      typescript: '>=5.3.3'

  '@solana/rpc-spec-types@3.0.3':
    resolution: {integrity: sha512-A6Jt8SRRetnN3CeGAvGJxigA9zYRslGgWcSjueAZGvPX+MesFxEUjSWZCfl+FogVFvwkqfkgQZQbPAGZQFJQ6Q==}
    engines: {node: '>=20.18.0'}
    peerDependencies:
      typescript: '>=5.3.3'

  '@solana/rpc-spec@3.0.3':
    resolution: {integrity: sha512-MZn5/8BebB6MQ4Gstw6zyfWsFAZYAyLzMK+AUf/rSfT8tPmWiJ/mcxnxqOXvFup/l6D67U8pyGpIoFqwCeZqqA==}
    engines: {node: '>=20.18.0'}
    peerDependencies:
      typescript: '>=5.3.3'

  '@solana/rpc-subscriptions-api@3.0.3':
    resolution: {integrity: sha512-MGgVK3PUS15qsjuhimpzGZrKD/CTTvS0mAlQ0Jw84zsr1RJVdQJK/F0igu07BVd172eTZL8d90NoAQ3dahW5pA==}
    engines: {node: '>=20.18.0'}
    peerDependencies:
      typescript: '>=5.3.3'

  '@solana/rpc-subscriptions-channel-websocket@3.0.3':
    resolution: {integrity: sha512-zUzUlb8Cwnw+SHlsLrSqyBRtOJKGc+FvSNJo/vWAkLShoV0wUDMPv7VvhTngJx3B/3ANfrOZ4i08i9QfYPAvpQ==}
    engines: {node: '>=20.18.0'}
    peerDependencies:
      typescript: '>=5.3.3'
      ws: ^8.18.0

  '@solana/rpc-subscriptions-spec@3.0.3':
    resolution: {integrity: sha512-9KpQ32OBJWS85mn6q3gkM0AjQe1LKYlMU7gpJRrla/lvXxNLhI95tz5K6StctpUreVmRWTVkNamHE69uUQyY8A==}
    engines: {node: '>=20.18.0'}
    peerDependencies:
      typescript: '>=5.3.3'

  '@solana/rpc-subscriptions@3.0.3':
    resolution: {integrity: sha512-LRvz6NaqvtsYFd32KwZ+rwYQ9XCs+DWjV8BvBLsJpt9/NWSuHf/7Sy/vvP6qtKxut692H/TMvHnC4iulg0WmiQ==}
    engines: {node: '>=20.18.0'}
    peerDependencies:
      typescript: '>=5.3.3'

  '@solana/rpc-transformers@3.0.3':
    resolution: {integrity: sha512-lzdaZM/dG3s19Tsk4mkJA5JBoS1eX9DnD7z62gkDwrwJDkDBzkAJT9aLcsYFfTmwTfIp6uU2UPgGYc97i1wezw==}
    engines: {node: '>=20.18.0'}
    peerDependencies:
      typescript: '>=5.3.3'

  '@solana/rpc-transport-http@3.0.3':
    resolution: {integrity: sha512-bIXFwr2LR5A97Z46dI661MJPbHnPfcShBjFzOS/8Rnr8P4ho3j/9EUtjDrsqoxGJT3SLWj5OlyXAlaDAvVTOUQ==}
    engines: {node: '>=20.18.0'}
    peerDependencies:
      typescript: '>=5.3.3'

  '@solana/rpc-types@3.0.3':
    resolution: {integrity: sha512-petWQ5xSny9UfmC3Qp2owyhNU0w9SyBww4+v7tSVyXMcCC9v6j/XsqTeimH1S0qQUllnv0/FY83ohFaxofmZ6Q==}
    engines: {node: '>=20.18.0'}
    peerDependencies:
      typescript: '>=5.3.3'

  '@solana/rpc@3.0.3':
    resolution: {integrity: sha512-3oukAaLK78GegkKcm6iNmRnO4mFeNz+BMvA8T56oizoBNKiRVEq/6DFzVX/LkmZ+wvD601pAB3uCdrTPcC0YKQ==}
    engines: {node: '>=20.18.0'}
    peerDependencies:
      typescript: '>=5.3.3'

  '@solana/signers@3.0.3':
    resolution: {integrity: sha512-UwCd/uPYTZiwd283JKVyOWLLN5sIgMBqGDyUmNU3vo9hcmXKv5ZGm/9TvwMY2z35sXWuIOcj7etxJ8OoWc/ObQ==}
    engines: {node: '>=20.18.0'}
    peerDependencies:
      typescript: '>=5.3.3'

  '@solana/subscribable@3.0.3':
    resolution: {integrity: sha512-FJ27LKGHLQ5GGttPvTOLQDLrrOZEgvaJhB7yYaHAhPk25+p+erBaQpjePhfkMyUbL1FQbxn1SUJmS6jUuaPjlQ==}
    engines: {node: '>=20.18.0'}
    peerDependencies:
      typescript: '>=5.3.3'

  '@solana/sysvars@3.0.3':
    resolution: {integrity: sha512-GnHew+QeKCs2f9ow+20swEJMH4mDfJA/QhtPgOPTYQx/z69J4IieYJ7fZenSHnA//lJ45fVdNdmy1trypvPLBQ==}
    engines: {node: '>=20.18.0'}
    peerDependencies:
      typescript: '>=5.3.3'

  '@solana/transaction-confirmation@3.0.3':
    resolution: {integrity: sha512-dXx0OLtR95LMuARgi2dDQlL1QYmk56DOou5q9wKymmeV3JTvfDExeWXnOgjRBBq/dEfj4ugN1aZuTaS18UirFw==}
    engines: {node: '>=20.18.0'}
    peerDependencies:
      typescript: '>=5.3.3'

  '@solana/transaction-messages@3.0.3':
    resolution: {integrity: sha512-s+6NWRnBhnnjFWV4x2tzBzoWa6e5LiIxIvJlWwVQBFkc8fMGY04w7jkFh0PM08t/QFKeXBEWkyBDa/TFYdkWug==}
    engines: {node: '>=20.18.0'}
    peerDependencies:
      typescript: '>=5.3.3'

  '@solana/transactions@3.0.3':
    resolution: {integrity: sha512-iMX+n9j4ON7H1nKlWEbMqMOpKYC6yVGxKKmWHT1KdLRG7v+03I4DnDeFoI+Zmw56FA+7Bbne8jwwX60Q1vk/MQ==}
    engines: {node: '>=20.18.0'}
    peerDependencies:
      typescript: '>=5.3.3'

  '@solana/web3.js@1.98.4':
    resolution: {integrity: sha512-vv9lfnvjUsRiq//+j5pBdXig0IQdtzA0BRZ3bXEP4KaIyF1CcaydWqgyzQgfZMNIsWNWmG+AUHwPy4AHOD6gpw==}

  '@stablelib/base64@1.0.1':
    resolution: {integrity: sha512-1bnPQqSxSuc3Ii6MhBysoWCg58j97aUjuCSZrGSmDxNqtytIi0k8utUenAwTZN4V5mXXYGsVUI9zeBqy+jBOSQ==}

  '@standard-schema/spec@1.0.0':
    resolution: {integrity: sha512-m2bOd0f2RT9k8QJx1JN85cZYyH1RqFBdlwtkSlf4tBDYLCiiZnv1fIIwacK6cqwXavOydf0NPToMQgpKq+dVlA==}

  '@standard-schema/utils@0.3.0':
    resolution: {integrity: sha512-e7Mew686owMaPJVNNLs55PUvgz371nKgwsc4vxE49zsODpJEnxgxRo2y/OKrqueavXgZNMDVj3DdHFlaSAeU8g==}

  '@swc/counter@0.1.3':
    resolution: {integrity: sha512-e2BR4lsJkkRlKZ/qCHPw9ZaSxc0MVUd7gtbtaB7aMvHeJVYe8sOB8DBZkP2DtISHGSku9sCK6T6cnY0CtXrOCQ==}

  '@swc/helpers@0.5.15':
    resolution: {integrity: sha512-JQ5TuMi45Owi4/BIMAJBoSQoOJu12oOk/gADqlcUL9JEdHB8vyjUSsxqeNXnmXHjYKMi2WcYtezGEEhqUI/E2g==}

  '@swc/helpers@0.5.17':
    resolution: {integrity: sha512-5IKx/Y13RsYd+sauPb2x+U/xZikHjolzfuDgTAl/Tdf3Q8rslRvC19NKDLgAJQ6wsqADk10ntlv08nPFw/gO/A==}

  '@tailwindcss/node@4.1.16':
    resolution: {integrity: sha512-BX5iaSsloNuvKNHRN3k2RcCuTEgASTo77mofW0vmeHkfrDWaoFAFvNHpEgtu0eqyypcyiBkDWzSMxJhp3AUVcw==}

  '@tailwindcss/oxide-android-arm64@4.1.16':
    resolution: {integrity: sha512-8+ctzkjHgwDJ5caq9IqRSgsP70xhdhJvm+oueS/yhD5ixLhqTw9fSL1OurzMUhBwE5zK26FXLCz2f/RtkISqHA==}
    engines: {node: '>= 10'}
    cpu: [arm64]
    os: [android]

  '@tailwindcss/oxide-darwin-arm64@4.1.16':
    resolution: {integrity: sha512-C3oZy5042v2FOALBZtY0JTDnGNdS6w7DxL/odvSny17ORUnaRKhyTse8xYi3yKGyfnTUOdavRCdmc8QqJYwFKA==}
    engines: {node: '>= 10'}
    cpu: [arm64]
    os: [darwin]

  '@tailwindcss/oxide-darwin-x64@4.1.16':
    resolution: {integrity: sha512-vjrl/1Ub9+JwU6BP0emgipGjowzYZMjbWCDqwA2Z4vCa+HBSpP4v6U2ddejcHsolsYxwL5r4bPNoamlV0xDdLg==}
    engines: {node: '>= 10'}
    cpu: [x64]
    os: [darwin]

  '@tailwindcss/oxide-freebsd-x64@4.1.16':
    resolution: {integrity: sha512-TSMpPYpQLm+aR1wW5rKuUuEruc/oOX3C7H0BTnPDn7W/eMw8W+MRMpiypKMkXZfwH8wqPIRKppuZoedTtNj2tg==}
    engines: {node: '>= 10'}
    cpu: [x64]
    os: [freebsd]

  '@tailwindcss/oxide-linux-arm-gnueabihf@4.1.16':
    resolution: {integrity: sha512-p0GGfRg/w0sdsFKBjMYvvKIiKy/LNWLWgV/plR4lUgrsxFAoQBFrXkZ4C0w8IOXfslB9vHK/JGASWD2IefIpvw==}
    engines: {node: '>= 10'}
    cpu: [arm]
    os: [linux]

  '@tailwindcss/oxide-linux-arm64-gnu@4.1.16':
    resolution: {integrity: sha512-DoixyMmTNO19rwRPdqviTrG1rYzpxgyYJl8RgQvdAQUzxC1ToLRqtNJpU/ATURSKgIg6uerPw2feW0aS8SNr/w==}
    engines: {node: '>= 10'}
    cpu: [arm64]
    os: [linux]

  '@tailwindcss/oxide-linux-arm64-musl@4.1.16':
    resolution: {integrity: sha512-H81UXMa9hJhWhaAUca6bU2wm5RRFpuHImrwXBUvPbYb+3jo32I9VIwpOX6hms0fPmA6f2pGVlybO6qU8pF4fzQ==}
    engines: {node: '>= 10'}
    cpu: [arm64]
    os: [linux]

  '@tailwindcss/oxide-linux-x64-gnu@4.1.16':
    resolution: {integrity: sha512-ZGHQxDtFC2/ruo7t99Qo2TTIvOERULPl5l0K1g0oK6b5PGqjYMga+FcY1wIUnrUxY56h28FxybtDEla+ICOyew==}
    engines: {node: '>= 10'}
    cpu: [x64]
    os: [linux]

  '@tailwindcss/oxide-linux-x64-musl@4.1.16':
    resolution: {integrity: sha512-Oi1tAaa0rcKf1Og9MzKeINZzMLPbhxvm7rno5/zuP1WYmpiG0bEHq4AcRUiG2165/WUzvxkW4XDYCscZWbTLZw==}
    engines: {node: '>= 10'}
    cpu: [x64]
    os: [linux]

  '@tailwindcss/oxide-wasm32-wasi@4.1.16':
    resolution: {integrity: sha512-B01u/b8LteGRwucIBmCQ07FVXLzImWESAIMcUU6nvFt/tYsQ6IHz8DmZ5KtvmwxD+iTYBtM1xwoGXswnlu9v0Q==}
    engines: {node: '>=14.0.0'}
    cpu: [wasm32]
    bundledDependencies:
      - '@napi-rs/wasm-runtime'
      - '@emnapi/core'
      - '@emnapi/runtime'
      - '@tybys/wasm-util'
      - '@emnapi/wasi-threads'
      - tslib

  '@tailwindcss/oxide-win32-arm64-msvc@4.1.16':
    resolution: {integrity: sha512-zX+Q8sSkGj6HKRTMJXuPvOcP8XfYON24zJBRPlszcH1Np7xuHXhWn8qfFjIujVzvH3BHU+16jBXwgpl20i+v9A==}
    engines: {node: '>= 10'}
    cpu: [arm64]
    os: [win32]

  '@tailwindcss/oxide-win32-x64-msvc@4.1.16':
    resolution: {integrity: sha512-m5dDFJUEejbFqP+UXVstd4W/wnxA4F61q8SoL+mqTypId2T2ZpuxosNSgowiCnLp2+Z+rivdU0AqpfgiD7yCBg==}
    engines: {node: '>= 10'}
    cpu: [x64]
    os: [win32]

  '@tailwindcss/oxide@4.1.16':
    resolution: {integrity: sha512-2OSv52FRuhdlgyOQqgtQHuCgXnS8nFSYRp2tJ+4WZXKgTxqPy7SMSls8c3mPT5pkZ17SBToGM5LHEJBO7miEdg==}
    engines: {node: '>= 10'}

  '@tailwindcss/postcss@4.1.16':
    resolution: {integrity: sha512-Qn3SFGPXYQMKR/UtqS+dqvPrzEeBZHrFA92maT4zijCVggdsXnDBMsPFJo1eArX3J+O+Gi+8pV4PkqjLCNBk3A==}

  '@tanstack/query-core@5.90.5':
    resolution: {integrity: sha512-wLamYp7FaDq6ZnNehypKI5fNvxHPfTYylE0m/ZpuuzJfJqhR5Pxg9gvGBHZx4n7J+V5Rg5mZxHHTlv25Zt5u+w==}

  '@tanstack/react-query@5.90.5':
    resolution: {integrity: sha512-pN+8UWpxZkEJ/Rnnj2v2Sxpx1WFlaa9L6a4UO89p6tTQbeo+m0MS8oYDjbggrR8QcTyjKoYWKS3xJQGr3ExT8Q==}
    peerDependencies:
      react: ^18 || ^19

  '@tybys/wasm-util@0.10.1':
    resolution: {integrity: sha512-9tTaPJLSiejZKx+Bmog4uSubteqTvFrVrURwkmHixBo0G4seD0zUxp98E1DzUBJxLQ3NPwXrGKDiVjwx/DpPsg==}

  '@types/babel__core@7.20.5':
    resolution: {integrity: sha512-qoQprZvz5wQFJwMDqeseRXWv3rqMvhgpbXFfVyWhbx9X47POIA6i/+dXefEmZKoAgOaTdaIgNSMqMIU61yRyzA==}

  '@types/babel__generator@7.27.0':
    resolution: {integrity: sha512-ufFd2Xi92OAVPYsy+P4n7/U7e68fex0+Ee8gSG9KX7eo084CWiQ4sdxktvdl0bOPupXtVJPY19zk6EwWqUQ8lg==}

  '@types/babel__template@7.4.4':
    resolution: {integrity: sha512-h/NUaSyG5EyxBIp8YRxo4RMe2/qQgvyowRwVMzhYhBCONbW8PUsg4lkFMrhgZhUe5z3L3MiLDuvyJ/CaPa2A8A==}

  '@types/babel__traverse@7.28.0':
    resolution: {integrity: sha512-8PvcXf70gTDZBgt9ptxJ8elBeBjcLOAcOtoO/mPJjtji1+CdGbHgm77om1GrsPxsiE+uXIpNSK64UYaIwQXd4Q==}

  '@types/connect@3.4.38':
    resolution: {integrity: sha512-K6uROf1LD88uDQqJCktA4yzL1YYAK6NgfsI0v/mTgyPKWsX1CnJ0XPSDhViejru1GcRkLWb8RlzFYJRqGUbaug==}

  '@types/cors@2.8.19':
    resolution: {integrity: sha512-mFNylyeyqN93lfe/9CSxOGREz8cpzAhH+E93xJ4xWQf62V8sQ/24reV2nyzUWM6H6Xji+GGHpkbLe7pVoUEskg==}

  '@types/crypto-js@4.2.2':
    resolution: {integrity: sha512-sDOLlVbHhXpAUAL0YHDUUwDZf3iN4Bwi4W6a0W0b+QcAezUbRtH4FVb+9J4h+XFPW7l/gQ9F8qC7P+Ec4k8QVQ==}

  '@types/d3-array@3.2.2':
    resolution: {integrity: sha512-hOLWVbm7uRza0BYXpIIW5pxfrKe0W+D5lrFiAEYR+pb6w3N2SwSMaJbXdUfSEv+dT4MfHBLtn5js0LAWaO6otw==}

  '@types/d3-color@3.1.3':
    resolution: {integrity: sha512-iO90scth9WAbmgv7ogoq57O9YpKmFBbmoEoCHDB2xMBY0+/KVrqAaCDyCE16dUspeOvIxFFRI+0sEtqDqy2b4A==}

  '@types/d3-ease@3.0.2':
    resolution: {integrity: sha512-NcV1JjO5oDzoK26oMzbILE6HW7uVXOHLQvHshBUW4UMdZGfiY6v5BeQwh9a9tCzv+CeefZQHJt5SRgK154RtiA==}

  '@types/d3-interpolate@3.0.4':
    resolution: {integrity: sha512-mgLPETlrpVV1YRJIglr4Ez47g7Yxjl1lj7YKsiMCb27VJH9W8NVM6Bb9d8kkpG/uAQS5AmbA48q2IAolKKo1MA==}

  '@types/d3-path@3.1.1':
    resolution: {integrity: sha512-VMZBYyQvbGmWyWVea0EHs/BwLgxc+MKi1zLDCONksozI4YJMcTt8ZEuIR4Sb1MMTE8MMW49v0IwI5+b7RmfWlg==}

  '@types/d3-scale@4.0.9':
    resolution: {integrity: sha512-dLmtwB8zkAeO/juAMfnV+sItKjlsw2lKdZVVy6LRr0cBmegxSABiLEpGVmSJJ8O08i4+sGR6qQtb6WtuwJdvVw==}

  '@types/d3-shape@3.1.7':
    resolution: {integrity: sha512-VLvUQ33C+3J+8p+Daf+nYSOsjB4GXp19/S/aGo60m9h1v6XaxjiT82lKVWJCfzhtuZ3yD7i/TPeC/fuKLLOSmg==}

  '@types/d3-time@3.0.4':
    resolution: {integrity: sha512-yuzZug1nkAAaBlBBikKZTgzCeA+k1uy4ZFwWANOfKw5z5LRhV0gNA7gNkKm7HoK+HRN0wX3EkxGk0fpbWhmB7g==}

  '@types/d3-timer@3.0.2':
    resolution: {integrity: sha512-Ps3T8E8dZDam6fUyNiMkekK3XUsaUEik+idO9/YjPtfj2qruF8tFBXS7XhtE4iIXBLxhmLjP3SXpLhVf21I9Lw==}

  '@types/debug@4.1.12':
    resolution: {integrity: sha512-vIChWdVG3LG1SMxEvI/AK+FWJthlrqlTu7fbrlywTkkaONwk/UAGaULXRlf8vkzFBLVm0zkMdCquhL5aOjhXPQ==}

  '@types/emscripten@1.41.4':
    resolution: {integrity: sha512-ECf0qTibhAi2Z0K6FIY96CvBTVkVIuVunOfbTUgbaAmGmbwsc33dbK9KZPROWsmzHotddy6C5pIqYqOmsBoJEw==}

  '@types/estree@1.0.8':
    resolution: {integrity: sha512-dWHzHa2WqEXI/O1E9OjrocMTKJl2mSrEolh1Iomrv6U+JuNwaHXsXx9bLu5gG7BUWFIN0skIQJQ/L1rIex4X6w==}

  '@types/graceful-fs@4.1.9':
    resolution: {integrity: sha512-olP3sd1qOEe5dXTSaFvQG+02VdRXcdytWLAZsAq1PecU8uqQAhkrnbli7DagjtXKW/Bl7YJbUsa8MPcuc8LHEQ==}

  '@types/istanbul-lib-coverage@2.0.6':
    resolution: {integrity: sha512-2QF/t/auWm0lsy8XtKVPG19v3sSOQlJe/YHZgfjb/KBBHOGSV+J2q/S671rcq9uTBrLAXmZpqJiaQbMT+zNU1w==}

  '@types/istanbul-lib-report@3.0.3':
    resolution: {integrity: sha512-NQn7AHQnk/RSLOxrBbGyJM/aVQ+pjj5HCgasFxc0K/KhoATfQ/47AyUl15I2yBUpihjmas+a+VJBOqecrFH+uA==}

  '@types/istanbul-reports@3.0.4':
    resolution: {integrity: sha512-pk2B1NWalF9toCRu6gjBzR69syFjP4Od8WRAX+0mmf9lAjCRicLOWc+ZrxZHx/0XRjotgkF9t6iaMJ+aXcOdZQ==}

  '@types/json-schema@7.0.15':
    resolution: {integrity: sha512-5+fP8P8MFNC+AyZCDxrB2pkZFPGzqQWUzpSeuuVLvm8VMcorNYavBqoFcxK8bQz4Qsbn4oUEEem4wDLfcysGHA==}

  '@types/json5@0.0.29':
    resolution: {integrity: sha512-dRLjCWHYg4oaA77cxO64oO+7JwCwnIzkZPdrrC71jQmQtlhM556pwKo5bUzqvZndkVbeFLIIi+9TC40JNF5hNQ==}

  '@types/lodash@4.17.20':
    resolution: {integrity: sha512-H3MHACvFUEiujabxhaI/ImO6gUrd8oOurg7LQtS7mbwIXA/cUqWrvBsaeJ23aZEPk1TAYkurjfMbSELfoCXlGA==}

  '@types/ms@2.1.0':
    resolution: {integrity: sha512-GsCCIZDE/p3i96vtEqx+7dBUGXrc7zeSK3wwPHIaRThS+9OhWIXRqzs4d6k1SVU8g91DrNRWxWUGhp5KXQb2VA==}

  '@types/node@12.20.55':
    resolution: {integrity: sha512-J8xLz7q2OFulZ2cyGTLE1TbbZcjpno7FaN6zdJNrgAdrJ+DZzh/uFR6YrTb4C+nXakvud8Q4+rbhoIWlYQbUFQ==}

  '@types/node@20.19.23':
    resolution: {integrity: sha512-yIdlVVVHXpmqRhtyovZAcSy0MiPcYWGkoO4CGe/+jpP0hmNuihm4XhHbADpK++MsiLHP5MVlv+bcgdF99kSiFQ==}

  '@types/node@22.18.12':
    resolution: {integrity: sha512-BICHQ67iqxQGFSzfCFTT7MRQ5XcBjG5aeKh5Ok38UBbPe5fxTyE+aHFxwVrGyr8GNlqFMLKD1D3P2K/1ks8tog==}

  '@types/pako@2.0.4':
    resolution: {integrity: sha512-VWDCbrLeVXJM9fihYodcLiIv0ku+AlOa/TQ1SvYOaBuyrSKgEcro95LJyIsJ4vSo6BXIxOKxiJAat04CmST9Fw==}

  '@types/qrcode.react@3.0.0':
    resolution: {integrity: sha512-VPHYhnDfvt4LjlWajpYWRBVqmftEEza3GJVhe8sS5Wew0n4nTkg3+2MYunAiU6t04AZt0s/hkkMovefWeENjAQ==}
    deprecated: This is a stub types definition. qrcode.react provides its own type definitions, so you do not need this installed.

  '@types/raf@3.4.3':
    resolution: {integrity: sha512-c4YAvMedbPZ5tEyxzQdMoOhhJ4RD3rngZIdwC2/qDN3d7JpEhB6fiBRKVY1lg5B7Wk+uPBjn5f39j1/2MY1oOw==}

  '@types/react-dom@19.2.2':
    resolution: {integrity: sha512-9KQPoO6mZCi7jcIStSnlOWn2nEF3mNmyr3rIAsGnAbQKYbRLyqmeSc39EVgtxXVia+LMT8j3knZLAZAh+xLmrw==}
    peerDependencies:
      '@types/react': ^19.2.0

  '@types/react@19.2.2':
    resolution: {integrity: sha512-6mDvHUFSjyT2B2yeNx2nUgMxh9LtOWvkhIU3uePn2I2oyNymUAX1NIsdgviM4CH+JSrp2D2hsMvJOkxY+0wNRA==}

  '@types/stack-utils@2.0.3':
    resolution: {integrity: sha512-9aEbYZ3TbYMznPdcdr3SmIrLXwC/AKZXQeCf9Pgao5CKb8CyHuEX5jzWPTkvregvhRJHcpRO6BFoGW9ycaOkYw==}

  '@types/trusted-types@2.0.7':
    resolution: {integrity: sha512-ScaPdn1dQczgbl0QFTeTOmVHFULt394XJgOQNoyVhZ6r2vLnMLJfBPd53SB52T/3G36VI1/g2MZaX0cwDuXsfw==}

  '@types/use-sync-external-store@0.0.6':
    resolution: {integrity: sha512-zFDAD+tlpf2r4asuHEj0XH6pY6i0g5NeAHPn+15wk3BV6JA69eERFXC1gyGThDkVa1zCyKr5jox1+2LbV/AMLg==}

  '@types/uuid@8.3.4':
    resolution: {integrity: sha512-c/I8ZRb51j+pYGAu5CrFMRxqZ2ke4y2grEBO5AUjgSkSk+qT2Ea+OdWElz/OiMf5MNpn2b17kuVBwZLQJXzihw==}

  '@types/ws@7.4.7':
    resolution: {integrity: sha512-JQbbmxZTZehdc2iszGKs5oC3NFnjeay7mtAWrdt7qNtAVK0g19muApzAy4bm9byz79xa2ZnO/BOBC2R8RC5Lww==}

  '@types/ws@8.18.1':
    resolution: {integrity: sha512-ThVF6DCVhA8kUGy+aazFQ4kXQ7E1Ty7A3ypFOe0IcJV8O/M511G99AW24irKrW56Wt44yG9+ij8FaqoBGkuBXg==}

  '@types/yargs-parser@21.0.3':
    resolution: {integrity: sha512-I4q9QU9MQv4oEOz4tAHJtNz1cwuLxn2F3xcc2iV5WdqLPpUnj30aUuxt1mAxYTG+oe8CZMV/+6rU4S4gRDzqtQ==}

  '@types/yargs@17.0.34':
    resolution: {integrity: sha512-KExbHVa92aJpw9WDQvzBaGVE2/Pz+pLZQloT2hjL8IqsZnV62rlPOYvNnLmf/L2dyllfVUOVBj64M0z/46eR2A==}

  '@typescript-eslint/eslint-plugin@8.46.2':
    resolution: {integrity: sha512-ZGBMToy857/NIPaaCucIUQgqueOiq7HeAKkhlvqVV4lm089zUFW6ikRySx2v+cAhKeUCPuWVHeimyk6Dw1iY3w==}
    engines: {node: ^18.18.0 || ^20.9.0 || >=21.1.0}
    peerDependencies:
      '@typescript-eslint/parser': ^8.46.2
      eslint: ^8.57.0 || ^9.0.0
      typescript: '>=4.8.4 <6.0.0'

  '@typescript-eslint/parser@8.46.2':
    resolution: {integrity: sha512-BnOroVl1SgrPLywqxyqdJ4l3S2MsKVLDVxZvjI1Eoe8ev2r3kGDo+PcMihNmDE+6/KjkTubSJnmqGZZjQSBq/g==}
    engines: {node: ^18.18.0 || ^20.9.0 || >=21.1.0}
    peerDependencies:
      eslint: ^8.57.0 || ^9.0.0
      typescript: '>=4.8.4 <6.0.0'

  '@typescript-eslint/project-service@8.46.2':
    resolution: {integrity: sha512-PULOLZ9iqwI7hXcmL4fVfIsBi6AN9YxRc0frbvmg8f+4hQAjQ5GYNKK0DIArNo+rOKmR/iBYwkpBmnIwin4wBg==}
    engines: {node: ^18.18.0 || ^20.9.0 || >=21.1.0}
    peerDependencies:
      typescript: '>=4.8.4 <6.0.0'

  '@typescript-eslint/scope-manager@8.46.2':
    resolution: {integrity: sha512-LF4b/NmGvdWEHD2H4MsHD8ny6JpiVNDzrSZr3CsckEgCbAGZbYM4Cqxvi9L+WqDMT+51Ozy7lt2M+d0JLEuBqA==}
    engines: {node: ^18.18.0 || ^20.9.0 || >=21.1.0}

  '@typescript-eslint/tsconfig-utils@8.46.2':
    resolution: {integrity: sha512-a7QH6fw4S57+F5y2FIxxSDyi5M4UfGF+Jl1bCGd7+L4KsaUY80GsiF/t0UoRFDHAguKlBaACWJRmdrc6Xfkkag==}
    engines: {node: ^18.18.0 || ^20.9.0 || >=21.1.0}
    peerDependencies:
      typescript: '>=4.8.4 <6.0.0'

  '@typescript-eslint/type-utils@8.46.2':
    resolution: {integrity: sha512-HbPM4LbaAAt/DjxXaG9yiS9brOOz6fabal4uvUmaUYe6l3K1phQDMQKBRUrr06BQkxkvIZVVHttqiybM9nJsLA==}
    engines: {node: ^18.18.0 || ^20.9.0 || >=21.1.0}
    peerDependencies:
      eslint: ^8.57.0 || ^9.0.0
      typescript: '>=4.8.4 <6.0.0'

  '@typescript-eslint/types@8.46.2':
    resolution: {integrity: sha512-lNCWCbq7rpg7qDsQrd3D6NyWYu+gkTENkG5IKYhUIcxSb59SQC/hEQ+MrG4sTgBVghTonNWq42bA/d4yYumldQ==}
    engines: {node: ^18.18.0 || ^20.9.0 || >=21.1.0}

  '@typescript-eslint/typescript-estree@8.46.2':
    resolution: {integrity: sha512-f7rW7LJ2b7Uh2EiQ+7sza6RDZnajbNbemn54Ob6fRwQbgcIn+GWfyuHDHRYgRoZu1P4AayVScrRW+YfbTvPQoQ==}
    engines: {node: ^18.18.0 || ^20.9.0 || >=21.1.0}
    peerDependencies:
      typescript: '>=4.8.4 <6.0.0'

  '@typescript-eslint/utils@8.46.2':
    resolution: {integrity: sha512-sExxzucx0Tud5tE0XqR0lT0psBQvEpnpiul9XbGUB1QwpWJJAps1O/Z7hJxLGiZLBKMCutjTzDgmd1muEhBnVg==}
    engines: {node: ^18.18.0 || ^20.9.0 || >=21.1.0}
    peerDependencies:
      eslint: ^8.57.0 || ^9.0.0
      typescript: '>=4.8.4 <6.0.0'

  '@typescript-eslint/visitor-keys@8.46.2':
    resolution: {integrity: sha512-tUFMXI4gxzzMXt4xpGJEsBsTox0XbNQ1y94EwlD/CuZwFcQP79xfQqMhau9HsRc/J0cAPA/HZt1dZPtGn9V/7w==}
    engines: {node: ^18.18.0 || ^20.9.0 || >=21.1.0}

  '@unrs/resolver-binding-android-arm-eabi@1.11.1':
    resolution: {integrity: sha512-ppLRUgHVaGRWUx0R0Ut06Mjo9gBaBkg3v/8AxusGLhsIotbBLuRk51rAzqLC8gq6NyyAojEXglNjzf6R948DNw==}
    cpu: [arm]
    os: [android]

  '@unrs/resolver-binding-android-arm64@1.11.1':
    resolution: {integrity: sha512-lCxkVtb4wp1v+EoN+HjIG9cIIzPkX5OtM03pQYkG+U5O/wL53LC4QbIeazgiKqluGeVEeBlZahHalCaBvU1a2g==}
    cpu: [arm64]
    os: [android]

  '@unrs/resolver-binding-darwin-arm64@1.11.1':
    resolution: {integrity: sha512-gPVA1UjRu1Y/IsB/dQEsp2V1pm44Of6+LWvbLc9SDk1c2KhhDRDBUkQCYVWe6f26uJb3fOK8saWMgtX8IrMk3g==}
    cpu: [arm64]
    os: [darwin]

  '@unrs/resolver-binding-darwin-x64@1.11.1':
    resolution: {integrity: sha512-cFzP7rWKd3lZaCsDze07QX1SC24lO8mPty9vdP+YVa3MGdVgPmFc59317b2ioXtgCMKGiCLxJ4HQs62oz6GfRQ==}
    cpu: [x64]
    os: [darwin]

  '@unrs/resolver-binding-freebsd-x64@1.11.1':
    resolution: {integrity: sha512-fqtGgak3zX4DCB6PFpsH5+Kmt/8CIi4Bry4rb1ho6Av2QHTREM+47y282Uqiu3ZRF5IQioJQ5qWRV6jduA+iGw==}
    cpu: [x64]
    os: [freebsd]

  '@unrs/resolver-binding-linux-arm-gnueabihf@1.11.1':
    resolution: {integrity: sha512-u92mvlcYtp9MRKmP+ZvMmtPN34+/3lMHlyMj7wXJDeXxuM0Vgzz0+PPJNsro1m3IZPYChIkn944wW8TYgGKFHw==}
    cpu: [arm]
    os: [linux]

  '@unrs/resolver-binding-linux-arm-musleabihf@1.11.1':
    resolution: {integrity: sha512-cINaoY2z7LVCrfHkIcmvj7osTOtm6VVT16b5oQdS4beibX2SYBwgYLmqhBjA1t51CarSaBuX5YNsWLjsqfW5Cw==}
    cpu: [arm]
    os: [linux]

  '@unrs/resolver-binding-linux-arm64-gnu@1.11.1':
    resolution: {integrity: sha512-34gw7PjDGB9JgePJEmhEqBhWvCiiWCuXsL9hYphDF7crW7UgI05gyBAi6MF58uGcMOiOqSJ2ybEeCvHcq0BCmQ==}
    cpu: [arm64]
    os: [linux]

  '@unrs/resolver-binding-linux-arm64-musl@1.11.1':
    resolution: {integrity: sha512-RyMIx6Uf53hhOtJDIamSbTskA99sPHS96wxVE/bJtePJJtpdKGXO1wY90oRdXuYOGOTuqjT8ACccMc4K6QmT3w==}
    cpu: [arm64]
    os: [linux]

  '@unrs/resolver-binding-linux-ppc64-gnu@1.11.1':
    resolution: {integrity: sha512-D8Vae74A4/a+mZH0FbOkFJL9DSK2R6TFPC9M+jCWYia/q2einCubX10pecpDiTmkJVUH+y8K3BZClycD8nCShA==}
    cpu: [ppc64]
    os: [linux]

  '@unrs/resolver-binding-linux-riscv64-gnu@1.11.1':
    resolution: {integrity: sha512-frxL4OrzOWVVsOc96+V3aqTIQl1O2TjgExV4EKgRY09AJ9leZpEg8Ak9phadbuX0BA4k8U5qtvMSQQGGmaJqcQ==}
    cpu: [riscv64]
    os: [linux]

  '@unrs/resolver-binding-linux-riscv64-musl@1.11.1':
    resolution: {integrity: sha512-mJ5vuDaIZ+l/acv01sHoXfpnyrNKOk/3aDoEdLO/Xtn9HuZlDD6jKxHlkN8ZhWyLJsRBxfv9GYM2utQ1SChKew==}
    cpu: [riscv64]
    os: [linux]

  '@unrs/resolver-binding-linux-s390x-gnu@1.11.1':
    resolution: {integrity: sha512-kELo8ebBVtb9sA7rMe1Cph4QHreByhaZ2QEADd9NzIQsYNQpt9UkM9iqr2lhGr5afh885d/cB5QeTXSbZHTYPg==}
    cpu: [s390x]
    os: [linux]

  '@unrs/resolver-binding-linux-x64-gnu@1.11.1':
    resolution: {integrity: sha512-C3ZAHugKgovV5YvAMsxhq0gtXuwESUKc5MhEtjBpLoHPLYM+iuwSj3lflFwK3DPm68660rZ7G8BMcwSro7hD5w==}
    cpu: [x64]
    os: [linux]

  '@unrs/resolver-binding-linux-x64-musl@1.11.1':
    resolution: {integrity: sha512-rV0YSoyhK2nZ4vEswT/QwqzqQXw5I6CjoaYMOX0TqBlWhojUf8P94mvI7nuJTeaCkkds3QE4+zS8Ko+GdXuZtA==}
    cpu: [x64]
    os: [linux]

  '@unrs/resolver-binding-wasm32-wasi@1.11.1':
    resolution: {integrity: sha512-5u4RkfxJm+Ng7IWgkzi3qrFOvLvQYnPBmjmZQ8+szTK/b31fQCnleNl1GgEt7nIsZRIf5PLhPwT0WM+q45x/UQ==}
    engines: {node: '>=14.0.0'}
    cpu: [wasm32]

  '@unrs/resolver-binding-win32-arm64-msvc@1.11.1':
    resolution: {integrity: sha512-nRcz5Il4ln0kMhfL8S3hLkxI85BXs3o8EYoattsJNdsX4YUU89iOkVn7g0VHSRxFuVMdM4Q1jEpIId1Ihim/Uw==}
    cpu: [arm64]
    os: [win32]

  '@unrs/resolver-binding-win32-ia32-msvc@1.11.1':
    resolution: {integrity: sha512-DCEI6t5i1NmAZp6pFonpD5m7i6aFrpofcp4LA2i8IIq60Jyo28hamKBxNrZcyOwVOZkgsRp9O2sXWBWP8MnvIQ==}
    cpu: [ia32]
    os: [win32]

  '@unrs/resolver-binding-win32-x64-msvc@1.11.1':
    resolution: {integrity: sha512-lrW200hZdbfRtztbygyaq/6jP6AKE8qQN2KvPcJ+x7wiD038YtnYtZ82IMNJ69GJibV7bwL3y9FgK+5w/pYt6g==}
    cpu: [x64]
    os: [win32]

  '@wagmi/connectors@6.1.0':
    resolution: {integrity: sha512-MnpJHEABUIsajNxLc6br0LiqJvoFZbavQ6yG+mQb7Xlb3Hmm3IRjH5NU1g2zw5PCTRd3BFQLjwniLdwDnUPYNw==}
    peerDependencies:
      '@wagmi/core': 2.22.1
      typescript: '>=5.0.4'
      viem: 2.x
    peerDependenciesMeta:
      typescript:
        optional: true

  '@wagmi/core@2.22.1':
    resolution: {integrity: sha512-cG/xwQWsBEcKgRTkQVhH29cbpbs/TdcUJVFXCyri3ZknxhMyGv0YEjTcrNpRgt2SaswL1KrvslSNYKKo+5YEAg==}
    peerDependencies:
      '@tanstack/query-core': '>=5.0.0'
      typescript: '>=5.0.4'
      viem: 2.x
    peerDependenciesMeta:
      '@tanstack/query-core':
        optional: true
      typescript:
        optional: true

  '@walletconnect/core@2.21.0':
    resolution: {integrity: sha512-o6R7Ua4myxR8aRUAJ1z3gT9nM+jd2B2mfamu6arzy1Cc6vi10fIwFWb6vg3bC8xJ6o9H3n/cN5TOW3aA9Y1XVw==}
    engines: {node: '>=18'}

  '@walletconnect/core@2.21.1':
    resolution: {integrity: sha512-Tp4MHJYcdWD846PH//2r+Mu4wz1/ZU/fr9av1UWFiaYQ2t2TPLDiZxjLw54AAEpMqlEHemwCgiRiAmjR1NDdTQ==}
    engines: {node: '>=18'}

  '@walletconnect/environment@1.0.1':
    resolution: {integrity: sha512-T426LLZtHj8e8rYnKfzsw1aG6+M0BT1ZxayMdv/p8yM0MU+eJDISqNY3/bccxRr4LrF9csq02Rhqt08Ibl0VRg==}

  '@walletconnect/ethereum-provider@2.21.1':
    resolution: {integrity: sha512-SSlIG6QEVxClgl1s0LMk4xr2wg4eT3Zn/Hb81IocyqNSGfXpjtawWxKxiC5/9Z95f1INyBD6MctJbL/R1oBwIw==}
    deprecated: 'Reliability and performance improvements. See: https://github.com/WalletConnect/walletconnect-monorepo/releases'

  '@walletconnect/events@1.0.1':
    resolution: {integrity: sha512-NPTqaoi0oPBVNuLv7qPaJazmGHs5JGyO8eEAk5VGKmJzDR7AHzD4k6ilox5kxk1iwiOnFopBOOMLs86Oa76HpQ==}

  '@walletconnect/heartbeat@1.2.2':
    resolution: {integrity: sha512-uASiRmC5MwhuRuf05vq4AT48Pq8RMi876zV8rr8cV969uTOzWdB/k+Lj5yI2PBtB1bGQisGen7MM1GcZlQTBXw==}

  '@walletconnect/jsonrpc-http-connection@1.0.8':
    resolution: {integrity: sha512-+B7cRuaxijLeFDJUq5hAzNyef3e3tBDIxyaCNmFtjwnod5AGis3RToNqzFU33vpVcxFhofkpE7Cx+5MYejbMGw==}

  '@walletconnect/jsonrpc-provider@1.0.14':
    resolution: {integrity: sha512-rtsNY1XqHvWj0EtITNeuf8PHMvlCLiS3EjQL+WOkxEOA4KPxsohFnBDeyPYiNm4ZvkQdLnece36opYidmtbmow==}

  '@walletconnect/jsonrpc-types@1.0.4':
    resolution: {integrity: sha512-P6679fG/M+wuWg9TY8mh6xFSdYnFyFjwFelxyISxMDrlbXokorEVXYOxiqEbrU3x1BmBoCAJJ+vtEaEoMlpCBQ==}

  '@walletconnect/jsonrpc-utils@1.0.8':
    resolution: {integrity: sha512-vdeb03bD8VzJUL6ZtzRYsFMq1eZQcM3EAzT0a3st59dyLfJ0wq+tKMpmGH7HlB7waD858UWgfIcudbPFsbzVdw==}

  '@walletconnect/jsonrpc-ws-connection@1.0.16':
    resolution: {integrity: sha512-G81JmsMqh5nJheE1mPst1W0WfVv0SG3N7JggwLLGnI7iuDZJq8cRJvQwLGKHn5H1WTW7DEPCo00zz5w62AbL3Q==}

  '@walletconnect/keyvaluestorage@1.1.1':
    resolution: {integrity: sha512-V7ZQq2+mSxAq7MrRqDxanTzu2RcElfK1PfNYiaVnJgJ7Q7G7hTVwF8voIBx92qsRyGHZihrwNPHuZd1aKkd0rA==}
    peerDependencies:
      '@react-native-async-storage/async-storage': 1.x
    peerDependenciesMeta:
      '@react-native-async-storage/async-storage':
        optional: true

  '@walletconnect/logger@2.1.2':
    resolution: {integrity: sha512-aAb28I3S6pYXZHQm5ESB+V6rDqIYfsnHaQyzFbwUUBFY4H0OXx/YtTl8lvhUNhMMfb9UxbwEBS253TlXUYJWSw==}

  '@walletconnect/relay-api@1.0.11':
    resolution: {integrity: sha512-tLPErkze/HmC9aCmdZOhtVmYZq1wKfWTJtygQHoWtgg722Jd4homo54Cs4ak2RUFUZIGO2RsOpIcWipaua5D5Q==}

  '@walletconnect/relay-auth@1.1.0':
    resolution: {integrity: sha512-qFw+a9uRz26jRCDgL7Q5TA9qYIgcNY8jpJzI1zAWNZ8i7mQjaijRnWFKsCHAU9CyGjvt6RKrRXyFtFOpWTVmCQ==}

  '@walletconnect/safe-json@1.0.2':
    resolution: {integrity: sha512-Ogb7I27kZ3LPC3ibn8ldyUr5544t3/STow9+lzz7Sfo808YD7SBWk7SAsdBFlYgP2zDRy2hS3sKRcuSRM0OTmA==}

  '@walletconnect/sign-client@2.21.0':
    resolution: {integrity: sha512-z7h+PeLa5Au2R591d/8ZlziE0stJvdzP9jNFzFolf2RG/OiXulgFKum8PrIyXy+Rg2q95U9nRVUF9fWcn78yBA==}
    deprecated: 'Reliability and performance improvements. See: https://github.com/WalletConnect/walletconnect-monorepo/releases'

  '@walletconnect/sign-client@2.21.1':
    resolution: {integrity: sha512-QaXzmPsMnKGV6tc4UcdnQVNOz4zyXgarvdIQibJ4L3EmLat73r5ZVl4c0cCOcoaV7rgM9Wbphgu5E/7jNcd3Zg==}
    deprecated: 'Reliability and performance improvements. See: https://github.com/WalletConnect/walletconnect-monorepo/releases'

  '@walletconnect/time@1.0.2':
    resolution: {integrity: sha512-uzdd9woDcJ1AaBZRhqy5rNC9laqWGErfc4dxA9a87mPdKOgWMD85mcFo9dIYIts/Jwocfwn07EC6EzclKubk/g==}

  '@walletconnect/types@2.21.0':
    resolution: {integrity: sha512-ll+9upzqt95ZBWcfkOszXZkfnpbJJ2CmxMfGgE5GmhdxxxCcO5bGhXkI+x8OpiS555RJ/v/sXJYMSOLkmu4fFw==}

  '@walletconnect/types@2.21.1':
    resolution: {integrity: sha512-UeefNadqP6IyfwWC1Yi7ux+ljbP2R66PLfDrDm8izmvlPmYlqRerJWJvYO4t0Vvr9wrG4Ko7E0c4M7FaPKT/sQ==}

  '@walletconnect/universal-provider@2.21.0':
    resolution: {integrity: sha512-mtUQvewt+X0VBQay/xOJBvxsB3Xsm1lTwFjZ6WUwSOTR1X+FNb71hSApnV5kbsdDIpYPXeQUbGt2se1n5E5UBg==}
    deprecated: 'Reliability and performance improvements. See: https://github.com/WalletConnect/walletconnect-monorepo/releases'

  '@walletconnect/universal-provider@2.21.1':
    resolution: {integrity: sha512-Wjx9G8gUHVMnYfxtasC9poGm8QMiPCpXpbbLFT+iPoQskDDly8BwueWnqKs4Mx2SdIAWAwuXeZ5ojk5qQOxJJg==}
    deprecated: 'Reliability and performance improvements. See: https://github.com/WalletConnect/walletconnect-monorepo/releases'

  '@walletconnect/utils@2.21.0':
    resolution: {integrity: sha512-zfHLiUoBrQ8rP57HTPXW7rQMnYxYI4gT9yTACxVW6LhIFROTF6/ytm5SKNoIvi4a5nX5dfXG4D9XwQUCu8Ilig==}

  '@walletconnect/utils@2.21.1':
    resolution: {integrity: sha512-VPZvTcrNQCkbGOjFRbC24mm/pzbRMUq2DSQoiHlhh0X1U7ZhuIrzVtAoKsrzu6rqjz0EEtGxCr3K1TGRqDG4NA==}

  '@walletconnect/window-getters@1.0.1':
    resolution: {integrity: sha512-vHp+HqzGxORPAN8gY03qnbTMnhqIwjeRJNOMOAzePRg4xVEEE2WvYsI9G2NMjOknA8hnuYbU3/hwLcKbjhc8+Q==}

  '@walletconnect/window-metadata@1.0.1':
    resolution: {integrity: sha512-9koTqyGrM2cqFRW517BPY/iEtUDx2r1+Pwwu5m7sJ7ka79wi3EyqhqcICk/yDmv6jAS1rjKgTKXlEhanYjijcA==}

  '@yudiel/react-qr-scanner@2.4.1':
    resolution: {integrity: sha512-O5lkVrfUR7VixJLvuIxnzANi/O+KlObPnfkJk8btGeFY+Y7pC4kv8iDQhs/Cw9KiiyD7VSJDcHUHVKsYR8/xmw==}
    peerDependencies:
      react: ^17 || ^18 || ^19
      react-dom: ^17 || ^18 || ^19

  abitype@1.0.6:
    resolution: {integrity: sha512-MMSqYh4+C/aVqI2RQaWqbvI4Kxo5cQV40WQ4QFtDnNzCkqChm8MuENhElmynZlO0qUy/ObkEUaXtKqYnx1Kp3A==}
    peerDependencies:
      typescript: '>=5.0.4'
      zod: ^3 >=3.22.0
    peerDependenciesMeta:
      typescript:
        optional: true
      zod:
        optional: true

  abitype@1.0.8:
    resolution: {integrity: sha512-ZeiI6h3GnW06uYDLx0etQtX/p8E24UaHHBj57RSjK7YBFe7iuVn07EDpOeP451D06sF27VOz9JJPlIKJmXgkEg==}
    peerDependencies:
      typescript: '>=5.0.4'
      zod: ^3 >=3.22.0
    peerDependenciesMeta:
      typescript:
        optional: true
      zod:
        optional: true

  abitype@1.1.0:
    resolution: {integrity: sha512-6Vh4HcRxNMLA0puzPjM5GBgT4aAcFGKZzSgAXvuZ27shJP6NEpielTuqbBmZILR5/xd0PizkBGy5hReKz9jl5A==}
    peerDependencies:
      typescript: '>=5.0.4'
      zod: ^3.22.0 || ^4.0.0
    peerDependenciesMeta:
      typescript:
        optional: true
      zod:
        optional: true

  abitype@1.1.1:
    resolution: {integrity: sha512-Loe5/6tAgsBukY95eGaPSDmQHIjRZYQq8PB1MpsNccDIK8WiV+Uw6WzaIXipvaxTEL2yEB0OpEaQv3gs8pkS9Q==}
    peerDependencies:
      typescript: '>=5.0.4'
      zod: ^3.22.0 || ^4.0.0
    peerDependenciesMeta:
      typescript:
        optional: true
      zod:
        optional: true

  abort-controller@3.0.0:
    resolution: {integrity: sha512-h8lQ8tacZYnR3vNQTgibj+tODHI5/+l06Au2Pcriv/Gmet0eaj4TwWH41sO9wnHDiQsEj19q0drzdWdeAHtweg==}
    engines: {node: '>=6.5'}

  accepts@1.3.8:
    resolution: {integrity: sha512-PYAthTa2m2VKxuvSD3DPC/Gy+U+sOA1LAuT8mkmRuvw+NACSaeXEQ+NHcVF7rONl6qcaxV3Uuemwawk+7+SJLw==}
    engines: {node: '>= 0.6'}

  acorn-jsx@5.3.2:
    resolution: {integrity: sha512-rq9s+JNhf0IChjtDXxllJ7g41oZk5SlXtp0LHwyA5cejwn7vKmKp4pPri6YEePv2PU65sAsegbXtIinmDFDXgQ==}
    peerDependencies:
      acorn: ^6.0.0 || ^7.0.0 || ^8.0.0

  acorn@8.15.0:
    resolution: {integrity: sha512-NZyJarBfL7nWwIq+FDL6Zp/yHEhePMNnnJ0y3qfieCrmNvYct8uvtiV41UvlSe6apAfk0fY1FbWx+NwfmpvtTg==}
    engines: {node: '>=0.4.0'}
    hasBin: true

  agent-base@7.1.4:
    resolution: {integrity: sha512-MnA+YT8fwfJPgBx3m60MNqakm30XOkyIoH1y6huTQvC0PwZG7ki8NacLBcrPbNoo8vEZy7Jpuk7+jMO+CUovTQ==}
    engines: {node: '>= 14'}

  agentkeepalive@4.6.0:
    resolution: {integrity: sha512-kja8j7PjmncONqaTsB8fQ+wE2mSU2DJ9D4XKoJ5PFWIdRMa6SLSN1ff4mOr4jCbfRSsxR4keIiySJU0N9T5hIQ==}
    engines: {node: '>= 8.0.0'}

  ajv@6.12.6:
    resolution: {integrity: sha512-j3fVLgvTo527anyYyJOGTYJbG+vnnQYvE0m5mmkc1TK+nxAppkCLMIL0aZ4dblVCNoGShhm+kzE4ZUykBoMg4g==}

  anser@1.4.10:
    resolution: {integrity: sha512-hCv9AqTQ8ycjpSd3upOJd7vFwW1JaoYQ7tpham03GJ1ca8/65rqn0RpaWpItOAd6ylW9wAw6luXYPJIyPFVOww==}

  ansi-regex@5.0.1:
    resolution: {integrity: sha512-quJQXlTSUGL2LH9SUXo8VwsY4soanhgo6LNSm84E1LBcE8s3O0wpdiRzyR9z/ZZJMlMWv37qOOb9pdJlMUEKFQ==}
    engines: {node: '>=8'}

  ansi-regex@6.2.2:
    resolution: {integrity: sha512-Bq3SmSpyFHaWjPk8If9yc6svM8c56dB5BAtW4Qbw5jHTwwXXcTLoRMkpDJp6VL0XzlWaCHTXrkFURMYmD0sLqg==}
    engines: {node: '>=12'}

  ansi-styles@4.3.0:
    resolution: {integrity: sha512-zbB9rCJAT1rbjiVDb2hqKFHNYLxgtk8NURxZ3IZwD3F6NtxbXZQCnnSi1Lkx+IDohdPlFp222wVALIheZJQSEg==}
    engines: {node: '>=8'}

  ansi-styles@5.2.0:
    resolution: {integrity: sha512-Cxwpt2SfTzTtXcfOlzGEee8O+c+MmUgGrNiBcXnuWxuFJHe6a5Hz7qwhwe5OgaSYI0IJvkLqWX1ASG+cJOkEiA==}
    engines: {node: '>=10'}

  ansi-styles@6.2.3:
    resolution: {integrity: sha512-4Dj6M28JB+oAH8kFkTLUo+a2jwOFkuqb3yucU0CANcRRUbxS0cP0nZYCGjcc3BNXwRIsUVmDGgzawme7zvJHvg==}
    engines: {node: '>=12'}

  anymatch@3.1.3:
    resolution: {integrity: sha512-KMReFUr0B4t+D+OBkjR3KYqvocp2XaSzO55UcB6mgQMd3KbcE+mWTyvVV7D/zsdEbNnV6acZUutkiHQXvTr1Rw==}
    engines: {node: '>= 8'}

  argparse@1.0.10:
    resolution: {integrity: sha512-o5Roy6tNG4SL/FOkCAN6RzjiakZS25RLYFrcMttJqbdd8BWrnA+fGz57iN5Pb06pvBGvl5gQ0B48dJlslXvoTg==}

  argparse@2.0.1:
    resolution: {integrity: sha512-8+9WqebbFzpX9OR+Wa6O29asIogeRMzcGtAINdpMHHyAg10f05aSFVBbcEqGf/PXw1EjAZ+q2/bEBg3DvurK3Q==}

  aria-hidden@1.2.6:
    resolution: {integrity: sha512-ik3ZgC9dY/lYVVM++OISsaYDeg1tb0VtP5uL3ouh1koGOaUMDPpbFIei4JkFimWUFPn90sbMNMXQAIVOlnYKJA==}
    engines: {node: '>=10'}

  aria-query@5.3.2:
    resolution: {integrity: sha512-COROpnaoap1E2F000S62r6A60uHZnmlvomhfyT2DlTcrY1OrBKn2UhH7qn5wTC9zMvD0AY7csdPSNwKP+7WiQw==}
    engines: {node: '>= 0.4'}

  array-buffer-byte-length@1.0.2:
    resolution: {integrity: sha512-LHE+8BuR7RYGDKvnrmcuSq3tDcKv9OFEXQt/HpbZhY7V6h0zlUXutnAD82GiFx9rdieCMjkvtcsPqBwgUl1Iiw==}
    engines: {node: '>= 0.4'}

  array-includes@3.1.9:
    resolution: {integrity: sha512-FmeCCAenzH0KH381SPT5FZmiA/TmpndpcaShhfgEN9eCVjnFBqq3l1xrI42y8+PPLI6hypzou4GXw00WHmPBLQ==}
    engines: {node: '>= 0.4'}

  array.prototype.findlast@1.2.5:
    resolution: {integrity: sha512-CVvd6FHg1Z3POpBLxO6E6zr+rSKEQ9L6rZHAaY7lLfhKsWYUBBOuMs0e9o24oopj6H+geRCX0YJ+TJLBK2eHyQ==}
    engines: {node: '>= 0.4'}

  array.prototype.findlastindex@1.2.6:
    resolution: {integrity: sha512-F/TKATkzseUExPlfvmwQKGITM3DGTK+vkAsCZoDc5daVygbJBnjEUCbgkAvVFsgfXfX4YIqZ/27G3k3tdXrTxQ==}
    engines: {node: '>= 0.4'}

  array.prototype.flat@1.3.3:
    resolution: {integrity: sha512-rwG/ja1neyLqCuGZ5YYrznA62D4mZXg0i1cIskIUKSiqF3Cje9/wXAls9B9s1Wa2fomMsIv8czB8jZcPmxCXFg==}
    engines: {node: '>= 0.4'}

  array.prototype.flatmap@1.3.3:
    resolution: {integrity: sha512-Y7Wt51eKJSyi80hFrJCePGGNo5ktJCslFuboqJsbf57CCPcm5zztluPlc4/aD8sWsKvlwatezpV4U1efk8kpjg==}
    engines: {node: '>= 0.4'}

  array.prototype.tosorted@1.1.4:
    resolution: {integrity: sha512-p6Fx8B7b7ZhL/gmUsAy0D15WhvDccw3mnGNbZpi3pmeJdxtWsj2jEaI4Y6oo3XiHfzuSgPwKc04MYt6KgvC/wA==}
    engines: {node: '>= 0.4'}

  arraybuffer.prototype.slice@1.0.4:
    resolution: {integrity: sha512-BNoCY6SXXPQ7gF2opIP4GBE+Xw7U+pHMYKuzjgCN3GwiaIR09UUeKfheyIry77QtrCBlC0KK0q5/TER/tYh3PQ==}
    engines: {node: '>= 0.4'}

  asap@2.0.6:
    resolution: {integrity: sha512-BSHWgDSAiKs50o2Re8ppvp3seVHXSRM44cdSsT9FfNEUUZLOGWVCsiWaRPWM1Znn+mqZ1OfVZ3z3DWEzSp7hRA==}

  ast-types-flow@0.0.8:
    resolution: {integrity: sha512-OH/2E5Fg20h2aPrbe+QL8JZQFko0YZaF+j4mnQ7BGhfavO7OpSLa8a0y9sBwomHdSbkhTS8TQNayBfnW5DwbvQ==}

  async-function@1.0.0:
    resolution: {integrity: sha512-hsU18Ae8CDTR6Kgu9DYf0EbCr/a5iGL0rytQDobUcdpYOKokk8LEjVphnXkDkgpi0wYVsqrXuP0bZxJaTqdgoA==}
    engines: {node: '>= 0.4'}

  async-limiter@1.0.1:
    resolution: {integrity: sha512-csOlWGAcRFJaI6m+F2WKdnMKr4HhdhFVBk0H/QbJFMCr+uO2kwohwXQPxw/9OCxp05r5ghVBFSyioixx3gfkNQ==}

  async-mutex@0.2.6:
    resolution: {integrity: sha512-Hs4R+4SPgamu6rSGW8C7cV9gaWUKEHykfzCCvIRuaVv636Ju10ZdeUbvb4TBEW0INuq2DHZqXbK4Nd3yG4RaRw==}

  asynckit@0.4.0:
    resolution: {integrity: sha512-Oei9OH4tRh0YqU3GxhX79dM/mwVgvbZJaSNaRk+bshkj0S5cfHcgYakreBjrHwatXKbz+IoIdYLxrKim2MjW0Q==}

  atomic-sleep@1.0.0:
    resolution: {integrity: sha512-kNOjDqAh7px0XWNI+4QbzoiR/nTkHAWNud2uvnJquD1/x5a7EQZMJT0AczqK0Qn67oY/TTQ1LbUKajZpp3I9tQ==}
    engines: {node: '>=8.0.0'}

  available-typed-arrays@1.0.7:
    resolution: {integrity: sha512-wvUjBtSGN7+7SjNpq/9M2Tg350UZD3q62IFZLbRAR1bSMlCo1ZaeW+BJ+D090e4hIIZLBcTDWe4Mh4jvUDajzQ==}
    engines: {node: '>= 0.4'}

  axe-core@4.11.0:
    resolution: {integrity: sha512-ilYanEU8vxxBexpJd8cWM4ElSQq4QctCLKih0TSfjIfCQTeyH/6zVrmIJfLPrKTKJRbiG+cfnZbQIjAlJmF1jQ==}
    engines: {node: '>=4'}

  axios-retry@4.5.0:
    resolution: {integrity: sha512-aR99oXhpEDGo0UuAlYcn2iGRds30k366Zfa05XWScR9QaQD4JYiP3/1Qt1u7YlefUOK+cn0CcwoL1oefavQUlQ==}
    peerDependencies:
      axios: 0.x || 1.x

  axios@1.12.2:
    resolution: {integrity: sha512-vMJzPewAlRyOgxV2dU0Cuz2O8zzzx9VYtbJOaBgXFeLc4IV/Eg50n4LowmehOOR61S8ZMpc2K5Sa7g6A4jfkUw==}

  axobject-query@4.1.0:
    resolution: {integrity: sha512-qIj0G9wZbMGNLjLmg1PT6v2mE9AH2zlnADJD/2tC6E00hgmhUOfEB6greHPAfLRSufHqROIUTkw6E+M3lH0PTQ==}
    engines: {node: '>= 0.4'}

  babel-jest@29.7.0:
    resolution: {integrity: sha512-BrvGY3xZSwEcCzKvKsCi2GgHqDqsYkOP4/by5xCgIwGXQxIEh+8ew3gmrE1y7XRR6LHZIj6yLYnUi/mm2KXKBg==}
    engines: {node: ^14.15.0 || ^16.10.0 || >=18.0.0}
    peerDependencies:
      '@babel/core': ^7.8.0

  babel-plugin-istanbul@6.1.1:
    resolution: {integrity: sha512-Y1IQok9821cC9onCx5otgFfRm7Lm+I+wwxOx738M/WLPZ9Q42m4IG5W0FNX8WLL2gYMZo3JkuXIH2DOpWM+qwA==}
    engines: {node: '>=8'}

  babel-plugin-jest-hoist@29.6.3:
    resolution: {integrity: sha512-ESAc/RJvGTFEzRwOTT4+lNDk/GNHMkKbNzsvT0qKRfDyyYTskxB5rnU2njIDYVxXCBHHEI1c0YwHob3WaYujOg==}
    engines: {node: ^14.15.0 || ^16.10.0 || >=18.0.0}

  babel-plugin-syntax-hermes-parser@0.32.0:
    resolution: {integrity: sha512-m5HthL++AbyeEA2FcdwOLfVFvWYECOBObLHNqdR8ceY4TsEdn4LdX2oTvbB2QJSSElE2AWA/b2MXZ/PF/CqLZg==}

  babel-preset-current-node-syntax@1.2.0:
    resolution: {integrity: sha512-E/VlAEzRrsLEb2+dv8yp3bo4scof3l9nR4lrld+Iy5NyVqgVYUJnDAmunkhPMisRI32Qc4iRiz425d8vM++2fg==}
    peerDependencies:
      '@babel/core': ^7.0.0 || ^8.0.0-0

  babel-preset-jest@29.6.3:
    resolution: {integrity: sha512-0B3bhxR6snWXJZtR/RliHTDPRgn1sNHOR0yVtq/IiQFyuOVjFS+wuio/R4gSNkyYmKmJB4wGZv2NZanmKmTnNA==}
    engines: {node: ^14.15.0 || ^16.10.0 || >=18.0.0}
    peerDependencies:
      '@babel/core': ^7.0.0

  balanced-match@1.0.2:
    resolution: {integrity: sha512-3oSeUO0TMV67hN1AmbXsK4yaqU7tjiHlbxRDZOpH0KW9+CeX4bRAaX0Anxt0tx2MrpRpWwQaPwIlISEJhYU5Pw==}

  barcode-detector@3.0.6:
    resolution: {integrity: sha512-v4xTr6B+FINl/p1RDl38qzIwF+Repfo+k/a/HlKTJKAJpNvACD6v7AH7LSPvfR4AdzXXuwai04huA4TWn02Znw==}

  base-x@3.0.11:
    resolution: {integrity: sha512-xz7wQ8xDhdyP7tQxwdteLYeFfS68tSMNCZ/Y37WJ4bhGfKPpqEIlmIyueQHqOyoPhE6xNUqjzRr8ra0eF9VRvA==}

  base-x@5.0.1:
    resolution: {integrity: sha512-M7uio8Zt++eg3jPj+rHMfCC+IuygQHHCOU+IYsVtik6FWjuYpVt/+MRKcgsAMHh8mMFAwnB+Bs+mTrFiXjMzKg==}

  base64-arraybuffer@1.0.2:
    resolution: {integrity: sha512-I3yl4r9QB5ZRY3XuJVEPfc2XhZO6YweFPI+UovAzn+8/hb3oJ6lnysaFcjVpkCPfVWFUDvoZ8kmVDP7WyRtYtQ==}
    engines: {node: '>= 0.6.0'}

  base64-js@1.5.1:
    resolution: {integrity: sha512-AKpaYlHn8t4SVbOHCy+b5+KKgvR4vrsD8vbvrbiQJps7fKDTkjkDry6ji0rUJjC0kzbNePLwzxq8iypo41qeWA==}

  base64id@2.0.0:
    resolution: {integrity: sha512-lGe34o6EHj9y3Kts9R4ZYs/Gr+6N7MCaMlIFA3F1R2O5/m7K06AxfSeO5530PEERE6/WyEg3lsuyw4GHlPZHog==}
    engines: {node: ^4.5.0 || >= 5.9}

  baseline-browser-mapping@2.8.20:
    resolution: {integrity: sha512-JMWsdF+O8Orq3EMukbUN1QfbLK9mX2CkUmQBcW2T0s8OmdAUL5LLM/6wFwSrqXzlXB13yhyK9gTKS1rIizOduQ==}
    hasBin: true

  big.js@6.2.2:
    resolution: {integrity: sha512-y/ie+Faknx7sZA5MfGA2xKlu0GDv8RWrXGsmlteyJQ2lvoKv9GBK/fpRMc2qlSoBAgNxrixICFCBefIq8WCQpQ==}

  bn.js@5.2.2:
    resolution: {integrity: sha512-v2YAxEmKaBLahNwE1mjp4WON6huMNeuDvagFZW+ASCuA/ku0bXR9hSMw0XpiqMoA3+rmnyck/tPRSFQkoC9Cuw==}

  borsh@0.7.0:
    resolution: {integrity: sha512-CLCsZGIBCFnPtkNnieW/a8wmreDmfUtjU2m9yHrzPXIlNbqVs0AQrSatSG6vdNYUqdc83tkQi2eHfF98ubzQLA==}

  bowser@2.12.1:
    resolution: {integrity: sha512-z4rE2Gxh7tvshQ4hluIT7XcFrgLIQaw9X3A+kTTRdovCz5PMukm/0QC/BKSYPj3omF5Qfypn9O/c5kgpmvYUCw==}

  brace-expansion@1.1.12:
    resolution: {integrity: sha512-9T9UjW3r0UW5c1Q7GTwllptXwhvYmEzFhzMfZ9H7FQWt+uZePjZPjBP/W1ZEyZ1twGWom5/56TF4lPcqjnDHcg==}

  brace-expansion@2.0.2:
    resolution: {integrity: sha512-Jt0vHyM+jmUBqojB7E1NIYadt0vI0Qxjxd2TErW94wDz+E2LAm5vKMXXwg6ZZBTHPuUlDgQHKXvjGBdfcF1ZDQ==}

  braces@3.0.3:
    resolution: {integrity: sha512-yQbXgO/OSZVD2IsiLlro+7Hf6Q18EJrKSEsdoMzKePKXct3gvD8oLcOQdIzGupr5Fj+EDe8gO/lxc1BzfMpxvA==}
    engines: {node: '>=8'}

  browserslist@4.27.0:
    resolution: {integrity: sha512-AXVQwdhot1eqLihwasPElhX2tAZiBjWdJ9i/Zcj2S6QYIjkx62OKSfnobkriB81C3l4w0rVy3Nt4jaTBltYEpw==}
    engines: {node: ^6 || ^7 || ^8 || ^9 || ^10 || ^11 || ^12 || >=13.7}
    hasBin: true

  bs58@4.0.1:
    resolution: {integrity: sha512-Ok3Wdf5vOIlBrgCvTq96gBkJw+JUEzdBgyaza5HLtPm7yTHkjRy8+JzNyHF7BHa0bNWOQIp3m5YF0nnFcOIKLw==}

  bs58@6.0.0:
    resolution: {integrity: sha512-PD0wEnEYg6ijszw/u8s+iI3H17cTymlrwkKhDhPZq+Sokl3AU4htyBFTjAeNAlCCmg0f53g6ih3jATyCKftTfw==}

  bser@2.1.1:
    resolution: {integrity: sha512-gQxTNE/GAfIIrmHLUE3oJyp5FO6HRBfhjnw4/wMmA63ZGDJnWBmgY/lyQBpnDUkGmAhbSe39tx2d/iTOAfglwQ==}

  buffer-from@1.1.2:
    resolution: {integrity: sha512-E+XQCRwSbaaiChtv6k6Dwgc+bx+Bs6vuKJHHl5kox/BaKbhiXzqQOwK4cO22yElGp2OCmjwVhT3HmxgyPGnJfQ==}

  buffer@6.0.3:
    resolution: {integrity: sha512-FTiCpNxtwiZZHEZbcbTIcZjERVICn9yq/pDFkTl95/AxzD1naBctN7YO68riM/gLSDY7sdrMby8hofADYuuqOA==}

  bufferutil@4.0.9:
    resolution: {integrity: sha512-WDtdLmJvAuNNPzByAYpRo2rF1Mmradw6gvWsQKf63476DDXmomT9zUiGypLcG4ibIM67vhAj8jJRdbmEws2Aqw==}
    engines: {node: '>=6.14.2'}

  busboy@1.6.0:
    resolution: {integrity: sha512-8SFQbg/0hQ9xy3UNTB0YEnsNBbWfhf7RtnzpL7TkBiTBRfrQ9Fxcnz7VJsleJpyp6rVLvXiuORqjlHi5q+PYuA==}
    engines: {node: '>=10.16.0'}

  call-bind-apply-helpers@1.0.2:
    resolution: {integrity: sha512-Sp1ablJ0ivDkSzjcaJdxEunN5/XvksFJ2sMBFfq6x0ryhQV/2b/KwFe21cMpmHtPOSij8K99/wSfoEuTObmuMQ==}
    engines: {node: '>= 0.4'}

  call-bind@1.0.8:
    resolution: {integrity: sha512-oKlSFMcMwpUg2ednkhQ454wfWiU/ul3CkJe/PEHcTKuiX6RpbehUiFMXu13HalGZxfUwCQzZG747YXBn1im9ww==}
    engines: {node: '>= 0.4'}

  call-bound@1.0.4:
    resolution: {integrity: sha512-+ys997U96po4Kx/ABpBCqhA9EuxJaQWDQg7295H4hBphv3IZg0boBKuwYpt4YXp6MZ5AmZQnU/tyMTlRpaSejg==}
    engines: {node: '>= 0.4'}

  callsites@3.1.0:
    resolution: {integrity: sha512-P8BjAsXvZS+VIDUI11hHCQEv74YT67YUi5JJFNWIqL235sBmjX4+qx9Muvls5ivyNENctx46xQLQ3aTuE7ssaQ==}
    engines: {node: '>=6'}

  camelcase@5.3.1:
    resolution: {integrity: sha512-L28STB170nwWS63UjtlEOE3dldQApaJXZkOI1uMFfzf3rRuPegHaHesyee+YxQ+W6SvRDQV6UrdOdRiR153wJg==}
    engines: {node: '>=6'}

  camelcase@6.3.0:
    resolution: {integrity: sha512-Gmy6FhYlCY7uOElZUSbxo2UCDH8owEk996gkbrpsgGtrJLM3J7jGxl9Ic7Qwwj4ivOE5AWZWRMecDdF7hqGjFA==}
    engines: {node: '>=10'}

  caniuse-lite@1.0.30001751:
    resolution: {integrity: sha512-A0QJhug0Ly64Ii3eIqHu5X51ebln3k4yTUkY1j8drqpWHVreg/VLijN48cZ1bYPiqOQuqpkIKnzr/Ul8V+p6Cw==}

  canvg@3.0.11:
    resolution: {integrity: sha512-5ON+q7jCTgMp9cjpu4Jo6XbvfYwSB2Ow3kzHKfIyJfaCAOHLbdKPQqGKgfED/R5B+3TFFfe8pegYA+b423SRyA==}
    engines: {node: '>=10.0.0'}

  chalk@4.1.2:
    resolution: {integrity: sha512-oKnbhFyRIXpUuez8iBMmyEa4nbj4IOQyuhc/wy9kY7/WVPcwIO9VA668Pu8RkO7+0G76SLROeyw9CpQ061i4mA==}
    engines: {node: '>=10'}

  chalk@5.6.2:
    resolution: {integrity: sha512-7NzBL0rN6fMUW+f7A6Io4h40qQlG+xGmtMxfbnH/K7TAtt8JQWVQK+6g0UXKMeVJoyV5EkkNsErQ8pVD3bLHbA==}
    engines: {node: ^12.17.0 || ^14.13 || >=16.0.0}

  charenc@0.0.2:
    resolution: {integrity: sha512-yrLQ/yVUFXkzg7EDQsPieE/53+0RlaWTs+wBrvW36cyilJ2SaDWfl4Yj7MtLTXleV9uEKefbAGUPv2/iWSooRA==}

  chokidar@4.0.3:
    resolution: {integrity: sha512-Qgzu8kfBvo+cA4962jnP1KkS6Dop5NS6g7R5LFYJr4b8Ub94PPQXUksCw9PvXoeXPRRddRNC5C1JQUR2SMGtnA==}
    engines: {node: '>= 14.16.0'}

  chrome-launcher@0.15.2:
    resolution: {integrity: sha512-zdLEwNo3aUVzIhKhTtXfxhdvZhUghrnmkvcAq2NoDd+LeOHKf03H5jwZ8T/STsAlzyALkBVK552iaG1fGf1xVQ==}
    engines: {node: '>=12.13.0'}
    hasBin: true

  chromium-edge-launcher@0.2.0:
    resolution: {integrity: sha512-JfJjUnq25y9yg4FABRRVPmBGWPZZi+AQXT4mxupb67766/0UlhG8PAZCz6xzEMXTbW3CsSoE8PcCWA49n35mKg==}

  ci-info@2.0.0:
    resolution: {integrity: sha512-5tK7EtrZ0N+OLFMthtqOj4fI2Jeb88C4CAZPu25LDVUgXJ0A3Js4PMGqrn0JU1W0Mh1/Z8wZzYPxqUrXeBboCQ==}

  ci-info@3.9.0:
    resolution: {integrity: sha512-NIxF55hv4nSqQswkAeiOi1r83xy8JldOFDTWiug55KBu9Jnblncd2U6ViHmYgHf01TPZS77NJBhBMKdWj9HQMQ==}
    engines: {node: '>=8'}

  citty@0.1.6:
    resolution: {integrity: sha512-tskPPKEs8D2KPafUypv2gxwJP8h/OaJmC82QQGGDQcHvXX43xF2VDACcJVmZ0EuSxkpO9Kc4MlrA3q0+FG58AQ==}

  cli-cursor@5.0.0:
    resolution: {integrity: sha512-aCj4O5wKyszjMmDT4tZj93kxyydN/K5zPWSCe6/0AV/AA1pqe5ZBIw0a2ZfPQV7lL5/yb5HsUreJ6UFAF1tEQw==}
    engines: {node: '>=18'}

  cli-spinners@2.9.2:
    resolution: {integrity: sha512-ywqV+5MmyL4E7ybXgKys4DugZbX0FC6LnwrhjuykIjnK9k8OQacQ7axGKnjDXWNhns0xot3bZI5h55H8yo9cJg==}
    engines: {node: '>=6'}

  client-only@0.0.1:
    resolution: {integrity: sha512-IV3Ou0jSMzZrd3pZ48nLkT9DA7Ag1pnPzaiQhpW7c3RbcqqzvzzVu+L8gfqMp/8IM2MQtSiqaCxrrcfu8I8rMA==}

  cliui@6.0.0:
    resolution: {integrity: sha512-t6wbgtoCXvAzst7QgXxJYqPt0usEfbgQdftEPbLL/cvv6HPE5VgvqCuAIDR0NgU52ds6rFwqrgakNLrHEjCbrQ==}

  cliui@8.0.1:
    resolution: {integrity: sha512-BSeNnyus75C4//NQ9gQt1/csTXyo/8Sb+afLAkzAptFuMsod9HFokGNudZpi/oQV73hnVK+sR+5PVRMd+Dr7YQ==}
    engines: {node: '>=12'}

  clsx@1.2.1:
    resolution: {integrity: sha512-EcR6r5a8bj6pu3ycsa/E/cKVGuTgZJZdsyUYHOksG/UHIiKfjxzRxYJpyVBwYaQeOvghal9fcc4PidlgzugAQg==}
    engines: {node: '>=6'}

  clsx@2.1.1:
    resolution: {integrity: sha512-eYm0QWBtUrBWZWG0d386OGAw16Z995PiOVo2B7bjWSbHedGl5e0ZWaq65kOGgUSNesEIDkB9ISbTg/JK9dhCZA==}
    engines: {node: '>=6'}

  color-convert@2.0.1:
    resolution: {integrity: sha512-RRECPsj7iu/xb5oKYcsFHSppFNnsj/52OVTRKb4zP5onXwVF3zVmmToNcOfGC+CRDpfK/U584fMg38ZHCaElKQ==}
    engines: {node: '>=7.0.0'}

  color-name@1.1.4:
    resolution: {integrity: sha512-dOy+3AuW3a2wNbZHIuMZpTcgjGuLU/uBL/ubcZF9OXbDo8ff4O8yVp5Bf0efS8uEoYo5q4Fx7dY9OgQGXgAsQA==}

  colorette@2.0.20:
    resolution: {integrity: sha512-IfEDxwoWIjkeXL1eXcDiow4UbKjhLdq6/EuSVR9GMN7KVH3r9gQ83e73hsz1Nd1T3ijd5xv1wcWRYO+D6kCI2w==}

  combined-stream@1.0.8:
    resolution: {integrity: sha512-FQN4MRfuJeHf7cBbBMJFXhKSDq+2kAArBlmRBvcvFE5BB1HZKXtSFASDhdlz9zOYwxh8lDdnvmMOe/+5cdoEdg==}
    engines: {node: '>= 0.8'}

  comlink@4.4.2:
    resolution: {integrity: sha512-OxGdvBmJuNKSCMO4NTl1L47VRp6xn2wG4F/2hYzB6tiCb709otOxtEYCSvK80PtjODfXXZu8ds+Nw5kVCjqd2g==}

  commander@12.1.0:
    resolution: {integrity: sha512-Vw8qHK3bZM9y/P10u3Vib8o/DdkvA2OtPtZvD871QKjy74Wj1WSKFILMPRPSdUSx5RFK1arlJzEtA4PkFgnbuA==}
    engines: {node: '>=18'}

  commander@13.1.0:
    resolution: {integrity: sha512-/rFeCpNJQbhSZjGVwO9RFV3xPqbnERS8MmIQzCtD/zl6gpJuV/bMLuN92oG3F7d8oDEHHRrujSXNUr8fpjntKw==}
    engines: {node: '>=18'}

  commander@14.0.0:
    resolution: {integrity: sha512-2uM9rYjPvyq39NwLRqaiLtWHyDC1FvryJDa2ATTVims5YAS4PupsEQsDvP14FqhFr0P49CYDugi59xaxJlTXRA==}
    engines: {node: '>=20'}

  commander@14.0.2:
    resolution: {integrity: sha512-TywoWNNRbhoD0BXs1P3ZEScW8W5iKrnbithIl0YH+uCmBd0QpPOA8yc82DS3BIE5Ma6FnBVUsJ7wVUDz4dvOWQ==}
    engines: {node: '>=20'}

  commander@2.20.3:
    resolution: {integrity: sha512-GpVkmM8vF2vQUkj2LvZmD35JxeJOLCwJ9cUkugyk2nuhbv3+mJvpLYYt+0+USMxE+oj+ey/lJEnhZw75x/OMcQ==}

  concat-map@0.0.1:
    resolution: {integrity: sha512-/Srv4dswyQNBfohGpz9o6Yb3Gz3SrUDqBH5rTuhGR7ahtlbYKnVxw2bCFMRljaA7EXHaXZ8wsHdodFvbkhKmqg==}

  confbox@0.2.2:
    resolution: {integrity: sha512-1NB+BKqhtNipMsov4xI/NnhCKp9XG9NamYp5PVm9klAT0fsrNPjaFICsCFhNhwZJKNh7zB/3q8qXz0E9oaMNtQ==}

  connect@3.7.0:
    resolution: {integrity: sha512-ZqRXc+tZukToSNmh5C2iWMSoV3X1YUcPbqEM4DkEG5tNQXrQUZCNVGGv3IuicnkMtPfGf3Xtp8WCXs295iQ1pQ==}
    engines: {node: '>= 0.10.0'}

  consola@3.4.2:
    resolution: {integrity: sha512-5IKcdX0nnYavi6G7TtOhwkYzyjfJlatbjMjuLSfE2kYT5pMDOilZ4OvMhi637CcDICTmz3wARPoyhqyX1Y+XvA==}
    engines: {node: ^14.18.0 || >=16.10.0}

  convert-source-map@2.0.0:
    resolution: {integrity: sha512-Kvp459HrV2FEJ1CAsi1Ku+MY3kasH19TFykTz2xWmMeq6bk2NU3XXvfJ+Q61m0xktWwt+1HSYf3JZsTms3aRJg==}

  cookie-es@1.2.2:
    resolution: {integrity: sha512-+W7VmiVINB+ywl1HGXJXmrqkOhpKrIiVZV6tQuV54ZyQC7MMuBt81Vc336GMLoHBq5hV/F9eXgt5Mnx0Rha5Fg==}

  cookie@0.7.2:
    resolution: {integrity: sha512-yki5XnKuf750l50uGTllt6kKILY4nQ1eNIQatoXEByZ5dWgnKqbnqmTrBE5B4N7lrMJKQ2ytWMiTO2o0v6Ew/w==}
    engines: {node: '>= 0.6'}

  core-js@3.46.0:
    resolution: {integrity: sha512-vDMm9B0xnqqZ8uSBpZ8sNtRtOdmfShrvT6h2TuQGLs0Is+cR0DYbj/KWP6ALVNbWPpqA/qPLoOuppJN07humpA==}

  core-util-is@1.0.3:
    resolution: {integrity: sha512-ZQBvi1DcpJ4GDqanjucZ2Hj3wEO5pZDS89BWbkcrvdxksJorwUDDZamX9ldFkp9aw2lmBDLgkObEA4DWNJ9FYQ==}

  cors@2.8.5:
    resolution: {integrity: sha512-KIHbLJqu73RGr/hnbrO9uBeixNGuvSQjul/jdFvS/KFSIH1hWVd1ng7zOHx+YrEfInLG7q4n6GHQ9cDtxv/P6g==}
    engines: {node: '>= 0.10'}

  crc-32@1.2.2:
    resolution: {integrity: sha512-ROmzCKrTnOwybPcJApAA6WBWij23HVfGVNKqqrZpuyZOHqK2CwHSvpGuyt/UNNvaIjEd8X5IFGp4Mh+Ie1IHJQ==}
    engines: {node: '>=0.8'}
    hasBin: true

  cross-fetch@3.2.0:
    resolution: {integrity: sha512-Q+xVJLoGOeIMXZmbUK4HYk+69cQH6LudR0Vu/pRm2YlU/hDV9CiS0gKUMaWY5f2NeUH9C1nV3bsTlCo0FsTV1Q==}

  cross-fetch@4.1.0:
    resolution: {integrity: sha512-uKm5PU+MHTootlWEY+mZ4vvXoCn4fLQxT9dSc1sXVMSFkINTJVN8cAQROpwcKm8bJ/c7rgZVIBWzH5T78sNZZw==}

  cross-spawn@7.0.6:
    resolution: {integrity: sha512-uV2QOWP2nWzsy2aMp8aRibhi9dlzF5Hgh5SHaB9OiTGEyDTiJJyx0uy51QXdyWbtAHNua4XJzUKca3OzKUd3vA==}
    engines: {node: '>= 8'}

  crossws@0.3.5:
    resolution: {integrity: sha512-ojKiDvcmByhwa8YYqbQI/hg7MEU0NC03+pSdEq4ZUnZR9xXpwk7E43SMNGkn+JxJGPFtNvQ48+vV2p+P1ml5PA==}

  crypt@0.0.2:
    resolution: {integrity: sha512-mCxBlsHFYh9C+HVpiEacem8FEBnMXgU9gy4zmNC+SXAZNB/1idgp/aulFJ4FgCi7GPEVbfyng092GqL2k2rmow==}

  crypto-js@4.2.0:
    resolution: {integrity: sha512-KALDyEYgpY+Rlob/iriUtjV6d5Eq+Y191A5g4UqLAi8CyGP9N1+FdVbkc1SxKc2r4YAYqG8JzO2KGL+AizD70Q==}

  css-line-break@2.1.0:
    resolution: {integrity: sha512-FHcKFCZcAha3LwfVBhCQbW2nCNbkZXn7KVUJcsT5/P8YmfsVja0FMPJr0B903j/E69HUphKiV9iQArX8SDYA4w==}

  csstype@3.1.3:
    resolution: {integrity: sha512-M1uQkMl8rQK/szD0LNhtqxIPLpimGm8sOBwU7lLnCpSbTyY3yeU1Vc7l4KT5zT4s/yOxHH5O7tIuuLOCnLADRw==}

  d3-array@3.2.4:
    resolution: {integrity: sha512-tdQAmyA18i4J7wprpYq8ClcxZy3SC31QMeByyCFyRt7BVHdREQZ5lpzoe5mFEYZUWe+oq8HBvk9JjpibyEV4Jg==}
    engines: {node: '>=12'}

  d3-color@3.1.0:
    resolution: {integrity: sha512-zg/chbXyeBtMQ1LbD/WSoW2DpC3I0mpmPdW+ynRTj/x2DAWYrIY7qeZIHidozwV24m4iavr15lNwIwLxRmOxhA==}
    engines: {node: '>=12'}

  d3-ease@3.0.1:
    resolution: {integrity: sha512-wR/XK3D3XcLIZwpbvQwQ5fK+8Ykds1ip7A2Txe0yxncXSdq1L9skcG7blcedkOX+ZcgxGAmLX1FrRGbADwzi0w==}
    engines: {node: '>=12'}

  d3-format@3.1.0:
    resolution: {integrity: sha512-YyUI6AEuY/Wpt8KWLgZHsIU86atmikuoOmCfommt0LYHiQSPjvX2AcFc38PX0CBpr2RCyZhjex+NS/LPOv6YqA==}
    engines: {node: '>=12'}

  d3-interpolate@3.0.1:
    resolution: {integrity: sha512-3bYs1rOD33uo8aqJfKP3JWPAibgw8Zm2+L9vBKEHJ2Rg+viTR7o5Mmv5mZcieN+FRYaAOWX5SJATX6k1PWz72g==}
    engines: {node: '>=12'}

  d3-path@3.1.0:
    resolution: {integrity: sha512-p3KP5HCf/bvjBSSKuXid6Zqijx7wIfNW+J/maPs+iwR35at5JCbLUT0LzF1cnjbCHWhqzQTIN2Jpe8pRebIEFQ==}
    engines: {node: '>=12'}

  d3-scale@4.0.2:
    resolution: {integrity: sha512-GZW464g1SH7ag3Y7hXjf8RoUuAFIqklOAq3MRl4OaWabTFJY9PN/E1YklhXLh+OQ3fM9yS2nOkCoS+WLZ6kvxQ==}
    engines: {node: '>=12'}

  d3-shape@3.2.0:
    resolution: {integrity: sha512-SaLBuwGm3MOViRq2ABk3eLoxwZELpH6zhl3FbAoJ7Vm1gofKx6El1Ib5z23NUEhF9AsGl7y+dzLe5Cw2AArGTA==}
    engines: {node: '>=12'}

  d3-time-format@4.1.0:
    resolution: {integrity: sha512-dJxPBlzC7NugB2PDLwo9Q8JiTR3M3e4/XANkreKSUxF8vvXKqm1Yfq4Q5dl8budlunRVlUUaDUgFt7eA8D6NLg==}
    engines: {node: '>=12'}

  d3-time@3.1.0:
    resolution: {integrity: sha512-VqKjzBLejbSMT4IgbmVgDjpkYrNWUYJnbCGo874u7MMKIWsILRX+OpX/gTk8MqjpT1A/c6HY2dCA77ZN0lkQ2Q==}
    engines: {node: '>=12'}

  d3-timer@3.0.1:
    resolution: {integrity: sha512-ndfJ/JxxMd3nw31uyKoY2naivF+r29V+Lc0svZxe1JvvIRmi8hUsrMvdOwgS1o6uBHmiz91geQ0ylPP0aj1VUA==}
    engines: {node: '>=12'}

  damerau-levenshtein@1.0.8:
    resolution: {integrity: sha512-sdQSFB7+llfUcQHUQO3+B8ERRj0Oa4w9POWMI/puGtuf7gFywGmkaLCElnudfTiKZV+NvHqL0ifzdrI8Ro7ESA==}

  data-view-buffer@1.0.2:
    resolution: {integrity: sha512-EmKO5V3OLXh1rtK2wgXRansaK1/mtVdTUEiEI0W8RkvgT05kfxaH29PliLnpLP73yYO6142Q72QNa8Wx/A5CqQ==}
    engines: {node: '>= 0.4'}

  data-view-byte-length@1.0.2:
    resolution: {integrity: sha512-tuhGbE6CfTM9+5ANGf+oQb72Ky/0+s3xKUpHvShfiz2RxMFgFPjsXuRLBVMtvMs15awe45SRb83D6wH4ew6wlQ==}
    engines: {node: '>= 0.4'}

  data-view-byte-offset@1.0.1:
    resolution: {integrity: sha512-BS8PfmtDGnrgYdOonGZQdLZslWIeCGFP9tpan0hi1Co2Zr2NKADsvGYA8XxuG/4UWgJ6Cjtv+YJnB6MM69QGlQ==}
    engines: {node: '>= 0.4'}

  date-fns@2.30.0:
    resolution: {integrity: sha512-fnULvOpxnC5/Vg3NCiWelDsLiUc9bRwAPs/+LfTLNvetFCtCTN+yQz15C/fs4AwX1R9K5GLtLfn8QW+dWisaAw==}
    engines: {node: '>=0.11'}

  dateformat@4.6.3:
    resolution: {integrity: sha512-2P0p0pFGzHS5EMnhdxQi7aJN+iMheud0UhG4dlE1DLAlvL8JHjJJTX/CSm4JXwV0Ka5nGk3zC5mcb5bUQUxxMA==}

  dayjs@1.11.13:
    resolution: {integrity: sha512-oaMBel6gjolK862uaPQOVTA7q3TZhuSvuMQAAglQDOWYO9A91IrAOUJEyKVlqJlHE0vq5p5UXxzdPfMH/x6xNg==}

  debounce@2.2.0:
    resolution: {integrity: sha512-Xks6RUDLZFdz8LIdR6q0MTH44k7FikOmnh5xkSjMig6ch45afc8sjTjRQf3P6ax8dMgcQrYO/AR2RGWURrruqw==}
    engines: {node: '>=18'}

  debug@2.6.9:
    resolution: {integrity: sha512-bC7ElrdJaJnPbAP+1EotYvqZsb3ecl5wi6Bfi6BJTUcNowp6cvspg0jXznRTKDjm/E7AdgFBVeAPVMNcKGsHMA==}
    peerDependencies:
      supports-color: '*'
    peerDependenciesMeta:
      supports-color:
        optional: true

  debug@3.2.7:
    resolution: {integrity: sha512-CFjzYYAi4ThfiQvizrFQevTTXHtnCqWfe7x1AhgEscTz6ZbLbfoLRLPugTQyBth6f8ZERVUSyWHFD/7Wu4t1XQ==}
    peerDependencies:
      supports-color: '*'
    peerDependenciesMeta:
      supports-color:
        optional: true

  debug@4.3.4:
    resolution: {integrity: sha512-PRWFHuSU3eDtQJPvnNY7Jcket1j0t5OuOsFzPPzsekD52Zl8qUfFIPEiswXqIvHWGVHOgX+7G/vCNNhehwxfkQ==}
    engines: {node: '>=6.0'}
    peerDependencies:
      supports-color: '*'
    peerDependenciesMeta:
      supports-color:
        optional: true

  debug@4.3.7:
    resolution: {integrity: sha512-Er2nc/H7RrMXZBFCEim6TCmMk02Z8vLC2Rbi1KEBggpo0fS6l0S1nnapwmIi3yW/+GOJap1Krg4w0Hg80oCqgQ==}
    engines: {node: '>=6.0'}
    peerDependencies:
      supports-color: '*'
    peerDependenciesMeta:
      supports-color:
        optional: true

  debug@4.4.3:
    resolution: {integrity: sha512-RGwwWnwQvkVfavKVt22FGLw+xYSdzARwm0ru6DhTVA3umU5hZc28V3kO4stgYryrTlLpuvgI9GiijltAjNbcqA==}
    engines: {node: '>=6.0'}
    peerDependencies:
      supports-color: '*'
    peerDependenciesMeta:
      supports-color:
        optional: true

  decamelize@1.2.0:
    resolution: {integrity: sha512-z2S+W9X73hAUUki+N+9Za2lBlun89zigOyGrsax+KUQ6wKW4ZoWpEYBkGhQjwAjjDCkWxhY0VKEhk8wzY7F5cA==}
    engines: {node: '>=0.10.0'}

  decimal.js-light@2.5.1:
    resolution: {integrity: sha512-qIMFpTMZmny+MMIitAB6D7iVPEorVw6YQRWkvarTkT4tBeSLLiHzcwj6q0MmYSFCiVpiqPJTJEYIrpcPzVEIvg==}

  decode-uri-component@0.2.2:
    resolution: {integrity: sha512-FqUYQ+8o158GyGTrMFJms9qh3CqTKvAqgqsTnkLI8sKu0028orqBhxNMFkFen0zGyg6epACD32pjVk58ngIErQ==}
    engines: {node: '>=0.10'}

  deep-is@0.1.4:
    resolution: {integrity: sha512-oIPzksmTg4/MriiaYGO+okXDT7ztn/w3Eptv/+gSIdMdKsJo0u4CfYNFJPy+4SKMuCqGw2wxnA+URMg3t8a/bQ==}

  deepmerge@4.3.1:
    resolution: {integrity: sha512-3sUqbMEc77XqpdNO7FRyRog+eW3ph+GYCbj+rK+uYyRMuwsVy0rMiVtPn+QJlKFvWP/1PYpapqYn0Me2knFn+A==}
    engines: {node: '>=0.10.0'}

  define-data-property@1.1.4:
    resolution: {integrity: sha512-rBMvIzlpA8v6E+SJZoo++HAYqsLrkg7MSfIinMPFhmkorw7X+dOXVJQs+QT69zGkzMyfDnIMN2Wid1+NbL3T+A==}
    engines: {node: '>= 0.4'}

  define-properties@1.2.1:
    resolution: {integrity: sha512-8QmQKqEASLd5nx0U1B1okLElbUuuttJ/AnYmRXbbbGDWh6uS208EjD4Xqq/I9wK7u0v6O08XhTWnt5XtEbR6Dg==}
    engines: {node: '>= 0.4'}

  defu@6.1.4:
    resolution: {integrity: sha512-mEQCMmwJu317oSz8CwdIOdwf3xMif1ttiM8LTufzc3g6kR+9Pe236twL8j3IYT1F7GfRgGcW6MWxzZjLIkuHIg==}

  delay@5.0.0:
    resolution: {integrity: sha512-ReEBKkIfe4ya47wlPYf/gu5ib6yUG0/Aez0JQZQz94kiWtRQvZIQbTiehsnwHvLSWJnQdhVeqYue7Id1dKr0qw==}
    engines: {node: '>=10'}

  delayed-stream@1.0.0:
    resolution: {integrity: sha512-ZySD7Nf91aLB0RxL4KGrKHBXl7Eds1DAmEdcoVawXnLD7SDhpNgtuII2aAkg7a7QS41jxPSZ17p4VdGnMHk3MQ==}
    engines: {node: '>=0.4.0'}

  depd@2.0.0:
    resolution: {integrity: sha512-g7nH6P6dyDioJogAAGprGpCtVImJhpPk/roCzdb3fIh61/s/nPsfR6onyMwkCAR/OlC3yBC0lESvUoQEAssIrw==}
    engines: {node: '>= 0.8'}

  derive-valtio@0.1.0:
    resolution: {integrity: sha512-OCg2UsLbXK7GmmpzMXhYkdO64vhJ1ROUUGaTFyHjVwEdMEcTTRj7W1TxLbSBxdY8QLBPCcp66MTyaSy0RpO17A==}
    peerDependencies:
      valtio: '*'

  destr@2.0.5:
    resolution: {integrity: sha512-ugFTXCtDZunbzasqBxrK93Ik/DRYsO6S/fedkWEMKqt04xZ4csmnmwGDBAb07QWNaGMAmnTIemsYZCksjATwsA==}

  destroy@1.2.0:
    resolution: {integrity: sha512-2sJGJTaXIIaR1w4iJSNoN0hnMY7Gpc/n8D4qSCJw8QqFWXf7cuAgnEHxBpweaVcPevC2l3KpjYCx3NypQQgaJg==}
    engines: {node: '>= 0.8', npm: 1.2.8000 || >= 1.4.16}

  detect-browser@5.3.0:
    resolution: {integrity: sha512-53rsFbGdwMwlF7qvCt0ypLM5V5/Mbl0szB7GPN8y9NCcbknYOeVVXdrXEq+90IwAfrrzt6Hd+u2E2ntakICU8w==}

  detect-libc@2.1.2:
    resolution: {integrity: sha512-Btj2BOOO83o3WyH59e8MgXsxEQVcarkUOpEYrubB0urwnN10yQ364rsiByU11nZlqWYZm05i/of7io4mzihBtQ==}
    engines: {node: '>=8'}

  detect-node-es@1.1.0:
    resolution: {integrity: sha512-ypdmJU/TbBby2Dxibuv7ZLW3Bs1QEmM7nHjEANfohJLvE0XVujisn1qPJcZxg+qDucsr+bP6fLD1rPS3AhJ7EQ==}

  dijkstrajs@1.0.3:
    resolution: {integrity: sha512-qiSlmBq9+BCdCA/L46dw8Uy93mloxsPSbwnm5yrKn2vMPiy8KyAskTF6zuV/j5BMsmOGZDPs7KjU+mjb670kfA==}

  doctrine@2.1.0:
    resolution: {integrity: sha512-35mSku4ZXK0vfCuHEDAwt55dg2jNajHZ1odvF+8SSr82EsZY4QmXfuWso8oEd8zRhVObSN18aM0CjSdoBX7zIw==}
    engines: {node: '>=0.10.0'}

  dom-serializer@2.0.0:
    resolution: {integrity: sha512-wIkAryiqt/nV5EQKqQpo3SToSOV9J0DnbJqwK7Wv/Trc92zIAYZ4FlMu+JPFW1DfGFt81ZTCGgDEabffXeLyJg==}

  domelementtype@2.3.0:
    resolution: {integrity: sha512-OLETBj6w0OsagBwdXnPdN0cnMfF9opN69co+7ZrbfPGrdpPVNBUj02spi6B1N7wChLQiPn4CSH/zJvXw56gmHw==}

  domhandler@5.0.3:
    resolution: {integrity: sha512-cgwlv/1iFQiFnU96XXgROh8xTeetsnJiDsTc7TYCLFd9+/WNkIqPTxiM/8pSd8VIrhXGTf1Ny1q1hquVqDJB5w==}
    engines: {node: '>= 4'}

  dompurify@3.3.0:
    resolution: {integrity: sha512-r+f6MYR1gGN1eJv0TVQbhA7if/U7P87cdPl3HN5rikqaBSBxLiCb/b9O+2eG0cxz0ghyU+mU1QkbsOwERMYlWQ==}

  domutils@3.2.2:
    resolution: {integrity: sha512-6kZKyUajlDuqlHKVX1w7gyslj9MPIXzIFiz/rGu35uC1wMi+kMhQwGhl4lt9unC9Vb9INnY9Z3/ZA3+FhASLaw==}

  dotenv@17.2.3:
    resolution: {integrity: sha512-JVUnt+DUIzu87TABbhPmNfVdBDt18BLOWjMUFJMSi/Qqg7NTYtabbvSNJGOJ7afbRuv9D/lngizHtP7QyLQ+9w==}
    engines: {node: '>=12'}

  dunder-proto@1.0.1:
    resolution: {integrity: sha512-KIN/nDJBQRcXw0MLVhZE9iQHmG68qAVIBg9CqmUYjmQIhgij9U5MFvrqkUL5FbtyyzZuOeOt0zdeRe4UY7ct+A==}
    engines: {node: '>= 0.4'}

  duplexify@4.1.3:
    resolution: {integrity: sha512-M3BmBhwJRZsSx38lZyhE53Csddgzl5R7xGJNk7CVddZD6CcmwMCH8J+7AprIrQKH7TonKxaCjcv27Qmf+sQ+oA==}

  eastasianwidth@0.2.0:
    resolution: {integrity: sha512-I88TYZWc9XiYHRQ4/3c5rjjfgkjhLyW2luGIheGERbNQ6OY7yTybanSpDXZa8y7VUP9YmDcYa+eyq4ca7iLqWA==}

  eciesjs@0.4.16:
    resolution: {integrity: sha512-dS5cbA9rA2VR4Ybuvhg6jvdmp46ubLn3E+px8cG/35aEDNclrqoCjg6mt0HYZ/M+OoESS3jSkCrqk1kWAEhWAw==}
    engines: {bun: '>=1', deno: '>=2', node: '>=16'}

  ee-first@1.1.1:
    resolution: {integrity: sha512-WMwm9LhRUo+WUaRN+vRuETqG89IgZphVSNkdFgeb6sS/E4OrDIN7t48CAewSHXc6C8lefD8KKfr5vY61brQlow==}

  electron-to-chromium@1.5.240:
    resolution: {integrity: sha512-OBwbZjWgrCOH+g6uJsA2/7Twpas2OlepS9uvByJjR2datRDuKGYeD+nP8lBBks2qnB7bGJNHDUx7c/YLaT3QMQ==}

  emoji-regex@10.6.0:
    resolution: {integrity: sha512-toUI84YS5YmxW219erniWD0CIVOo46xGKColeNQRgOzDorgBi1v4D71/OFzgD9GO2UGKIv1C3Sp8DAn0+j5w7A==}

  emoji-regex@8.0.0:
    resolution: {integrity: sha512-MSjYzcWNOA0ewAHpz0MxpYFvwg6yjy1NG3xteoqz644VCo/RPgnr1/GGt+ic3iJTzQ8Eu3TdM14SawnVUmGE6A==}

  emoji-regex@9.2.2:
    resolution: {integrity: sha512-L18DaJsXSUk2+42pv8mLs5jJT2hqFkFE4j21wOmgbUqsZ2hL72NsUU785g9RXgo3s0ZNgVl42TiHp3ZtOv/Vyg==}

  encode-utf8@1.0.3:
    resolution: {integrity: sha512-ucAnuBEhUK4boH2HjVYG5Q2mQyPorvv0u/ocS+zhdw0S8AlHYY+GOFhP1Gio5z4icpP2ivFSvhtFjQi8+T9ppw==}

  encodeurl@1.0.2:
    resolution: {integrity: sha512-TPJXq8JqFaVYm2CWmPvnP2Iyo4ZSM7/QKcSmuMLDObfpH5fi7RUGmd/rTDf+rut/saiDiQEeVTNgAmJEdAOx0w==}
    engines: {node: '>= 0.8'}

  encodeurl@2.0.0:
    resolution: {integrity: sha512-Q0n9HRi4m6JuGIV1eFlmvJB7ZEVxu93IrMyiMsGC0lrMJMWzRgx6WGquyfQgZVb31vhGgXnfmPNNXmxnOkRBrg==}
    engines: {node: '>= 0.8'}

  end-of-stream@1.4.5:
    resolution: {integrity: sha512-ooEGc6HP26xXq/N+GCGOT0JKCLDGrq2bQUZrQ7gyrJiZANJ/8YDTxTpQBXGMn+WbIQXNVpyWymm7KYVICQnyOg==}

  engine.io-client@6.6.3:
    resolution: {integrity: sha512-T0iLjnyNWahNyv/lcjS2y4oE358tVS/SYQNxYXGAJ9/GLgH4VCvOQ/mhTjqU88mLZCQgiG8RIegFHYCdVC+j5w==}

  engine.io-parser@5.2.3:
    resolution: {integrity: sha512-HqD3yTBfnBxIrbnM1DoD6Pcq8NECnh8d4As1Qgh0z5Gg3jRRIqijury0CL3ghu/edArpUYiYqQiDUQBIs4np3Q==}
    engines: {node: '>=10.0.0'}

  engine.io@6.6.4:
    resolution: {integrity: sha512-ZCkIjSYNDyGn0R6ewHDtXgns/Zre/NT6Agvq1/WobF7JXgFff4SeDroKiCO3fNJreU9YG429Sc81o4w5ok/W5g==}
    engines: {node: '>=10.2.0'}

  enhanced-resolve@5.18.3:
    resolution: {integrity: sha512-d4lC8xfavMeBjzGr2vECC3fsGXziXZQyJxD868h2M/mBI3PwAuODxAkLkq5HYuvrPYcUtiLzsTo8U3PgX3Ocww==}
    engines: {node: '>=10.13.0'}

  entities@4.5.0:
    resolution: {integrity: sha512-V0hjH4dGPh9Ao5p0MoRY6BVqtwCjhz6vI5LT8AJ55H+4g9/4vbHx1I54fS0XuclLhDHArPQCiMjDxjaL8fPxhw==}
    engines: {node: '>=0.12'}

  error-stack-parser@2.1.4:
    resolution: {integrity: sha512-Sk5V6wVazPhq5MhpO+AUxJn5x7XSXGl1R93Vn7i+zS15KDVxQijejNCrz8340/2bgLBjR9GtEG8ZVKONDjcqGQ==}

  es-abstract@1.24.0:
    resolution: {integrity: sha512-WSzPgsdLtTcQwm4CROfS5ju2Wa1QQcVeT37jFjYzdFz1r9ahadC8B8/a4qxJxM+09F18iumCdRmlr96ZYkQvEg==}
    engines: {node: '>= 0.4'}

  es-define-property@1.0.1:
    resolution: {integrity: sha512-e3nRfgfUZ4rNGL232gUgX06QNyyez04KdjFrF+LTRoOXmrOgFKDg4BCdsjW8EnT69eqdYGmRpJwiPVYNrCaW3g==}
    engines: {node: '>= 0.4'}

  es-errors@1.3.0:
    resolution: {integrity: sha512-Zf5H2Kxt2xjTvbJvP2ZWLEICxA6j+hAmMzIlypy4xcBg1vKVnx89Wy0GbS+kf5cwCVFFzdCFh2XSCFNULS6csw==}
    engines: {node: '>= 0.4'}

  es-iterator-helpers@1.2.1:
    resolution: {integrity: sha512-uDn+FE1yrDzyC0pCo961B2IHbdM8y/ACZsKD4dG6WqrjV53BADjwa7D+1aom2rsNVfLyDgU/eigvlJGJ08OQ4w==}
    engines: {node: '>= 0.4'}

  es-object-atoms@1.1.1:
    resolution: {integrity: sha512-FGgH2h8zKNim9ljj7dankFPcICIK9Cp5bm+c2gQSYePhpaG5+esrLODihIorn+Pe6FGJzWhXQotPv73jTaldXA==}
    engines: {node: '>= 0.4'}

  es-set-tostringtag@2.1.0:
    resolution: {integrity: sha512-j6vWzfrGVfyXxge+O0x5sh6cvxAog0a/4Rdd2K36zCMV5eJ+/+tOAngRO8cODMNWbVRdVlmGZQL2YS3yR8bIUA==}
    engines: {node: '>= 0.4'}

  es-shim-unscopables@1.1.0:
    resolution: {integrity: sha512-d9T8ucsEhh8Bi1woXCf+TIKDIROLG5WCkxg8geBCbvk22kzwC5G2OnXVMO6FUsvQlgUUXQ2itephWDLqDzbeCw==}
    engines: {node: '>= 0.4'}

  es-to-primitive@1.3.0:
    resolution: {integrity: sha512-w+5mJ3GuFL+NjVtJlvydShqE1eN3h3PbI7/5LAsYJP/2qtuMXjfL2LpHSRqo4b4eSF5K/DH1JXKUAHSB2UW50g==}
    engines: {node: '>= 0.4'}

  es-toolkit@1.33.0:
    resolution: {integrity: sha512-X13Q/ZSc+vsO1q600bvNK4bxgXMkHcf//RxCmYDaRY5DAcT+eoXjY5hoAPGMdRnWQjvyLEcyauG3b6hz76LNqg==}

  es-toolkit@1.41.0:
    resolution: {integrity: sha512-bDd3oRmbVgqZCJS6WmeQieOrzpl3URcWBUVDXxOELlUW2FuW+0glPOz1n0KnRie+PdyvUZcXz2sOn00c6pPRIA==}

  es6-promise@4.2.8:
    resolution: {integrity: sha512-HJDGx5daxeIvxdBxvG2cb9g4tEvwIk3i8+nhX0yGrYmZUzbkdg8QbDevheDB8gd0//uPj4c1EQua8Q+MViT0/w==}

  es6-promisify@5.0.0:
    resolution: {integrity: sha512-C+d6UdsYDk0lMebHNR4S2NybQMMngAOnOwYBQjTOiv0MkoJMP0Myw2mgpDLBcpfCmRLxyFqYhS/CfOENq4SJhQ==}

  esbuild@0.25.11:
    resolution: {integrity: sha512-KohQwyzrKTQmhXDW1PjCv3Tyspn9n5GcY2RTDqeORIdIJY8yKIF7sTSopFmn/wpMPW4rdPXI0UE5LJLuq3bx0Q==}
    engines: {node: '>=18'}
    hasBin: true

  escalade@3.2.0:
    resolution: {integrity: sha512-WUj2qlxaQtO4g6Pq5c29GTcWGDyd8itL8zTlipgECz3JesAiiOKotd8JU6otB3PACgG6xkJUyVhboMS+bje/jA==}
    engines: {node: '>=6'}

  escape-html@1.0.3:
    resolution: {integrity: sha512-NiSupZ4OeuGwr68lGIeym/ksIZMJodUGOSCZ/FSnTxcrekbvqrgdUxlJOMpijaKZVjAJrWrGs/6Jy8OMuyj9ow==}

  escape-string-regexp@2.0.0:
    resolution: {integrity: sha512-UpzcLCXolUWcNu5HtVMHYdXJjArjsF9C0aNnquZYY4uW/Vu0miy5YoWvbV345HauVvcAUnpRuhMMcqTcGOY2+w==}
    engines: {node: '>=8'}

  escape-string-regexp@4.0.0:
    resolution: {integrity: sha512-TtpcNJ3XAzx3Gq8sWRzJaVajRs0uVxA2YAkdb1jm2YkPz4G6egUFAyA3n5vtEIZefPk5Wa4UXbKuS5fKkJWdgA==}
    engines: {node: '>=10'}

  eslint-config-next@15.3.4:
    resolution: {integrity: sha512-WqeumCq57QcTP2lYlV6BRUySfGiBYEXlQ1L0mQ+u4N4X4ZhUVSSQ52WtjqHv60pJ6dD7jn+YZc0d1/ZSsxccvg==}
    peerDependencies:
      eslint: ^7.23.0 || ^8.0.0 || ^9.0.0
      typescript: '>=3.3.1'
    peerDependenciesMeta:
      typescript:
        optional: true

  eslint-import-resolver-node@0.3.9:
    resolution: {integrity: sha512-WFj2isz22JahUv+B788TlO3N6zL3nNJGU8CcZbPZvVEkBPaJdCV4vy5wyghty5ROFbCRnm132v8BScu5/1BQ8g==}

  eslint-import-resolver-typescript@3.10.1:
    resolution: {integrity: sha512-A1rHYb06zjMGAxdLSkN2fXPBwuSaQ0iO5M/hdyS0Ajj1VBaRp0sPD3dn1FhME3c/JluGFbwSxyCfqdSbtQLAHQ==}
    engines: {node: ^14.18.0 || >=16.0.0}
    peerDependencies:
      eslint: '*'
      eslint-plugin-import: '*'
      eslint-plugin-import-x: '*'
    peerDependenciesMeta:
      eslint-plugin-import:
        optional: true
      eslint-plugin-import-x:
        optional: true

  eslint-module-utils@2.12.1:
    resolution: {integrity: sha512-L8jSWTze7K2mTg0vos/RuLRS5soomksDPoJLXIslC7c8Wmut3bx7CPpJijDcBZtxQ5lrbUdM+s0OlNbz0DCDNw==}
    engines: {node: '>=4'}
    peerDependencies:
      '@typescript-eslint/parser': '*'
      eslint: '*'
      eslint-import-resolver-node: '*'
      eslint-import-resolver-typescript: '*'
      eslint-import-resolver-webpack: '*'
    peerDependenciesMeta:
      '@typescript-eslint/parser':
        optional: true
      eslint:
        optional: true
      eslint-import-resolver-node:
        optional: true
      eslint-import-resolver-typescript:
        optional: true
      eslint-import-resolver-webpack:
        optional: true

  eslint-plugin-import@2.32.0:
    resolution: {integrity: sha512-whOE1HFo/qJDyX4SnXzP4N6zOWn79WhnCUY/iDR0mPfQZO8wcYE4JClzI2oZrhBnnMUCBCHZhO6VQyoBU95mZA==}
    engines: {node: '>=4'}
    peerDependencies:
      '@typescript-eslint/parser': '*'
      eslint: ^2 || ^3 || ^4 || ^5 || ^6 || ^7.2.0 || ^8 || ^9
    peerDependenciesMeta:
      '@typescript-eslint/parser':
        optional: true

  eslint-plugin-jsx-a11y@6.10.2:
    resolution: {integrity: sha512-scB3nz4WmG75pV8+3eRUQOHZlNSUhFNq37xnpgRkCCELU3XMvXAxLk1eqWWyE22Ki4Q01Fnsw9BA3cJHDPgn2Q==}
    engines: {node: '>=4.0'}
    peerDependencies:
      eslint: ^3 || ^4 || ^5 || ^6 || ^7 || ^8 || ^9

  eslint-plugin-react-hooks@5.2.0:
    resolution: {integrity: sha512-+f15FfK64YQwZdJNELETdn5ibXEUQmW1DZL6KXhNnc2heoy/sg9VJJeT7n8TlMWouzWqSWavFkIhHyIbIAEapg==}
    engines: {node: '>=10'}
    peerDependencies:
      eslint: ^3.0.0 || ^4.0.0 || ^5.0.0 || ^6.0.0 || ^7.0.0 || ^8.0.0-0 || ^9.0.0

  eslint-plugin-react@7.37.5:
    resolution: {integrity: sha512-Qteup0SqU15kdocexFNAJMvCJEfa2xUKNV4CC1xsVMrIIqEy3SQ/rqyxCWNzfrd3/ldy6HMlD2e0JDVpDg2qIA==}
    engines: {node: '>=4'}
    peerDependencies:
      eslint: ^3 || ^4 || ^5 || ^6 || ^7 || ^8 || ^9.7

  eslint-scope@8.4.0:
    resolution: {integrity: sha512-sNXOfKCn74rt8RICKMvJS7XKV/Xk9kA7DyJr8mJik3S7Cwgy3qlkkmyS2uQB3jiJg6VNdZd/pDBJu0nvG2NlTg==}
    engines: {node: ^18.18.0 || ^20.9.0 || >=21.1.0}

  eslint-visitor-keys@3.4.3:
    resolution: {integrity: sha512-wpc+LXeiyiisxPlEkUzU6svyS1frIO3Mgxj1fdy7Pm8Ygzguax2N3Fa/D/ag1WqbOprdI+uY6wMUl8/a2G+iag==}
    engines: {node: ^12.22.0 || ^14.17.0 || >=16.0.0}

  eslint-visitor-keys@4.2.1:
    resolution: {integrity: sha512-Uhdk5sfqcee/9H/rCOJikYz67o0a2Tw2hGRPOG2Y1R2dg7brRe1uG0yaNQDHu+TO/uQPF/5eCapvYSmHUjt7JQ==}
    engines: {node: ^18.18.0 || ^20.9.0 || >=21.1.0}

  eslint@9.38.0:
    resolution: {integrity: sha512-t5aPOpmtJcZcz5UJyY2GbvpDlsK5E8JqRqoKtfiKE3cNh437KIqfJr3A3AKf5k64NPx6d0G3dno6XDY05PqPtw==}
    engines: {node: ^18.18.0 || ^20.9.0 || >=21.1.0}
    hasBin: true
    peerDependencies:
      jiti: '*'
    peerDependenciesMeta:
      jiti:
        optional: true

  espree@10.4.0:
    resolution: {integrity: sha512-j6PAQ2uUr79PZhBjP5C5fhl8e39FmRnOjsD5lGnWrFU8i2G776tBK7+nP8KuQUTTyAZUwfQqXAgrVH5MbH9CYQ==}
    engines: {node: ^18.18.0 || ^20.9.0 || >=21.1.0}

  esprima@4.0.1:
    resolution: {integrity: sha512-eGuFFw7Upda+g4p+QHvnW0RyTX/SVeJBDM/gCtMARO0cLuT2HcEKnTPvhjV6aGeqrCB/sbNop0Kszm0jsaWU4A==}
    engines: {node: '>=4'}
    hasBin: true

  esquery@1.6.0:
    resolution: {integrity: sha512-ca9pw9fomFcKPvFLXhBKUK90ZvGibiGOvRJNbjljY7s7uq/5YO4BOzcYtJqExdx99rF6aAcnRxHmcUHcz6sQsg==}
    engines: {node: '>=0.10'}

  esrecurse@4.3.0:
    resolution: {integrity: sha512-KmfKL3b6G+RXvP8N1vr3Tq1kL/oCFgn2NYXEtqP8/L3pKapUA4G8cFVaoF3SU323CD4XypR/ffioHmkti6/Tag==}
    engines: {node: '>=4.0'}

  estraverse@5.3.0:
    resolution: {integrity: sha512-MMdARuVEQziNTeJD8DgMqmhwR11BRQ/cBP+pLtYdSTnf3MIO8fFeiINEbX36ZdNlfU/7A9f3gUw49B3oQsvwBA==}
    engines: {node: '>=4.0'}

  esutils@2.0.3:
    resolution: {integrity: sha512-kVscqXk4OCp68SZ0dkgEKVi6/8ij300KBWTJq32P/dYeWTSwK41WyTxalN1eRmA5Z9UU/LX9D7FWSmV9SAYx6g==}
    engines: {node: '>=0.10.0'}

  etag@1.8.1:
    resolution: {integrity: sha512-aIL5Fx7mawVa300al2BnEE4iNvo1qETxLrPI/o05L7z6go7fCw1J6EQmbK4FmJ2AS7kgVF/KEZWufBfdClMcPg==}
    engines: {node: '>= 0.6'}

  eth-block-tracker@7.1.0:
    resolution: {integrity: sha512-8YdplnuE1IK4xfqpf4iU7oBxnOYAc35934o083G8ao+8WM8QQtt/mVlAY6yIAdY1eMeLqg4Z//PZjJGmWGPMRg==}
    engines: {node: '>=14.0.0'}

  eth-json-rpc-filters@6.0.1:
    resolution: {integrity: sha512-ITJTvqoCw6OVMLs7pI8f4gG92n/St6x80ACtHodeS+IXmO0w+t1T5OOzfSt7KLSMLRkVUoexV7tztLgDxg+iig==}
    engines: {node: '>=14.0.0'}

  eth-query@2.1.2:
    resolution: {integrity: sha512-srES0ZcvwkR/wd5OQBRA1bIJMww1skfGS0s8wlwK3/oNP4+wnds60krvu5R1QbpRQjMmpG5OMIWro5s7gvDPsA==}

  eth-rpc-errors@4.0.3:
    resolution: {integrity: sha512-Z3ymjopaoft7JDoxZcEb3pwdGh7yiYMhOwm2doUt6ASXlMavpNlK6Cre0+IMl2VSGyEU9rkiperQhp5iRxn5Pg==}

  ethereum-cryptography@2.2.1:
    resolution: {integrity: sha512-r/W8lkHSiTLxUxW8Rf3u4HGB0xQweG2RyETjywylKZSzLWoWAijRz8WCuOtJ6wah+avllXBqZuk29HCCvhEIRg==}

  event-target-shim@5.0.1:
    resolution: {integrity: sha512-i/2XbnSz/uxRCU6+NdVJgKWDTM427+MqYbkQzD321DuCQJUqOuJKIA0IM2+W2xtYHdKOmZ4dR6fExsd4SXL+WQ==}
    engines: {node: '>=6'}

  eventemitter2@6.4.9:
    resolution: {integrity: sha512-JEPTiaOt9f04oa6NOkc4aH+nVp5I3wEjpHbIPqfgCdD5v5bUzy7xQqwcVO2aDQgOWhI28da57HksMrzK9HlRxg==}

  eventemitter3@5.0.1:
    resolution: {integrity: sha512-GWkBvjiSZK87ELrYOSESUYeVIc9mvLLf/nXalMOS5dYrgZq9o5OVkbZAVM06CVxYsCwH9BDZFPlQTlPA1j4ahA==}

  events@3.3.0:
    resolution: {integrity: sha512-mQw+2fkQbALzQ7V0MY0IqdnXNOeTtP4r0lN9z7AAawCXgqea7bDii20AYrIBrFd/Hx0M2Ocz6S111CaFkUcb0Q==}
    engines: {node: '>=0.8.x'}

  exponential-backoff@3.1.3:
    resolution: {integrity: sha512-ZgEeZXj30q+I0EN+CbSSpIyPaJ5HVQD18Z1m+u1FXbAeT94mr1zw50q4q6jiiC447Nl/YTcIYSAftiGqetwXCA==}

  exsolve@1.0.7:
    resolution: {integrity: sha512-VO5fQUzZtI6C+vx4w/4BWJpg3s/5l+6pRQEHzFRM8WFi4XffSP1Z+4qi7GbjWbvRQEbdIco5mIMq+zX4rPuLrw==}

  extension-port-stream@3.0.0:
    resolution: {integrity: sha512-an2S5quJMiy5bnZKEf6AkfH/7r8CzHvhchU40gxN+OM6HPhe7Z9T1FUychcf2M9PpPOO0Hf7BAEfJkw2TDIBDw==}
    engines: {node: '>=12.0.0'}

  eyes@0.1.8:
    resolution: {integrity: sha512-GipyPsXO1anza0AOZdy69Im7hGFCNB7Y/NGjDlZGJ3GJJLtwNSb2vrzYrTYJRrRloVx7pl+bhUaTB8yiccPvFQ==}
    engines: {node: '> 0.1.90'}

  fast-copy@3.0.2:
    resolution: {integrity: sha512-dl0O9Vhju8IrcLndv2eU4ldt1ftXMqqfgN4H1cpmGV7P6jeB9FwpN9a2c8DPGE1Ys88rNUJVYDHq73CGAGOPfQ==}

  fast-deep-equal@2.0.1:
    resolution: {integrity: sha512-bCK/2Z4zLidyB4ReuIsvALH6w31YfAQDmXMqMx6FyfHqvBxtjC0eRumeSu4Bs3XtXwpyIywtSTrVT99BxY1f9w==}

  fast-deep-equal@3.1.3:
    resolution: {integrity: sha512-f3qQ9oQy9j2AhBe/H9VC91wLmKBCCU/gDOnKNAYG5hswO7BLKj09Hc5HYNz9cGI++xlpDCIgDaitVs03ATR84Q==}

  fast-glob@3.3.1:
    resolution: {integrity: sha512-kNFPyjhh5cKjrUltxs+wFx+ZkbRaxxmZ+X0ZU31SOsxCEtP9VPgtq2teZw1DebupL5GmDaNQ6yKMMVcM41iqDg==}
    engines: {node: '>=8.6.0'}

  fast-glob@3.3.3:
    resolution: {integrity: sha512-7MptL8U0cqcFdzIzwOTHoilX9x5BrNqye7Z/LuC7kCMRio1EMSyqRK3BEAUD7sXRq4iT4AzTVuZdhgQ2TCvYLg==}
    engines: {node: '>=8.6.0'}

  fast-json-stable-stringify@2.1.0:
    resolution: {integrity: sha512-lhd/wF+Lk98HZoTCtlVraHtfh5XYijIjalXck7saUtuanSDyLMxnHhSXEDJqHxD7msR8D0uCmqlkwjCV8xvwHw==}

  fast-levenshtein@2.0.6:
    resolution: {integrity: sha512-DCXu6Ifhqcks7TZKY3Hxp3y6qphY5SJZmrWMDrKcERSOXWQdMhU9Ig/PYrzyw/ul9jOIyh0N4M0tbC5hodg8dw==}

  fast-png@6.4.0:
    resolution: {integrity: sha512-kAqZq1TlgBjZcLr5mcN6NP5Rv4V2f22z00c3g8vRrwkcqjerx7BEhPbOnWCPqaHUl2XWQBJQvOT/FQhdMT7X/Q==}

  fast-redact@3.5.0:
    resolution: {integrity: sha512-dwsoQlS7h9hMeYUq1W++23NDcBLV4KqONnITDV9DjfS3q1SgDGVrBdvvTLUotWtPSD7asWDV9/CmsZPy8Hf70A==}
    engines: {node: '>=6'}

  fast-safe-stringify@2.1.1:
    resolution: {integrity: sha512-W+KJc2dmILlPplD/H4K9l9LcAHAfPtP6BY84uVLXQ6Evcz9Lcg33Y2z1IVblT6xdY54PXYVHEv+0Wpq8Io6zkA==}

  fast-sha256@1.3.0:
    resolution: {integrity: sha512-n11RGP/lrWEFI/bWdygLxhI+pVeo1ZYIVwvvPkW7azl/rOy+F3HYRZ2K5zeE9mmkhQppyv9sQFx0JM9UabnpPQ==}

  fast-stable-stringify@1.0.0:
    resolution: {integrity: sha512-wpYMUmFu5f00Sm0cj2pfivpmawLZ0NKdviQ4w9zJeR8JVtOpOxHmLaJuj0vxvGqMJQWyP/COUkF75/57OKyRag==}

  fastestsmallesttextencoderdecoder@1.0.22:
    resolution: {integrity: sha512-Pb8d48e+oIuY4MaM64Cd7OW1gt4nxCHs7/ddPPZ/Ic3sg8yVGM7O9wDvZ7us6ScaUupzM+pfBolwtYhN1IxBIw==}

  fastq@1.19.1:
    resolution: {integrity: sha512-GwLTyxkCXjXbxqIhTsMI2Nui8huMPtnxg7krajPJAjnEG/iiOS7i+zCtWGZR9G0NBKbXKh6X9m9UIsYX/N6vvQ==}

  fb-dotslash@0.5.8:
    resolution: {integrity: sha512-XHYLKk9J4BupDxi9bSEhkfss0m+Vr9ChTrjhf9l2iw3jB5C7BnY4GVPoMcqbrTutsKJso6yj2nAB6BI/F2oZaA==}
    engines: {node: '>=20'}
    hasBin: true

  fb-watchman@2.0.2:
    resolution: {integrity: sha512-p5161BqbuCaSnB8jIbzQHOlpgsPmK5rJVDfDKO91Axs5NC1uu3HRQm6wt9cd9/+GtQQIO53JdGXXoyDpTAsgYA==}

  fdir@6.5.0:
    resolution: {integrity: sha512-tIbYtZbucOs0BRGqPJkshJUYdL+SDH7dVM8gjy+ERp3WAUjLEFJE+02kanyHtwjWOnwrKYBiwAmM0p4kLJAnXg==}
    engines: {node: '>=12.0.0'}
    peerDependencies:
      picomatch: ^3 || ^4
    peerDependenciesMeta:
      picomatch:
        optional: true

  fflate@0.8.2:
    resolution: {integrity: sha512-cPJU47OaAoCbg0pBvzsgpTPhmhqI5eJjh/JIu8tPj5q+T7iLvW/JAYUqmE7KOB4R1ZyEhzBaIQpQpardBF5z8A==}

  file-entry-cache@8.0.0:
    resolution: {integrity: sha512-XXTUwCvisa5oacNGRP9SfNtYBNAMi+RPwBFmblZEF7N7swHYQS6/Zfk7SRwx4D5j3CH211YNRco1DEMNVfZCnQ==}
    engines: {node: '>=16.0.0'}

  fill-range@7.1.1:
    resolution: {integrity: sha512-YsGpe3WHLK8ZYi4tWDg2Jy3ebRz2rXowDxnld4bkQB00cc/1Zw9AWnC0i9ztDJitivtQvaI9KaLyKrc+hBW0yg==}
    engines: {node: '>=8'}

  filter-obj@1.1.0:
    resolution: {integrity: sha512-8rXg1ZnX7xzy2NGDVkBVaAy+lSlPNwad13BtgSlLuxfIslyt5Vg64U7tFcCt4WS1R0hvtnQybT/IyCkGZ3DpXQ==}
    engines: {node: '>=0.10.0'}

  finalhandler@1.1.2:
    resolution: {integrity: sha512-aAWcW57uxVNrQZqFXjITpW3sIUQmHGG3qSb9mUah9MgMC4NeWhNOlNjXEYq3HjRAvL6arUviZGGJsBg6z0zsWA==}
    engines: {node: '>= 0.8'}

  find-up@4.1.0:
    resolution: {integrity: sha512-PpOwAdQ/YlXQ2vj8a3h8IipDuYRi3wceVQQGYWxNINccq40Anw7BlsEXCMbt1Zt+OLA6Fq9suIpIWD0OsnISlw==}
    engines: {node: '>=8'}

  find-up@5.0.0:
    resolution: {integrity: sha512-78/PXT1wlLLDgTzDs7sjq9hzz0vXD+zn+7wypEe4fXQxCmdmqfGsEPQxmiCSQI3ajFV91bVSsvNtrJRiW6nGng==}
    engines: {node: '>=10'}

  flat-cache@4.0.1:
    resolution: {integrity: sha512-f7ccFPK3SXFHpx15UIGyRJ/FJQctuKZ0zVuN3frBo4HnK3cay9VEW0R6yPYFHC0AgqhukPzKjq22t5DmAyqGyw==}
    engines: {node: '>=16'}

  flatted@3.3.3:
    resolution: {integrity: sha512-GX+ysw4PBCz0PzosHDepZGANEuFCMLrnRTiEy9McGjmkCQYwRq4A/X786G/fjM/+OjsWSU1ZrY5qyARZmO/uwg==}

  flow-enums-runtime@0.0.6:
    resolution: {integrity: sha512-3PYnM29RFXwvAN6Pc/scUfkI7RwhQ/xqyLUyPNlXUp9S40zI8nup9tUSrTLSVnWGBN38FNiGWbwZOB6uR4OGdw==}

  follow-redirects@1.15.11:
    resolution: {integrity: sha512-deG2P0JfjrTxl50XGCDyfI97ZGVCxIpfKYmfyrQ54n5FO/0gfIES8C/Psl6kWVDolizcaaxZJnTS0QSMxvnsBQ==}
    engines: {node: '>=4.0'}
    peerDependencies:
      debug: '*'
    peerDependenciesMeta:
      debug:
        optional: true

  for-each@0.3.5:
    resolution: {integrity: sha512-dKx12eRCVIzqCxFGplyFKJMPvLEWgmNtUrpTiJIR5u97zEhRG8ySrtboPHZXx7daLxQVrl643cTzbab2tkQjxg==}
    engines: {node: '>= 0.4'}

  foreground-child@3.3.1:
    resolution: {integrity: sha512-gIXjKqtFuWEgzFRJA9WCQeSJLZDjgJUOMCMzxtvFq/37KojM1BFGufqsCy0r4qSQmYLsZYMeyRqzIWOMup03sw==}
    engines: {node: '>=14'}

  form-data@4.0.4:
    resolution: {integrity: sha512-KrGhL9Q4zjj0kiUt5OO4Mr/A/jlI2jDYs5eHBpYHPcBEVSiipAvn2Ko2HnPe20rmcuuvMHNdZFp+4IlGTMF0Ow==}
    engines: {node: '>= 6'}

  framer-motion@12.23.24:
    resolution: {integrity: sha512-HMi5HRoRCTou+3fb3h9oTLyJGBxHfW+HnNE25tAXOvVx/IvwMHK0cx7IR4a2ZU6sh3IX1Z+4ts32PcYBOqka8w==}
    peerDependencies:
      '@emotion/is-prop-valid': '*'
      react: ^18.0.0 || ^19.0.0
      react-dom: ^18.0.0 || ^19.0.0
    peerDependenciesMeta:
      '@emotion/is-prop-valid':
        optional: true
      react:
        optional: true
      react-dom:
        optional: true

  fresh@0.5.2:
    resolution: {integrity: sha512-zJ2mQYM18rEFOudeV4GShTGIQ7RbzA7ozbU9I/XBpm7kqgMywgmylMwXHxZJmkVoYkna9d2pVXVXPdYTP9ej8Q==}
    engines: {node: '>= 0.6'}

  fs.realpath@1.0.0:
    resolution: {integrity: sha512-OO0pH2lK6a0hZnAdau5ItzHPI6pUlvI7jMVnxUQRtw4owF2wk8lOSabtGDCTP4Ggrg2MbGnWO9X8K1t4+fGMDw==}

  fsevents@2.3.3:
    resolution: {integrity: sha512-5xoDfX+fL7faATnagmWPpbFtwh/R77WmMMqqHGS65C3vvB0YHrgF+B1YmZ3441tMj5n63k0212XNoJwzlhffQw==}
    engines: {node: ^8.16.0 || ^10.6.0 || >=11.0.0}
    os: [darwin]

  function-bind@1.1.2:
    resolution: {integrity: sha512-7XHNxH7qX9xG5mIwxkhumTox/MIRNcOgDrxWsMt2pAr23WHp6MrRlN7FBSFpCpr+oVO0F744iUgR82nJMfG2SA==}

  function.prototype.name@1.1.8:
    resolution: {integrity: sha512-e5iwyodOHhbMr/yNrc7fDYG4qlbIvI5gajyzPnb5TCwyhjApznQh1BMFou9b30SevY43gCJKXycoCBjMbsuW0Q==}
    engines: {node: '>= 0.4'}

  functions-have-names@1.2.3:
    resolution: {integrity: sha512-xckBUXyTIqT97tq2x2AMb+g163b5JFysYk0x4qxNFwbfQkmNZoiRHb6sPzI9/QV33WeuvVYBUIiD4NzNIyqaRQ==}

  generator-function@2.0.1:
    resolution: {integrity: sha512-SFdFmIJi+ybC0vjlHN0ZGVGHc3lgE0DxPAT0djjVg+kjOnSqclqmj0KQ7ykTOLP6YxoqOvuAODGdcHJn+43q3g==}
    engines: {node: '>= 0.4'}

  gensync@1.0.0-beta.2:
    resolution: {integrity: sha512-3hN7NaskYvMDLQY55gnW3NQ+mesEAepTqlg+VEbj7zzqEMBVNhzcGYYeqFo/TlYz6eQiFcp1HcsCZO+nGgS8zg==}
    engines: {node: '>=6.9.0'}

  get-caller-file@2.0.5:
    resolution: {integrity: sha512-DyFP3BM/3YHTQOCUL/w0OZHR0lpKeGrxotcHWcqNEdnltqFwXVfhEBQ94eIo34AfQpo0rGki4cyIiftY06h2Fg==}
    engines: {node: 6.* || 8.* || >= 10.*}

  get-east-asian-width@1.4.0:
    resolution: {integrity: sha512-QZjmEOC+IT1uk6Rx0sX22V6uHWVwbdbxf1faPqJ1QhLdGgsRGCZoyaQBm/piRdJy/D2um6hM1UP7ZEeQ4EkP+Q==}
    engines: {node: '>=18'}

  get-intrinsic@1.3.0:
    resolution: {integrity: sha512-9fSjSaos/fRIVIp+xSJlE6lfwhES7LNtKaCBIamHsjr2na1BiABJPo0mOjjz8GJDURarmCPGqaiVg5mfjb98CQ==}
    engines: {node: '>= 0.4'}

  get-nonce@1.0.1:
    resolution: {integrity: sha512-FJhYRoDaiatfEkUK8HKlicmu/3SGFD51q3itKDGoSTysQJBnfOcxU5GxnhE1E6soB76MbT0MBtnKJuXyAx+96Q==}
    engines: {node: '>=6'}

  get-package-type@0.1.0:
    resolution: {integrity: sha512-pjzuKtY64GYfWizNAJ0fr9VqttZkNiK2iS430LtIHzjBEr6bX8Am2zm4sW4Ro5wjWW5cAlRL1qAMTcXbjNAO2Q==}
    engines: {node: '>=8.0.0'}

  get-proto@1.0.1:
    resolution: {integrity: sha512-sTSfBjoXBp89JvIKIefqw7U2CCebsc74kiY6awiGogKtoSGbgjYE/G/+l9sF3MWFPNc9IcoOC4ODfKHfxFmp0g==}
    engines: {node: '>= 0.4'}

  get-symbol-description@1.1.0:
    resolution: {integrity: sha512-w9UMqWwJxHNOvoNzSJ2oPF5wvYcvP7jUvYzhp67yEhTi17ZDBBC1z9pTdGuzjD+EFIqLSYRweZjqfiPzQ06Ebg==}
    engines: {node: '>= 0.4'}

  get-tsconfig@4.13.0:
    resolution: {integrity: sha512-1VKTZJCwBrvbd+Wn3AOgQP/2Av+TfTCOlE4AcRJE72W1ksZXbAx8PPBR9RzgTeSPzlPMHrbANMH3LbltH73wxQ==}

  glob-parent@5.1.2:
    resolution: {integrity: sha512-AOIgSQCepiJYwP3ARnGx+5VnTu2HBYdzbGP45eLw1vr3zB3vZLeyed1sC9hnbcOc9/SrMyM5RPQrkGz4aS9Zow==}
    engines: {node: '>= 6'}

  glob-parent@6.0.2:
    resolution: {integrity: sha512-XxwI8EOhVQgWp6iDL+3b0r86f4d6AX6zSU55HfB4ydCEuXLXc5FcYeOu+nnGftS4TEju/11rt4KJPTMgbfmv4A==}
    engines: {node: '>=10.13.0'}

  glob@11.0.3:
    resolution: {integrity: sha512-2Nim7dha1KVkaiF4q6Dj+ngPPMdfvLJEOpZk/jKiUAkqKebpGAWQXAq9z1xu9HKu5lWfqw/FASuccEjyznjPaA==}
    engines: {node: 20 || >=22}
    hasBin: true

  glob@7.2.3:
    resolution: {integrity: sha512-nFR0zLpU2YCaRxwoCJvL6UvCH2JFyFVIvwTLsIf21AuHlMskA1hhTdk+LlYJtOlYt9v6dvszD2BGRqBL+iQK9Q==}
    deprecated: Glob versions prior to v9 are no longer supported

  globals@14.0.0:
    resolution: {integrity: sha512-oahGvuMGQlPw/ivIYBjVSrWAfWLBeku5tpPE2fOPLi+WHffIWbuh2tCjhyQhTBPMf5E9jDEH4FOmTYgYwbKwtQ==}
    engines: {node: '>=18'}

  globalthis@1.0.4:
    resolution: {integrity: sha512-DpLKbNU4WylpxJykQujfCcwYWiV/Jhm50Goo0wrVILAv5jOr9d+H+UR3PhSCD2rCCEIg0uc+G+muBTwD54JhDQ==}
    engines: {node: '>= 0.4'}

  gopd@1.2.0:
    resolution: {integrity: sha512-ZUKRh6/kUFoAiTAtTYPZJ3hw9wNxx+BIBOijnlG9PnrJsCcSjs1wyyD6vJpaYtgnzDrKYRSqf3OO6Rfa93xsRg==}
    engines: {node: '>= 0.4'}

  graceful-fs@4.2.11:
    resolution: {integrity: sha512-RbJ5/jmFcNNCcDV5o9eTnBLJ/HszWV0P73bc+Ff4nS/rJj+YaS6IGyiOL0VoBYX+l1Wrl3k63h/KrH+nhJ0XvQ==}

  graphemer@1.4.0:
    resolution: {integrity: sha512-EtKwoO6kxCL9WO5xipiHTZlSzBm7WLT627TqC/uVRd0HKmq8NXyebnNYxDoBi7wt8eTWrUrKXCOVaFq9x1kgag==}

  graphql-request@6.1.0:
    resolution: {integrity: sha512-p+XPfS4q7aIpKVcgmnZKhMNqhltk20hfXtkaIkTfjjmiKMJ5xrt5c743cL03y/K7y1rg3WrIC49xGiEQ4mxdNw==}
    peerDependencies:
      graphql: 14 - 16

  graphql@16.11.0:
    resolution: {integrity: sha512-mS1lbMsxgQj6hge1XZ6p7GPhbrtFwUFYi3wRzXAC/FmYnyXMTvvI3td3rjmQ2u8ewXueaSvRPWaEcgVVOT9Jnw==}
    engines: {node: ^12.22.0 || ^14.16.0 || ^16.0.0 || >=17.0.0}

  h3@1.15.4:
    resolution: {integrity: sha512-z5cFQWDffyOe4vQ9xIqNfCZdV4p//vy6fBnr8Q1AWnVZ0teurKMG66rLj++TKwKPUP3u7iMUvrvKaEUiQw2QWQ==}

  has-bigints@1.1.0:
    resolution: {integrity: sha512-R3pbpkcIqv2Pm3dUwgjclDRVmWpTJW2DcMzcIhEXEx1oh/CEMObMm3KLmRJOdvhM7o4uQBnwr8pzRK2sJWIqfg==}
    engines: {node: '>= 0.4'}

  has-flag@4.0.0:
    resolution: {integrity: sha512-EykJT/Q1KjTWctppgIAgfSO0tKVuZUjhgMr17kqTumMl6Afv3EISleU7qZUzoXDFTAHTDC4NOoG/ZxU3EvlMPQ==}
    engines: {node: '>=8'}

  has-property-descriptors@1.0.2:
    resolution: {integrity: sha512-55JNKuIW+vq4Ke1BjOTjM2YctQIvCT7GFzHwmfZPGo5wnrgkid0YQtnAleFSqumZm4az3n2BS+erby5ipJdgrg==}

  has-proto@1.2.0:
    resolution: {integrity: sha512-KIL7eQPfHQRC8+XluaIw7BHUwwqL19bQn4hzNgdr+1wXoU0KKj6rufu47lhY7KbJR2C6T6+PfyN0Ea7wkSS+qQ==}
    engines: {node: '>= 0.4'}

  has-symbols@1.1.0:
    resolution: {integrity: sha512-1cDNdwJ2Jaohmb3sg4OmKaMBwuC48sYni5HUw2DvsC8LjGTLK9h+eb1X6RyuOHe4hT0ULCW68iomhjUoKUqlPQ==}
    engines: {node: '>= 0.4'}

  has-tostringtag@1.0.2:
    resolution: {integrity: sha512-NqADB8VjPFLM2V0VvHUewwwsw0ZWBaIdgo+ieHtK3hasLz4qeCRjYcqfB6AQrBggRKppKF8L52/VqdVsO47Dlw==}
    engines: {node: '>= 0.4'}

  hasown@2.0.2:
    resolution: {integrity: sha512-0hJU9SCPvmMzIBdZFqNPXWa6dqh7WdH0cII9y+CyS8rG3nL48Bclra9HmKhVVUHyPWNH5Y7xDwAB7bfgSjkUMQ==}
    engines: {node: '>= 0.4'}

  help-me@5.0.0:
    resolution: {integrity: sha512-7xgomUX6ADmcYzFik0HzAxh/73YlKR9bmFzf51CZwR+b6YtzU2m0u49hQCqV6SvlqIqsaxovfwdvbnsw3b/zpg==}

  hermes-compiler@0.0.0:
    resolution: {integrity: sha512-boVFutx6ME/Km2mB6vvsQcdnazEYYI/jV1pomx1wcFUG/EVqTkr5CU0CW9bKipOA/8Hyu3NYwW3THg2Q1kNCfA==}

  hermes-estree@0.32.0:
    resolution: {integrity: sha512-KWn3BqnlDOl97Xe1Yviur6NbgIZ+IP+UVSpshlZWkq+EtoHg6/cwiDj/osP9PCEgFE15KBm1O55JRwbMEm5ejQ==}

  hermes-parser@0.32.0:
    resolution: {integrity: sha512-g4nBOWFpuiTqjR3LZdRxKUkij9iyveWeuks7INEsMX741f3r9xxrOe8TeQfUxtda0eXmiIFiMQzoeSQEno33Hw==}

  hono@4.10.3:
    resolution: {integrity: sha512-2LOYWUbnhdxdL8MNbNg9XZig6k+cZXm5IjHn2Aviv7honhBMOHb+jxrKIeJRZJRmn+htUCKhaicxwXuUDlchRA==}
    engines: {node: '>=16.9.0'}

  html-to-text@9.0.5:
    resolution: {integrity: sha512-qY60FjREgVZL03vJU6IfMV4GDjGBIoOyvuFdpBDIX9yTlDw0TjxVBQp+P8NvpdIXNJvfWBTNul7fsAQJq2FNpg==}
    engines: {node: '>=14'}

  html2canvas@1.4.1:
    resolution: {integrity: sha512-fPU6BHNpsyIhr8yyMpTLLxAbkaK8ArIBcmZIRiBLiDhjeqvXolaEmDGmELFuX9I4xDcaKKcJl+TKZLqruBbmWA==}
    engines: {node: '>=8.0.0'}

  htmlparser2@8.0.2:
    resolution: {integrity: sha512-GYdjWKDkbRLkZ5geuHs5NY1puJ+PXwP7+fHPRz06Eirsb9ugf6d8kkXav6ADhcODhFFPMIXyxkxSuMf3D6NCFA==}

  http-errors@2.0.0:
    resolution: {integrity: sha512-FtwrG/euBzaEjYeRqOgly7G0qviiXoJWnvEH2Z1plBdXgbyjv34pHTSb9zoeHMyDy33+DWy5Wt9Wo+TURtOYSQ==}
    engines: {node: '>= 0.8'}

  https-proxy-agent@7.0.6:
    resolution: {integrity: sha512-vK9P5/iUfdl95AI+JVyUuIcVtd4ofvtrOr3HNtM2yxC9bnMbEdp3x01OhQNnjb8IJYi38VlTE3mBXwcfvywuSw==}
    engines: {node: '>= 14'}

  humanize-ms@1.2.1:
    resolution: {integrity: sha512-Fl70vYtsAFb/C06PTS9dZBo7ihau+Tu/DNCk/OyHhea07S+aeMWpFFkUaXRa8fI+ScZbEI8dfSxwY7gxZ9SAVQ==}

  idb-keyval@6.2.1:
    resolution: {integrity: sha512-8Sb3veuYCyrZL+VBt9LJfZjLUPWVvqn8tG28VqYNFCo43KHcKuq+b4EiXGeuaLAQWL2YmyDgMp2aSpH9JHsEQg==}

  idb-keyval@6.2.2:
    resolution: {integrity: sha512-yjD9nARJ/jb1g+CvD0tlhUHOrJ9Sy0P8T9MF3YaLlHnSRpwPfpTX0XIvpmw3gAJUmEu3FiICLBDPXVwyEvrleg==}

  ieee754@1.2.1:
    resolution: {integrity: sha512-dcyqhDvX1C46lXZcVqCpK+FtMRQVdIMN6/Df5js2zouUsqG7I6sFxitIC+7KYK29KdXOLHdu9zL4sFnoVQnqaA==}

  ignore@5.3.2:
    resolution: {integrity: sha512-hsBTNUqQTDwkWtcdYI2i06Y/nUBEsNEDJKjWdigLvegy8kDuJAS8uRlpkkcQpyEXL0Z/pjDy5HBmMjRCJ2gq+g==}
    engines: {node: '>= 4'}

  ignore@7.0.5:
    resolution: {integrity: sha512-Hs59xBNfUIunMFgWAbGX5cq6893IbWg4KnrjbYwX3tx0ztorVgTDA6B2sxf8ejHJ4wz8BqGUMYlnzNBer5NvGg==}
    engines: {node: '>= 4'}

  image-size@1.2.1:
    resolution: {integrity: sha512-rH+46sQJ2dlwfjfhCyNx5thzrv+dtmBIhPHk0zgRUukHzZ/kRueTJXoYYsclBaKcSMBWuGbOFXtioLpzTb5euw==}
    engines: {node: '>=16.x'}
    hasBin: true

  immer@10.2.0:
    resolution: {integrity: sha512-d/+XTN3zfODyjr89gM3mPq1WNX2B8pYsu7eORitdwyA2sBubnTl3laYlBk4sXY5FUa5qTZGBDPJICVbvqzjlbw==}

  import-fresh@3.3.1:
    resolution: {integrity: sha512-TR3KfrTZTYLPB6jUjfx6MF9WcWrHL9su5TObK4ZkYgBdWKPOFoSoQIdEuTuR82pmtxH2spWG9h6etwfr1pLBqQ==}
    engines: {node: '>=6'}

  imurmurhash@0.1.4:
    resolution: {integrity: sha512-JmXMZ6wuvDmLiHEml9ykzqO6lwFbof0GG4IkcGaENdCRDDmMVnny7s5HsIgHCbaq0w2MyPhDqkhTUgS2LU2PHA==}
    engines: {node: '>=0.8.19'}

  inflight@1.0.6:
    resolution: {integrity: sha512-k92I/b08q4wvFscXCLvqfsHCrjrF7yiXsQuIVvVE7N82W3+aqpzuUdBbfhWcy/FZR3/4IgflMgKLOsvPDrGCJA==}
    deprecated: This module is not supported, and leaks memory. Do not use it. Check out lru-cache if you want a good and tested way to coalesce async requests by a key value, which is much more comprehensive and powerful.

  inherits@2.0.4:
    resolution: {integrity: sha512-k/vGaX4/Yla3WzyMCvTQOXYeIHvqOKtnqBduzTHpzpQZzAskKMhZ2K+EnBiSM9zGSoIFeMpXKxa4dYeZIQqewQ==}

  internal-slot@1.1.0:
    resolution: {integrity: sha512-4gd7VpWNQNB4UKKCFFVcp1AVv+FMOgs9NKzjHKusc8jTMhd5eL1NqQqOpE0KzMds804/yHlglp3uxgluOqAPLw==}
    engines: {node: '>= 0.4'}

  internmap@2.0.3:
    resolution: {integrity: sha512-5Hh7Y1wQbvY5ooGgPbDaL5iYLAPzMTUrjMulskHLH6wnv/A+1q5rgEaiuqEjB+oxGXIVZs1FF+R/KPN3ZSQYYg==}
    engines: {node: '>=12'}

  invariant@2.2.4:
    resolution: {integrity: sha512-phJfQVBuaJM5raOpJjSfkiD6BpbCE4Ns//LaXl6wGYtUBY83nWS6Rf9tXm2e8VaK60JEjYldbPif/A2B1C2gNA==}

  iobuffer@5.4.0:
    resolution: {integrity: sha512-DRebOWuqDvxunfkNJAlc3IzWIPD5xVxwUNbHr7xKB8E6aLJxIPfNX3CoMJghcFjpv6RWQsrcJbghtEwSPoJqMA==}
<<<<<<< HEAD
=======

  ip-regex@4.3.0:
    resolution: {integrity: sha512-B9ZWJxHHOHUhUjCPrMpLD4xEq35bUTClHM1S6CBU5ixQnkZmwipwgc96vAd7AAGM9TGHvJR+Uss+/Ak6UphK+Q==}
    engines: {node: '>=8'}
>>>>>>> fd9200cb

  iron-webcrypto@1.2.1:
    resolution: {integrity: sha512-feOM6FaSr6rEABp/eDfVseKyTMDt+KGpeB35SkVn9Tyn0CqvVsY3EwI0v5i8nMHyJnzCIQf7nsy3p41TPkJZhg==}

  is-arguments@1.2.0:
    resolution: {integrity: sha512-7bVbi0huj/wrIAOzb8U1aszg9kdi3KN/CyU19CTI7tAoZYEZoL9yCDXpbXN+uPsuWnP02cyug1gleqq+TU+YCA==}
    engines: {node: '>= 0.4'}

  is-array-buffer@3.0.5:
    resolution: {integrity: sha512-DDfANUiiG2wC1qawP66qlTugJeL5HyzMpfr8lLK+jMQirGzNod0B12cFB/9q838Ru27sBwfw78/rdoU7RERz6A==}
    engines: {node: '>= 0.4'}

  is-async-function@2.1.1:
    resolution: {integrity: sha512-9dgM/cZBnNvjzaMYHVoxxfPj2QXt22Ev7SuuPrs+xav0ukGB0S6d4ydZdEiM48kLx5kDV+QBPrpVnFyefL8kkQ==}
    engines: {node: '>= 0.4'}

  is-bigint@1.1.0:
    resolution: {integrity: sha512-n4ZT37wG78iz03xPRKJrHTdZbe3IicyucEtdRsV5yglwc3GyUfbAfpSeD0FJ41NbUNSt5wbhqfp1fS+BgnvDFQ==}
    engines: {node: '>= 0.4'}

  is-boolean-object@1.2.2:
    resolution: {integrity: sha512-wa56o2/ElJMYqjCjGkXri7it5FbebW5usLw/nPmCMs5DeZ7eziSYZhSmPRn0txqeW4LnAmQQU7FgqLpsEFKM4A==}
    engines: {node: '>= 0.4'}

  is-buffer@1.1.6:
    resolution: {integrity: sha512-NcdALwpXkTm5Zvvbk7owOUSvVvBKDgKP5/ewfXEznmQFfs4ZRmanOeKBTjRVjka3QFoN6XJ+9F3USqfHqTaU5w==}

  is-bun-module@2.0.0:
    resolution: {integrity: sha512-gNCGbnnnnFAUGKeZ9PdbyeGYJqewpmc2aKHUEMO5nQPWU9lOmv7jcmQIv+qHD8fXW6W7qfuCwX4rY9LNRjXrkQ==}

  is-callable@1.2.7:
    resolution: {integrity: sha512-1BC0BVFhS/p0qtw6enp8e+8OD0UrK0oFLztSjNzhcKA3WDuJxxAPXzPuPtKkjEY9UUoEWlX/8fgKeu2S8i9JTA==}
    engines: {node: '>= 0.4'}

  is-core-module@2.16.1:
    resolution: {integrity: sha512-UfoeMA6fIJ8wTYFEUjelnaGI67v6+N7qXJEvQuIGa99l4xsCruSYOVSQ0uPANn4dAzm8lkYPaKLrrijLq7x23w==}
    engines: {node: '>= 0.4'}

  is-data-view@1.0.2:
    resolution: {integrity: sha512-RKtWF8pGmS87i2D6gqQu/l7EYRlVdfzemCJN/P3UOs//x1QE7mfhvzHIApBTRf7axvT6DMGwSwBXYCT0nfB9xw==}
    engines: {node: '>= 0.4'}

  is-date-object@1.1.0:
    resolution: {integrity: sha512-PwwhEakHVKTdRNVOw+/Gyh0+MzlCl4R6qKvkhuvLtPMggI1WAHt9sOwZxQLSGpUaDnrdyDsomoRgNnCfKNSXXg==}
    engines: {node: '>= 0.4'}

  is-docker@2.2.1:
    resolution: {integrity: sha512-F+i2BKsFrH66iaUFc0woD8sLy8getkwTwtOBjvs56Cx4CgJDeKQeqfz8wAYiSb8JOprWhHH5p77PbmYCvvUuXQ==}
    engines: {node: '>=8'}
    hasBin: true

  is-extglob@2.1.1:
    resolution: {integrity: sha512-SbKbANkN603Vi4jEZv49LeVJMn4yGwsbzZworEoyEiutsN3nJYdbO36zfhGJ6QEDpOZIFkDtnq5JRxmvl3jsoQ==}
    engines: {node: '>=0.10.0'}

  is-finalizationregistry@1.1.1:
    resolution: {integrity: sha512-1pC6N8qWJbWoPtEjgcL2xyhQOP491EQjeUo3qTKcmV8YSDDJrOepfG8pcC7h/QgnQHYSv0mJ3Z/ZWxmatVrysg==}
    engines: {node: '>= 0.4'}

  is-fullwidth-code-point@3.0.0:
    resolution: {integrity: sha512-zymm5+u+sCsSWyD9qNaejV3DFvhCKclKdizYaJUuHA83RLjb7nSuGnddCHGv0hk+KY7BMAlsWeK4Ueg6EV6XQg==}
    engines: {node: '>=8'}

  is-generator-function@1.1.2:
    resolution: {integrity: sha512-upqt1SkGkODW9tsGNG5mtXTXtECizwtS2kA161M+gJPc1xdb/Ax629af6YrTwcOeQHbewrPNlE5Dx7kzvXTizA==}
    engines: {node: '>= 0.4'}

  is-glob@4.0.3:
    resolution: {integrity: sha512-xelSayHH36ZgE7ZWhli7pW34hNbNl8Ojv5KVmkJD4hBdD3th8Tfk9vYasLM+mXWOZhFkgZfxhLSnrwRr4elSSg==}
    engines: {node: '>=0.10.0'}

  is-interactive@2.0.0:
    resolution: {integrity: sha512-qP1vozQRI+BMOPcjFzrjXuQvdak2pHNUMZoeG2eRbiSqyvbEf/wQtEOTOX1guk6E3t36RkaqiSt8A/6YElNxLQ==}
    engines: {node: '>=12'}

  is-map@2.0.3:
    resolution: {integrity: sha512-1Qed0/Hr2m+YqxnM09CjA2d/i6YZNfF6R2oRAOj36eUdS6qIV/huPJNSEpKbupewFs+ZsJlxsjjPbc0/afW6Lw==}
    engines: {node: '>= 0.4'}

  is-negative-zero@2.0.3:
    resolution: {integrity: sha512-5KoIu2Ngpyek75jXodFvnafB6DJgr3u8uuK0LEZJjrU19DrMD3EVERaR8sjz8CCGgpZvxPl9SuE1GMVPFHx1mw==}
    engines: {node: '>= 0.4'}

  is-number-object@1.1.1:
    resolution: {integrity: sha512-lZhclumE1G6VYD8VHe35wFaIif+CTy5SJIi5+3y4psDgWu4wPDoBhF8NxUOinEc7pHgiTsT6MaBb92rKhhD+Xw==}
    engines: {node: '>= 0.4'}

  is-number@7.0.0:
    resolution: {integrity: sha512-41Cifkg6e8TylSpdtTpeLVMqvSBEVzTttHvERD741+pnZ8ANv0004MRL43QKPDlK9cGvNp6NZWZUBlbGXYxxng==}
    engines: {node: '>=0.12.0'}

  is-plain-obj@2.1.0:
    resolution: {integrity: sha512-YWnfyRwxL/+SsrWYfOpUtz5b3YD+nyfkHvjbcanzk8zgyO4ASD67uVMRt8k5bM4lLMDnXfriRhOpemw+NfT1eA==}
    engines: {node: '>=8'}

  is-regex@1.2.1:
    resolution: {integrity: sha512-MjYsKHO5O7mCsmRGxWcLWheFqN9DJ/2TmngvjKXihe6efViPqc274+Fx/4fYj/r03+ESvBdTXK0V6tA3rgez1g==}
    engines: {node: '>= 0.4'}

  is-retry-allowed@2.2.0:
    resolution: {integrity: sha512-XVm7LOeLpTW4jV19QSH38vkswxoLud8sQ57YwJVTPWdiaI9I8keEhGFpBlslyVsgdQy4Opg8QOLb8YRgsyZiQg==}
    engines: {node: '>=10'}

  is-set@2.0.3:
    resolution: {integrity: sha512-iPAjerrse27/ygGLxw+EBR9agv9Y6uLeYVJMu+QNCoouJ1/1ri0mGrcWpfCqFZuzzx3WjtwxG098X+n4OuRkPg==}
    engines: {node: '>= 0.4'}

  is-shared-array-buffer@1.0.4:
    resolution: {integrity: sha512-ISWac8drv4ZGfwKl5slpHG9OwPNty4jOWPRIhBpxOoD+hqITiwuipOQ2bNthAzwA3B4fIjO4Nln74N0S9byq8A==}
    engines: {node: '>= 0.4'}

  is-stream@2.0.1:
    resolution: {integrity: sha512-hFoiJiTl63nn+kstHGBtewWSKnQLpyb155KHheA1l39uvtO9nWIop1p3udqPcUd/xbF1VLMO4n7OI6p7RbngDg==}
    engines: {node: '>=8'}

  is-string@1.1.1:
    resolution: {integrity: sha512-BtEeSsoaQjlSPBemMQIrY1MY0uM6vnS1g5fmufYOtnxLGUZM2178PKbhsk7Ffv58IX+ZtcvoGwccYsh0PglkAA==}
    engines: {node: '>= 0.4'}

  is-symbol@1.1.1:
    resolution: {integrity: sha512-9gGx6GTtCQM73BgmHQXfDmLtfjjTUDSyoxTCbp5WtoixAhfgsDirWIcVQ/IHpvI5Vgd5i/J5F7B9cN/WlVbC/w==}
    engines: {node: '>= 0.4'}

  is-typed-array@1.1.15:
    resolution: {integrity: sha512-p3EcsicXjit7SaskXHs1hA91QxgTw46Fv6EFKKGS5DRFLD8yKnohjF3hxoju94b/OcMZoQukzpPpBE9uLVKzgQ==}
    engines: {node: '>= 0.4'}

  is-unicode-supported@1.3.0:
    resolution: {integrity: sha512-43r2mRvz+8JRIKnWJ+3j8JtjRKZ6GmjzfaE/qiBJnikNnYv/6bagRJ1kUhNk8R5EX/GkobD+r+sfxCPJsiKBLQ==}
    engines: {node: '>=12'}

  is-unicode-supported@2.1.0:
    resolution: {integrity: sha512-mE00Gnza5EEB3Ds0HfMyllZzbBrmLOX3vfWoj9A9PEnTfratQ/BcaJOuMhnkhjXvb2+FkY3VuHqtAGpTPmglFQ==}
    engines: {node: '>=18'}

  is-weakmap@2.0.2:
    resolution: {integrity: sha512-K5pXYOm9wqY1RgjpL3YTkF39tni1XajUIkawTLUo9EZEVUFga5gSQJF8nNS7ZwJQ02y+1YCNYcMh+HIf1ZqE+w==}
    engines: {node: '>= 0.4'}

  is-weakref@1.1.1:
    resolution: {integrity: sha512-6i9mGWSlqzNMEqpCp93KwRS1uUOodk2OJ6b+sq7ZPDSy2WuI5NFIxp/254TytR8ftefexkWn5xNiHUNpPOfSew==}
    engines: {node: '>= 0.4'}

  is-weakset@2.0.4:
    resolution: {integrity: sha512-mfcwb6IzQyOKTs84CQMrOwW4gQcaTOAWJ0zzJCl2WSPDrWk/OzDaImWFH3djXhb24g4eudZfLRozAvPGw4d9hQ==}
    engines: {node: '>= 0.4'}

  is-wsl@2.2.0:
    resolution: {integrity: sha512-fKzAra0rGJUUBwGBgNkHZuToZcn+TtXHpeCgmkMJMMYx1sQDYaCSyjJBSCa2nH1DGm7s3n1oBnohoVTBaN7Lww==}
    engines: {node: '>=8'}

  isarray@1.0.0:
    resolution: {integrity: sha512-VLghIWNM6ELQzo7zwmcg0NmTVyWKYjvIeM83yjp0wRDTmUnrM678fQbcKBo6n2CJEF0szoG//ytg+TKla89ALQ==}

  isarray@2.0.5:
    resolution: {integrity: sha512-xHjhDr3cNBK0BzdUJSPXZntQUx/mwMS5Rw4A7lPJ90XGAO6ISP/ePDNuo0vhqOZU+UD5JoodwCAAoZQd3FeAKw==}

  isexe@2.0.0:
    resolution: {integrity: sha512-RHxMLp9lnKHGHRng9QFhRCMbYAcVpn69smSGcq3f36xjgVVWThj4qqLbTLlq7Ssj8B+fIQ1EuCEGI2lKsyQeIw==}

  isomorphic-ws@4.0.1:
    resolution: {integrity: sha512-BhBvN2MBpWTaSHdWRb/bwdZJ1WaehQ2L1KngkCkfLUGF0mAWAT1sQUQacEmQ0jXkFw/czDXPNQSL5u2/Krsz1w==}
    peerDependencies:
      ws: '*'

  isows@1.0.6:
    resolution: {integrity: sha512-lPHCayd40oW98/I0uvgaHKWCSvkzY27LjWLbtzOm64yQ+G3Q5npjjbdppU65iZXkK1Zt+kH9pfegli0AYfwYYw==}
    peerDependencies:
      ws: '*'

  isows@1.0.7:
    resolution: {integrity: sha512-I1fSfDCZL5P0v33sVqeTDSpcstAg/N+wF5HS033mogOVIp4B+oHC7oOCsA3axAbBSGTJ8QubbNmnIRN/h8U7hg==}
    peerDependencies:
      ws: '*'

  istanbul-lib-coverage@3.2.2:
    resolution: {integrity: sha512-O8dpsF+r0WV/8MNRKfnmrtCWhuKjxrq2w+jpzBL5UZKTi2LeVWnWOmWRxFlesJONmc+wLAGvKQZEOanko0LFTg==}
    engines: {node: '>=8'}

  istanbul-lib-instrument@5.2.1:
    resolution: {integrity: sha512-pzqtp31nLv/XFOzXGuvhCb8qhjmTVo5vjVk19XE4CRlSWz0KoeJ3bw9XsA7nOp9YBf4qHjwBxkDzKcME/J29Yg==}
    engines: {node: '>=8'}

  iterator.prototype@1.1.5:
    resolution: {integrity: sha512-H0dkQoCa3b2VEeKQBOxFph+JAbcrQdE7KC0UkqwpLmv2EC4P41QXP+rqo9wYodACiG5/WM5s9oDApTU8utwj9g==}
    engines: {node: '>= 0.4'}

  jackspeak@4.1.1:
    resolution: {integrity: sha512-zptv57P3GpL+O0I7VdMJNBZCu+BPHVQUk55Ft8/QCJjTVxrnJHuVuX/0Bl2A6/+2oyR/ZMEuFKwmzqqZ/U5nPQ==}
    engines: {node: 20 || >=22}

  jayson@4.2.0:
    resolution: {integrity: sha512-VfJ9t1YLwacIubLhONk0KFeosUBwstRWQ0IRT1KDjEjnVnSOVHC3uwugyV7L0c7R9lpVyrUGT2XWiBA1UTtpyg==}
    engines: {node: '>=8'}
    hasBin: true

  jest-environment-node@29.7.0:
    resolution: {integrity: sha512-DOSwCRqXirTOyheM+4d5YZOrWcdu0LNZ87ewUoywbcb2XR4wKgqiG8vNeYwhjFMbEkfju7wx2GYH0P2gevGvFw==}
    engines: {node: ^14.15.0 || ^16.10.0 || >=18.0.0}

  jest-get-type@29.6.3:
    resolution: {integrity: sha512-zrteXnqYxfQh7l5FHyL38jL39di8H8rHoecLH3JNxH3BwOrBsNeabdap5e0I23lD4HHI8W5VFBZqG4Eaq5LNcw==}
    engines: {node: ^14.15.0 || ^16.10.0 || >=18.0.0}

  jest-haste-map@29.7.0:
    resolution: {integrity: sha512-fP8u2pyfqx0K1rGn1R9pyE0/KTn+G7PxktWidOBTqFPLYX0b9ksaMFkhK5vrS3DVun09pckLdlx90QthlW7AmA==}
    engines: {node: ^14.15.0 || ^16.10.0 || >=18.0.0}

  jest-message-util@29.7.0:
    resolution: {integrity: sha512-GBEV4GRADeP+qtB2+6u61stea8mGcOT4mCtrYISZwfu9/ISHFJ/5zOMXYbpBE9RsS5+Gb63DW4FgmnKJ79Kf6w==}
    engines: {node: ^14.15.0 || ^16.10.0 || >=18.0.0}

  jest-mock@29.7.0:
    resolution: {integrity: sha512-ITOMZn+UkYS4ZFh83xYAOzWStloNzJFO2s8DWrE4lhtGD+AorgnbkiKERe4wQVBydIGPx059g6riW5Btp6Llnw==}
    engines: {node: ^14.15.0 || ^16.10.0 || >=18.0.0}

  jest-regex-util@29.6.3:
    resolution: {integrity: sha512-KJJBsRCyyLNWCNBOvZyRDnAIfUiRJ8v+hOBQYGn8gDyF3UegwiP4gwRR3/SDa42g1YbVycTidUF3rKjyLFDWbg==}
    engines: {node: ^14.15.0 || ^16.10.0 || >=18.0.0}

  jest-util@29.7.0:
    resolution: {integrity: sha512-z6EbKajIpqGKU56y5KBUgy1dt1ihhQJgWzUlZHArA/+X2ad7Cb5iF+AK1EWVL/Bo7Rz9uurpqw6SiBCefUbCGA==}
    engines: {node: ^14.15.0 || ^16.10.0 || >=18.0.0}

  jest-validate@29.7.0:
    resolution: {integrity: sha512-ZB7wHqaRGVw/9hST/OuFUReG7M8vKeq0/J2egIGLdvjHCmYqGARhzXmtgi+gVeZ5uXFF219aOc3Ls2yLg27tkw==}
    engines: {node: ^14.15.0 || ^16.10.0 || >=18.0.0}

  jest-worker@29.7.0:
    resolution: {integrity: sha512-eIz2msL/EzL9UFTFFx7jBTkeZfku0yUAyZZZmJ93H2TYEiroIx2PQjEXcwYtYl8zXCxb+PAmA2hLIt/6ZEkPHw==}
    engines: {node: ^14.15.0 || ^16.10.0 || >=18.0.0}

  jiti@2.4.2:
    resolution: {integrity: sha512-rg9zJN+G4n2nfJl5MW3BMygZX56zKPNVEYYqq7adpmMh4Jn2QNEwhvQlFy6jPVdcod7txZtKHWnyZiA3a0zP7A==}
    hasBin: true

  jiti@2.6.1:
    resolution: {integrity: sha512-ekilCSN1jwRvIbgeg/57YFh8qQDNbwDb9xT/qu2DAHbFFZUicIl4ygVaAvzveMhMVr3LnpSKTNnwt8PoOfmKhQ==}
    hasBin: true

  jose@5.10.0:
    resolution: {integrity: sha512-s+3Al/p9g32Iq+oqXxkW//7jk2Vig6FF1CFqzVXoTUXt2qz89YWbL+OwS17NFYEvxC35n0FKeGO2LGYSxeM2Gg==}

  jose@6.1.0:
    resolution: {integrity: sha512-TTQJyoEoKcC1lscpVDCSsVgYzUDg/0Bt3WE//WiTPK6uOCQC2KZS4MpugbMWt/zyjkopgZoXhZuCi00gLudfUA==}

  joycon@3.1.1:
    resolution: {integrity: sha512-34wB/Y7MW7bzjKRjUKTa46I2Z7eV62Rkhva+KkopW7Qvv/OSWBqvkSY7vusOPrNuZcUG3tApvdVgNB8POj3SPw==}
    engines: {node: '>=10'}

  js-tokens@4.0.0:
    resolution: {integrity: sha512-RdJUflcE3cUzKiMqQgsCu06FPu9UdIJO0beYbPhHN4k6apgJtifcoCtT9bcxOpYBtpD2kCM6Sbzg4CausW/PKQ==}

  js-yaml@3.14.1:
    resolution: {integrity: sha512-okMH7OXXJ7YrN9Ok3/SXrnu4iX9yOk+25nqX4imS2npuvTYDmo/QEZoqwZkYaIDk3jVvBOTOIEgEhaLOynBS9g==}
    hasBin: true

  js-yaml@4.1.0:
    resolution: {integrity: sha512-wpxZs9NoxZaJESJGIZTyDEaYpl0FKSA+FB9aJiyemKhMwkxQg63h4T1KJgUGHpTqPDNRcmmYLugrRjJlBtWvRA==}
    hasBin: true

  jsc-safe-url@0.2.4:
    resolution: {integrity: sha512-0wM3YBWtYePOjfyXQH5MWQ8H7sdk5EXSwZvmSLKk2RboVQ2Bu239jycHDz5J/8Blf3K0Qnoy2b6xD+z10MFB+Q==}

  jsesc@3.1.0:
    resolution: {integrity: sha512-/sM3dO2FOzXjKQhJuo0Q173wf2KOo8t4I8vHy6lF9poUp7bKT0/NHE8fPX23PwfhnykfqnC2xRxOnVw5XuGIaA==}
    engines: {node: '>=6'}
    hasBin: true

  json-buffer@3.0.1:
    resolution: {integrity: sha512-4bV5BfR2mqfQTJm+V5tPPdf+ZpuhiIvTuAB5g8kcrXOZpTT/QwwVRWBywX1ozr6lEuPdbHxwaJlm9G6mI2sfSQ==}

  json-rpc-engine@6.1.0:
    resolution: {integrity: sha512-NEdLrtrq1jUZyfjkr9OCz9EzCNhnRyWtt1PAnvnhwy6e8XETS0Dtc+ZNCO2gvuAoKsIn2+vCSowXTYE4CkgnAQ==}
    engines: {node: '>=10.0.0'}

  json-rpc-random-id@1.0.1:
    resolution: {integrity: sha512-RJ9YYNCkhVDBuP4zN5BBtYAzEl03yq/jIIsyif0JY9qyJuQQZNeDK7anAPKKlyEtLSj2s8h6hNh2F8zO5q7ScA==}

  json-schema-traverse@0.4.1:
    resolution: {integrity: sha512-xbbCH5dCYU5T8LcEhhuh7HJ88HXuW3qsI3Y0zOZFKfZEHcpWiHU/Jxzk629Brsab/mMiHQti9wMP+845RPe3Vg==}

  json-stable-stringify-without-jsonify@1.0.1:
    resolution: {integrity: sha512-Bdboy+l7tA3OGW6FjyFHWkP5LuByj1Tk33Ljyq0axyzdk9//JSi2u3fP1QSmd1KNwq6VOKYGlAu87CisVir6Pw==}

  json-stringify-safe@5.0.1:
    resolution: {integrity: sha512-ZClg6AaYvamvYEE82d3Iyd3vSSIjQ+odgjaTzRuO3s7toCdFKczob2i0zCh7JE8kWn17yvAWhUVxvqGwUalsRA==}

  json5@1.0.2:
    resolution: {integrity: sha512-g1MWMLBiz8FKi1e4w0UyVL3w+iJceWAFBAaBnnGKOpNa5f8TLktkbre1+s6oICydWAm+HRUGTmI+//xv2hvXYA==}
    hasBin: true

  json5@2.2.3:
    resolution: {integrity: sha512-XmOWe7eyHYH14cLdVPoyg+GOH3rYX++KpzrylJwSW98t3Nk+U8XOl8FWKOgwtzdb8lXGf6zYwDUzeHMWfxasyg==}
    engines: {node: '>=6'}
    hasBin: true

  jspdf@3.0.3:
    resolution: {integrity: sha512-eURjAyz5iX1H8BOYAfzvdPfIKK53V7mCpBTe7Kb16PaM8JSXEcUQNBQaiWMI8wY5RvNOPj4GccMjTlfwRBd+oQ==}

  jsx-ast-utils@3.3.5:
    resolution: {integrity: sha512-ZZow9HBI5O6EPgSJLUb8n2NKgmVWTwCvHGwFuJlMjvLFqlGG6pjirPhtdsseaLZjSibD8eegzmYpUZwoIlj2cQ==}
    engines: {node: '>=4.0'}

  keccak@3.0.4:
    resolution: {integrity: sha512-3vKuW0jV8J3XNTzvfyicFR5qvxrSAGl7KIhvgOu5cmWwM7tZRj3fMbj/pfIf4be7aznbc+prBWGjywox/g2Y6Q==}
    engines: {node: '>=10.0.0'}

  keyv@4.5.4:
    resolution: {integrity: sha512-oxVHkHR/EJf2CNXnWxRLW6mg7JyCCUcG0DtEGmL2ctUo1PNTin1PUil+r/+4r5MpVgC/fn1kjsx7mjSujKqIpw==}

  keyvaluestorage-interface@1.0.0:
    resolution: {integrity: sha512-8t6Q3TclQ4uZynJY9IGr2+SsIGwK9JHcO6ootkHCGA0CrQCRy+VkouYNO2xicET6b9al7QKzpebNow+gkpCL8g==}

  kleur@3.0.3:
    resolution: {integrity: sha512-eTIzlVOSUR+JxdDFepEYcBMtZ9Qqdef+rnzWdRZuMbOywu5tO2w2N7rqjoANZ5k9vywhL6Br1VRjUIgTQx4E8w==}
    engines: {node: '>=6'}

  language-subtag-registry@0.3.23:
    resolution: {integrity: sha512-0K65Lea881pHotoGEa5gDlMxt3pctLi2RplBb7Ezh4rRdLEOtgi7n4EwK9lamnUCkKBqaeKRVebTq6BAxSkpXQ==}

  language-tags@1.0.9:
    resolution: {integrity: sha512-MbjN408fEndfiQXbFQ1vnd+1NoLDsnQW41410oQBXiyXDMYH5z505juWa4KUE1LqxRC7DgOgZDbKLxHIwm27hA==}
    engines: {node: '>=0.10'}

  leac@0.6.0:
    resolution: {integrity: sha512-y+SqErxb8h7nE/fiEX07jsbuhrpO9lL8eca7/Y1nuWV2moNlXhyd59iDGcRf6moVyDMbmTNzL40SUyrFU/yDpg==}

  leven@3.1.0:
    resolution: {integrity: sha512-qsda+H8jTaUaN/x5vzW2rzc+8Rw4TAQ/4KjB46IwK5VH+IlVeeeje/EoZRpiXvIqjFgK84QffqPztGI3VBLG1A==}
    engines: {node: '>=6'}

  levn@0.4.1:
    resolution: {integrity: sha512-+bT2uH4E5LGE7h/n3evcS/sQlJXCpIp6ym8OWJ5eV6+67Dsql/LaaT7qJBAt2rzfoa/5QBGBhxDix1dMt2kQKQ==}
    engines: {node: '>= 0.8.0'}

  lighthouse-logger@1.4.2:
    resolution: {integrity: sha512-gPWxznF6TKmUHrOQjlVo2UbaL2EJ71mb2CCeRs/2qBpi4L/g4LUVc9+3lKQ6DTUZwJswfM7ainGrLO1+fOqa2g==}

  lightningcss-android-arm64@1.30.2:
    resolution: {integrity: sha512-BH9sEdOCahSgmkVhBLeU7Hc9DWeZ1Eb6wNS6Da8igvUwAe0sqROHddIlvU06q3WyXVEOYDZ6ykBZQnjTbmo4+A==}
    engines: {node: '>= 12.0.0'}
    cpu: [arm64]
    os: [android]

  lightningcss-darwin-arm64@1.30.2:
    resolution: {integrity: sha512-ylTcDJBN3Hp21TdhRT5zBOIi73P6/W0qwvlFEk22fkdXchtNTOU4Qc37SkzV+EKYxLouZ6M4LG9NfZ1qkhhBWA==}
    engines: {node: '>= 12.0.0'}
    cpu: [arm64]
    os: [darwin]

  lightningcss-darwin-x64@1.30.2:
    resolution: {integrity: sha512-oBZgKchomuDYxr7ilwLcyms6BCyLn0z8J0+ZZmfpjwg9fRVZIR5/GMXd7r9RH94iDhld3UmSjBM6nXWM2TfZTQ==}
    engines: {node: '>= 12.0.0'}
    cpu: [x64]
    os: [darwin]

  lightningcss-freebsd-x64@1.30.2:
    resolution: {integrity: sha512-c2bH6xTrf4BDpK8MoGG4Bd6zAMZDAXS569UxCAGcA7IKbHNMlhGQ89eRmvpIUGfKWNVdbhSbkQaWhEoMGmGslA==}
    engines: {node: '>= 12.0.0'}
    cpu: [x64]
    os: [freebsd]

  lightningcss-linux-arm-gnueabihf@1.30.2:
    resolution: {integrity: sha512-eVdpxh4wYcm0PofJIZVuYuLiqBIakQ9uFZmipf6LF/HRj5Bgm0eb3qL/mr1smyXIS1twwOxNWndd8z0E374hiA==}
    engines: {node: '>= 12.0.0'}
    cpu: [arm]
    os: [linux]

  lightningcss-linux-arm64-gnu@1.30.2:
    resolution: {integrity: sha512-UK65WJAbwIJbiBFXpxrbTNArtfuznvxAJw4Q2ZGlU8kPeDIWEX1dg3rn2veBVUylA2Ezg89ktszWbaQnxD/e3A==}
    engines: {node: '>= 12.0.0'}
    cpu: [arm64]
    os: [linux]

  lightningcss-linux-arm64-musl@1.30.2:
    resolution: {integrity: sha512-5Vh9dGeblpTxWHpOx8iauV02popZDsCYMPIgiuw97OJ5uaDsL86cnqSFs5LZkG3ghHoX5isLgWzMs+eD1YzrnA==}
    engines: {node: '>= 12.0.0'}
    cpu: [arm64]
    os: [linux]

  lightningcss-linux-x64-gnu@1.30.2:
    resolution: {integrity: sha512-Cfd46gdmj1vQ+lR6VRTTadNHu6ALuw2pKR9lYq4FnhvgBc4zWY1EtZcAc6EffShbb1MFrIPfLDXD6Xprbnni4w==}
    engines: {node: '>= 12.0.0'}
    cpu: [x64]
    os: [linux]

  lightningcss-linux-x64-musl@1.30.2:
    resolution: {integrity: sha512-XJaLUUFXb6/QG2lGIW6aIk6jKdtjtcffUT0NKvIqhSBY3hh9Ch+1LCeH80dR9q9LBjG3ewbDjnumefsLsP6aiA==}
    engines: {node: '>= 12.0.0'}
    cpu: [x64]
    os: [linux]

  lightningcss-win32-arm64-msvc@1.30.2:
    resolution: {integrity: sha512-FZn+vaj7zLv//D/192WFFVA0RgHawIcHqLX9xuWiQt7P0PtdFEVaxgF9rjM/IRYHQXNnk61/H/gb2Ei+kUQ4xQ==}
    engines: {node: '>= 12.0.0'}
    cpu: [arm64]
    os: [win32]

  lightningcss-win32-x64-msvc@1.30.2:
    resolution: {integrity: sha512-5g1yc73p+iAkid5phb4oVFMB45417DkRevRbt/El/gKXJk4jid+vPFF/AXbxn05Aky8PapwzZrdJShv5C0avjw==}
    engines: {node: '>= 12.0.0'}
    cpu: [x64]
    os: [win32]

  lightningcss@1.30.2:
    resolution: {integrity: sha512-utfs7Pr5uJyyvDETitgsaqSyjCb2qNRAtuqUeWIAKztsOYdcACf2KtARYXg2pSvhkt+9NfoaNY7fxjl6nuMjIQ==}
    engines: {node: '>= 12.0.0'}

  lit-element@4.2.1:
    resolution: {integrity: sha512-WGAWRGzirAgyphK2urmYOV72tlvnxw7YfyLDgQ+OZnM9vQQBQnumQ7jUJe6unEzwGU3ahFOjuz1iz1jjrpCPuw==}

  lit-html@3.3.1:
    resolution: {integrity: sha512-S9hbyDu/vs1qNrithiNyeyv64c9yqiW9l+DBgI18fL+MTvOtWoFR0FWiyq1TxaYef5wNlpEmzlXoBlZEO+WjoA==}

  lit@3.3.0:
    resolution: {integrity: sha512-DGVsqsOIHBww2DqnuZzW7QsuCdahp50ojuDaBPC7jUDRpYoH0z7kHBBYZewRzer75FwtrkmkKk7iOAwSaWdBmw==}

  locate-path@5.0.0:
    resolution: {integrity: sha512-t7hw9pI+WvuwNJXwk5zVHpyhIqzg2qTlklJOf0mVxGSbe3Fp2VieZcduNYjaLDoy6p9uGpQEGWG87WpMKlNq8g==}
    engines: {node: '>=8'}

  locate-path@6.0.0:
    resolution: {integrity: sha512-iPZK6eYjbxRu3uB4/WZ3EsEIMJFMqAoopl3R+zuq0UjcAm/MO6KCweDgPfP3elTztoKP3KtnVHxTn2NHBSDVUw==}
    engines: {node: '>=10'}

  lodash.debounce@4.0.8:
    resolution: {integrity: sha512-FT1yDzDYEoYWhnSGnpE/4Kj1fLZkDFyqRb7fNt6FdYOSxlUWAtp42Eh6Wb0rGIv/m9Bgo7x4GhQbm5Ys4SG5ow==}

  lodash.merge@4.6.2:
    resolution: {integrity: sha512-0KpjqXRVvrYyCsX1swR/XTK0va6VQkQM6MNo7PqW77ByjAhoARA8EfrP1N4+KlKj8YS0ZUCtRT/YUuhyYDujIQ==}

  lodash.throttle@4.1.1:
    resolution: {integrity: sha512-wIkUCfVKpVsWo3JSZlc+8MB5it+2AN5W8J7YVMST30UrvcQNZ1Okbj+rbVniijTWE6FGYy4XJq/rHkas8qJMLQ==}

  lodash@4.17.21:
    resolution: {integrity: sha512-v2kDEe57lecTulaDIuNTPy3Ry4gLGJ6Z1O3vE1krgXZNrsQ+LFTGHVxVjcXPs17LhbZVGedAJv8XZ1tvj5FvSg==}

  log-symbols@6.0.0:
    resolution: {integrity: sha512-i24m8rpwhmPIS4zscNzK6MSEhk0DUWa/8iYQWxhffV8jkI4Phvs3F+quL5xvS0gdQR0FyTCMMH33Y78dDTzzIw==}
    engines: {node: '>=18'}

  log-symbols@7.0.1:
    resolution: {integrity: sha512-ja1E3yCr9i/0hmBVaM0bfwDjnGy8I/s6PP4DFp+yP+a+mrHO4Rm7DtmnqROTUkHIkqffC84YY7AeqX6oFk0WFg==}
    engines: {node: '>=18'}

  loose-envify@1.4.0:
    resolution: {integrity: sha512-lyuxPGr/Wfhrlem2CL/UcnUc1zcqKAImBDzukY7Y5F/yQiNdko6+fRLevlw1HgMySw7f611UIY408EtxRSoK3Q==}
    hasBin: true

  lru-cache@10.4.3:
    resolution: {integrity: sha512-JNAzZcXrCt42VGLuYz0zfAzDfAvJWW6AfYlDBQyDV5DClI2m5sAmK+OIO7s59XfsRsWHp02jAJrRadPRGTt6SQ==}

  lru-cache@11.2.2:
    resolution: {integrity: sha512-F9ODfyqML2coTIsQpSkRHnLSZMtkU8Q+mSfcaIyKwy58u+8k5nvAYeiNhsyMARvzNcXJ9QfWVrcPsC9e9rAxtg==}
    engines: {node: 20 || >=22}

  lru-cache@5.1.1:
    resolution: {integrity: sha512-KpNARQA3Iwv+jTA0utUVVbrh+Jlrr1Fv0e56GGzAFOXN7dk/FviaDW8LHmK52DlcH4WP2n6gI8vN1aesBFgo9w==}

  magic-string@0.30.21:
    resolution: {integrity: sha512-vd2F4YUyEXKGcLHoq+TEyCjxueSeHnFxyyjNp80yg0XV4vUhnDer/lvvlqM/arB5bXQN5K2/3oinyCRyx8T2CQ==}

  makeerror@1.0.12:
    resolution: {integrity: sha512-JmqCvUhmt43madlpFzG4BQzG2Z3m6tvQDNKdClZnO3VbIudJYmxsT0FNJMeiB2+JTSlTQTSbU8QdesVmwJcmLg==}

  marked@15.0.12:
    resolution: {integrity: sha512-8dD6FusOQSrpv9Z1rdNMdlSgQOIP880DHqnohobOmYLElGEqAL/JvxvuxZO16r4HtjTlfPRDC1hbvxC9dPN2nA==}
    engines: {node: '>= 18'}
    hasBin: true

  marky@1.3.0:
    resolution: {integrity: sha512-ocnPZQLNpvbedwTy9kNrQEsknEfgvcLMvOtz3sFeWApDq1MXH1TqkCIx58xlpESsfwQOnuBO9beyQuNGzVvuhQ==}

  math-intrinsics@1.1.0:
    resolution: {integrity: sha512-/IXtbwEk5HTPyEwyKX6hGkYXxM9nbj64B+ilVJnC/R6B0pH5G4V3b0pVbL7DBj4tkhBAppbQUlf6F6Xl9LHu1g==}
    engines: {node: '>= 0.4'}

  md5@2.3.0:
    resolution: {integrity: sha512-T1GITYmFaKuO91vxyoQMFETst+O71VUPEU3ze5GNzDm0OWdP8v1ziTaAEPUr/3kLsY3Sftgz242A1SetQiDL7g==}

  memoize-one@5.2.1:
    resolution: {integrity: sha512-zYiwtZUcYyXKo/np96AGZAckk+FWWsUdJ3cHGGmld7+AhvcWmQyGCYUh1hc4Q/pkOhb65dQR/pqCyK0cOaHz4Q==}

  merge-options@3.0.4:
    resolution: {integrity: sha512-2Sug1+knBjkaMsMgf1ctR1Ujx+Ayku4EdJN4Z+C2+JzoeF7A3OZ9KM2GY0CpQS51NR61LTurMJrRKPhSs3ZRTQ==}
    engines: {node: '>=10'}

  merge-stream@2.0.0:
    resolution: {integrity: sha512-abv/qOcuPfk3URPfDzmZU1LKmuw8kT+0nIHvKrKgFrwifol/doWcdA4ZqsWQ8ENrFKkd67Mfpo/LovbIUsbt3w==}

  merge2@1.4.1:
    resolution: {integrity: sha512-8q7VEgMJW4J8tcfVPy8g09NcQwZdbwFEqhe/WZkoIzjn/3TGDwtOCYtXGxA3O8tPzpczCCDgv+P2P5y00ZJOOg==}
    engines: {node: '>= 8'}

  metro-babel-transformer@0.83.3:
    resolution: {integrity: sha512-1vxlvj2yY24ES1O5RsSIvg4a4WeL7PFXgKOHvXTXiW0deLvQr28ExXj6LjwCCDZ4YZLhq6HddLpZnX4dEdSq5g==}
    engines: {node: '>=20.19.4'}

  metro-cache-key@0.83.3:
    resolution: {integrity: sha512-59ZO049jKzSmvBmG/B5bZ6/dztP0ilp0o988nc6dpaDsU05Cl1c/lRf+yx8m9WW/JVgbmfO5MziBU559XjI5Zw==}
    engines: {node: '>=20.19.4'}

  metro-cache@0.83.3:
    resolution: {integrity: sha512-3jo65X515mQJvKqK3vWRblxDEcgY55Sk3w4xa6LlfEXgQ9g1WgMh9m4qVZVwgcHoLy0a2HENTPCCX4Pk6s8c8Q==}
    engines: {node: '>=20.19.4'}

  metro-config@0.83.3:
    resolution: {integrity: sha512-mTel7ipT0yNjKILIan04bkJkuCzUUkm2SeEaTads8VfEecCh+ltXchdq6DovXJqzQAXuR2P9cxZB47Lg4klriA==}
    engines: {node: '>=20.19.4'}

  metro-core@0.83.3:
    resolution: {integrity: sha512-M+X59lm7oBmJZamc96usuF1kusd5YimqG/q97g4Ac7slnJ3YiGglW5CsOlicTR5EWf8MQFxxjDoB6ytTqRe8Hw==}
    engines: {node: '>=20.19.4'}

  metro-file-map@0.83.3:
    resolution: {integrity: sha512-jg5AcyE0Q9Xbbu/4NAwwZkmQn7doJCKGW0SLeSJmzNB9Z24jBe0AL2PHNMy4eu0JiKtNWHz9IiONGZWq7hjVTA==}
    engines: {node: '>=20.19.4'}

  metro-minify-terser@0.83.3:
    resolution: {integrity: sha512-O2BmfWj6FSfzBLrNCXt/rr2VYZdX5i6444QJU0fFoc7Ljg+Q+iqebwE3K0eTvkI6TRjELsXk1cjU+fXwAR4OjQ==}
    engines: {node: '>=20.19.4'}

  metro-resolver@0.83.3:
    resolution: {integrity: sha512-0js+zwI5flFxb1ktmR///bxHYg7OLpRpWZlBBruYG8OKYxeMP7SV0xQ/o/hUelrEMdK4LJzqVtHAhBm25LVfAQ==}
    engines: {node: '>=20.19.4'}

  metro-runtime@0.83.3:
    resolution: {integrity: sha512-JHCJb9ebr9rfJ+LcssFYA2x1qPYuSD/bbePupIGhpMrsla7RCwC/VL3yJ9cSU+nUhU4c9Ixxy8tBta+JbDeZWw==}
    engines: {node: '>=20.19.4'}

  metro-source-map@0.83.3:
    resolution: {integrity: sha512-xkC3qwUBh2psVZgVavo8+r2C9Igkk3DibiOXSAht1aYRRcztEZNFtAMtfSB7sdO2iFMx2Mlyu++cBxz/fhdzQg==}
    engines: {node: '>=20.19.4'}

  metro-symbolicate@0.83.3:
    resolution: {integrity: sha512-F/YChgKd6KbFK3eUR5HdUsfBqVsanf5lNTwFd4Ca7uuxnHgBC3kR/Hba/RGkenR3pZaGNp5Bu9ZqqP52Wyhomw==}
    engines: {node: '>=20.19.4'}
    hasBin: true

  metro-transform-plugins@0.83.3:
    resolution: {integrity: sha512-eRGoKJU6jmqOakBMH5kUB7VitEWiNrDzBHpYbkBXW7C5fUGeOd2CyqrosEzbMK5VMiZYyOcNFEphvxk3OXey2A==}
    engines: {node: '>=20.19.4'}

  metro-transform-worker@0.83.3:
    resolution: {integrity: sha512-Ztekew9t/gOIMZX1tvJOgX7KlSLL5kWykl0Iwu2cL2vKMKVALRl1hysyhUw0vjpAvLFx+Kfq9VLjnHIkW32fPA==}
    engines: {node: '>=20.19.4'}

  metro@0.83.3:
    resolution: {integrity: sha512-+rP+/GieOzkt97hSJ0MrPOuAH/jpaS21ZDvL9DJ35QYRDlQcwzcvUlGUf79AnQxq/2NPiS/AULhhM4TKutIt8Q==}
    engines: {node: '>=20.19.4'}
    hasBin: true

  micro-ftch@0.3.1:
    resolution: {integrity: sha512-/0LLxhzP0tfiR5hcQebtudP56gUurs2CLkGarnCiB/OqEyUFQ6U3paQi/tgLv0hBJYt2rnr9MNpxz4fiiugstg==}

  micromatch@4.0.8:
    resolution: {integrity: sha512-PXwfBhYu0hBCPw8Dn0E+WDYb7af3dSLVWKi3HGv84IdF4TyFoC0ysxFd0Goxw7nSv4T/PzEJQxsYsEiFCKo2BA==}
    engines: {node: '>=8.6'}

  mime-db@1.52.0:
    resolution: {integrity: sha512-sPU4uV7dYlvtWJxwwxHD0PuihVNiE7TyAbQ5SWxDCB9mUYvOgroQOwYQQOKPJ8CIbE+1ETVlOoK1UC2nU3gYvg==}
    engines: {node: '>= 0.6'}

  mime-db@1.54.0:
    resolution: {integrity: sha512-aU5EJuIN2WDemCcAp2vFBfp/m4EAhWJnUNSSw0ixs7/kXbd6Pg64EmwJkNdFhB8aWt1sH2CTXrLxo/iAGV3oPQ==}
    engines: {node: '>= 0.6'}

  mime-types@2.1.35:
    resolution: {integrity: sha512-ZDY+bPm5zTTF+YpCrAU9nK0UgICYPT0QtT1NZWFv4s++TNkcgVaT0g6+4R2uI4MjQjzysHB1zxuWL50hzaeXiw==}
    engines: {node: '>= 0.6'}

  mime-types@3.0.1:
    resolution: {integrity: sha512-xRc4oEhT6eaBpU1XF7AjpOFD+xQmXNB5OVKwp4tqCuBpHLS/ZbBDrc07mYTDqVMg6PfxUjjNp85O6Cd2Z/5HWA==}
    engines: {node: '>= 0.6'}

  mime@1.6.0:
    resolution: {integrity: sha512-x0Vn8spI+wuJ1O6S7gnbaQg8Pxh4NNHb7KSINmEWKiPE4RKOplvijn+NkmYmmRgP68mc70j2EbeTFRsrswaQeg==}
    engines: {node: '>=4'}
    hasBin: true

  mimic-function@5.0.1:
    resolution: {integrity: sha512-VP79XUPxV2CigYP3jWwAUFSku2aKqBH7uTAapFWCBqutsbmDo96KY5o8uh6U+/YSIn5OxJnXp73beVkpqMIGhA==}
    engines: {node: '>=18'}

  minimatch@10.0.3:
    resolution: {integrity: sha512-IPZ167aShDZZUMdRk66cyQAW3qr0WzbHkPdMYa8bzZhlHhO3jALbKdxcaak7W9FfT2rZNpQuUu4Od7ILEpXSaw==}
    engines: {node: 20 || >=22}

  minimatch@3.1.2:
    resolution: {integrity: sha512-J7p63hRiAjw1NDEww1W7i37+ByIrOWO5XQQAzZ3VOcL0PNybwpfmV/N05zFAzwQ9USyEcX6t3UO+K5aqBQOIHw==}

  minimatch@9.0.5:
    resolution: {integrity: sha512-G6T0ZX48xgozx7587koeX9Ys2NYy6Gmv//P89sEte9V9whIapMNF4idKxnW2QtCcLiTWlb/wfCabAtAFWhhBow==}
    engines: {node: '>=16 || 14 >=14.17'}

  minimist@1.2.8:
    resolution: {integrity: sha512-2yyAR8qBkN3YuheJanUpWC5U3bb5osDywNB8RzDVlDwDHbocAJveqqj1u8+SVD7jkWT4yvsHCpWqqWqAxb0zCA==}

  minipass@7.1.2:
    resolution: {integrity: sha512-qOOzS1cBTWYF4BH8fVePDBOO9iptMnGUEZwNc/cMWnTV2nVLZ7VoNWEPHkYczZA0pdoA7dl6e7FL659nX9S2aw==}
    engines: {node: '>=16 || 14 >=14.17'}

  mipd@0.0.7:
    resolution: {integrity: sha512-aAPZPNDQ3uMTdKbuO2YmAw2TxLHO0moa4YKAyETM/DTj5FloZo+a+8tU+iv4GmW+sOxKLSRwcSFuczk+Cpt6fg==}
    peerDependencies:
      typescript: '>=5.0.4'
    peerDependenciesMeta:
      typescript:
        optional: true

  mkdirp@1.0.4:
    resolution: {integrity: sha512-vVqVZQyf3WLx2Shd0qJ9xuvqgAyKPLAiqITEtqW0oIUjzo3PePDd6fW9iFz30ef7Ysp/oiWqbhszeGWW2T6Gzw==}
    engines: {node: '>=10'}
    hasBin: true

  motion-dom@12.23.23:
    resolution: {integrity: sha512-n5yolOs0TQQBRUFImrRfs/+6X4p3Q4n1dUEqt/H58Vx7OW6RF+foWEgmTVDhIWJIMXOuNNL0apKH2S16en9eiA==}

  motion-utils@12.23.6:
    resolution: {integrity: sha512-eAWoPgr4eFEOFfg2WjIsMoqJTW6Z8MTUCgn/GZ3VRpClWBdnbjryiA3ZSNLyxCTmCQx4RmYX6jX1iWHbenUPNQ==}

  ms@2.0.0:
    resolution: {integrity: sha512-Tpp60P6IUJDTuOq/5Z8cdskzJujfwqfOTkrwIwj7IRISpnkJnT6SyJ4PCPnGMoFjC9ddhal5KVIYtAt97ix05A==}

  ms@2.1.2:
    resolution: {integrity: sha512-sGkPx+VjMtmA6MX27oA4FBFELFCZZ4S4XqeGOXCv68tT+jb3vk/RyaKWP0PTKyWtmLSM0b+adUTEvbs1PEaH2w==}

  ms@2.1.3:
    resolution: {integrity: sha512-6FlzubTLZG3J2a/NVCAleEhjzq5oxgHyaCU9yYXvcLsvoVaHJq/s5xXI6/XXP6tz7R9xAOtHnSO/tXtF3WRTlA==}

  multiformats@9.9.0:
    resolution: {integrity: sha512-HoMUjhH9T8DDBNT+6xzkrd9ga/XiBI4xLr58LJACwK6G3HTOPeMz4nB4KJs33L2BelrIJa7P0VuNaVF3hMYfjg==}

  nanoid@3.3.11:
    resolution: {integrity: sha512-N8SpfPUnUp1bK+PMYW8qSWdl9U+wwNWI4QKxOYDy9JAro3WMX7p2OeVRF9v+347pnakNevPmiHhNmZ2HbFA76w==}
    engines: {node: ^10 || ^12 || ^13.7 || ^14 || >=15.0.1}
    hasBin: true

  napi-postinstall@0.3.4:
    resolution: {integrity: sha512-PHI5f1O0EP5xJ9gQmFGMS6IZcrVvTjpXjz7Na41gTE7eE2hK11lg04CECCYEEjdc17EV4DO+fkGEtt7TpTaTiQ==}
    engines: {node: ^12.20.0 || ^14.18.0 || >=16.0.0}
    hasBin: true

  natural-compare@1.4.0:
    resolution: {integrity: sha512-OWND8ei3VtNC9h7V60qff3SVobHr996CTwgxubgyQYEpg290h9J0buyECNNJexkFm5sOajh5G116RYA1c8ZMSw==}

  negotiator@0.6.3:
    resolution: {integrity: sha512-+EUsqGPLsM+j/zdChZjsnX51g4XrHFOIXwfnCVPGlQk/k5giakcKsuxCObBRu6DSm9opw/O6slWbJdghQM4bBg==}
    engines: {node: '>= 0.6'}

  next@15.3.4:
    resolution: {integrity: sha512-mHKd50C+mCjam/gcnwqL1T1vPx/XQNFlXqFIVdgQdVAFY9iIQtY0IfaVflEYzKiqjeA7B0cYYMaCrmAYFjs4rA==}
    engines: {node: ^18.18.0 || ^19.8.0 || >= 20.0.0}
    hasBin: true
    peerDependencies:
      '@opentelemetry/api': ^1.1.0
      '@playwright/test': ^1.41.2
      babel-plugin-react-compiler: '*'
      react: ^18.2.0 || 19.0.0-rc-de68d2f4-20241204 || ^19.0.0
      react-dom: ^18.2.0 || 19.0.0-rc-de68d2f4-20241204 || ^19.0.0
      sass: ^1.3.0
    peerDependenciesMeta:
      '@opentelemetry/api':
        optional: true
      '@playwright/test':
        optional: true
      babel-plugin-react-compiler:
        optional: true
      sass:
        optional: true

  node-addon-api@2.0.2:
    resolution: {integrity: sha512-Ntyt4AIXyaLIuMHF6IOoTakB3K+RWxwtsHNRxllEoA6vPwP9o4866g6YWDLUdnucilZhmkxiHwHr11gAENw+QA==}

  node-fetch-native@1.6.7:
    resolution: {integrity: sha512-g9yhqoedzIUm0nTnTqAQvueMPVOuIY16bqgAJJC8XOOubYFNwz6IER9qs0Gq2Xd0+CecCKFjtdDTMA4u4xG06Q==}

  node-fetch@2.7.0:
    resolution: {integrity: sha512-c4FRfUm/dbcWZ7U+1Wq0AwCyFL+3nt2bEw05wfxSz+DWpWsitgmSgYmy2dQdWyKC1694ELPqMs/YzUSNozLt8A==}
    engines: {node: 4.x || >=6.0.0}
    peerDependencies:
      encoding: ^0.1.0
    peerDependenciesMeta:
      encoding:
        optional: true

  node-gyp-build@4.8.4:
    resolution: {integrity: sha512-LA4ZjwlnUblHVgq0oBF3Jl/6h/Nvs5fzBLwdEF4nuxnFdsfajde4WfxtJr3CaiH+F6ewcIB/q4jQ4UzPyid+CQ==}
    hasBin: true

  node-int64@0.4.0:
    resolution: {integrity: sha512-O5lz91xSOeoXP6DulyHfllpq+Eg00MWitZIbtPfoSEvqIHdl5gfcY6hYzDWnj0qD5tz52PI08u9qUvSVeUBeHw==}

  node-mock-http@1.0.3:
    resolution: {integrity: sha512-jN8dK25fsfnMrVsEhluUTPkBFY+6ybu7jSB1n+ri/vOGjJxU8J9CZhpSGkHXSkFjtUhbmoncG/YG9ta5Ludqog==}

  node-releases@2.0.26:
    resolution: {integrity: sha512-S2M9YimhSjBSvYnlr5/+umAnPHE++ODwt5e2Ij6FoX45HA/s4vHdkDx1eax2pAPeAOqu4s9b7ppahsyEFdVqQA==}

  normalize-path@3.0.0:
    resolution: {integrity: sha512-6eZs5Ls3WtCisHWp9S2GUy8dqkpGi4BVSz3GaqiE6ezub0512ESztXUwUB6C6IKbQkY2Pnb/mD4WYojCRwcwLA==}
    engines: {node: '>=0.10.0'}

  nullthrows@1.1.1:
    resolution: {integrity: sha512-2vPPEi+Z7WqML2jZYddDIfy5Dqb0r2fze2zTxNNknZaFpVHU3mFB3R+DWeJWGVx0ecvttSGlJTI+WG+8Z4cDWw==}

  nypm@0.6.0:
    resolution: {integrity: sha512-mn8wBFV9G9+UFHIrq+pZ2r2zL4aPau/by3kJb3cM7+5tQHMt6HGQB8FDIeKFYp8o0D2pnH6nVsO88N4AmUxIWg==}
    engines: {node: ^14.16.0 || >=16.10.0}
    hasBin: true

  ob1@0.83.3:
    resolution: {integrity: sha512-egUxXCDwoWG06NGCS5s5AdcpnumHKJlfd3HH06P3m9TEMwwScfcY35wpQxbm9oHof+dM/lVH9Rfyu1elTVelSA==}
    engines: {node: '>=20.19.4'}

  obj-multiplex@1.0.0:
    resolution: {integrity: sha512-0GNJAOsHoBHeNTvl5Vt6IWnpUEcc3uSRxzBri7EDyIcMgYvnY2JL2qdeV5zTMjWQX5OHcD5amcW2HFfDh0gjIA==}

  object-assign@4.1.1:
    resolution: {integrity: sha512-rJgTQnkUnH1sFw8yT6VSU3zD3sWmu6sZhIseY8VX+GRu3P6F7Fu+JNDoXfklElbLJSnc3FUQHVe4cU5hj+BcUg==}
    engines: {node: '>=0.10.0'}

  object-inspect@1.13.4:
    resolution: {integrity: sha512-W67iLl4J2EXEGTbfeHCffrjDfitvLANg0UlX3wFUUSTx92KXRFegMHUVgSqE+wvhAbi4WqjGg9czysTV2Epbew==}
    engines: {node: '>= 0.4'}

  object-keys@1.1.1:
    resolution: {integrity: sha512-NuAESUOUMrlIXOfHKzD6bpPu3tYt3xvjNdRIQ+FeT0lNb4K8WR70CaDxhuNguS2XG+GjkyMwOzsN5ZktImfhLA==}
    engines: {node: '>= 0.4'}

  object.assign@4.1.7:
    resolution: {integrity: sha512-nK28WOo+QIjBkDduTINE4JkF/UJJKyf2EJxvJKfblDpyg0Q+pkOHNTL0Qwy6NP6FhE/EnzV73BxxqcJaXY9anw==}
    engines: {node: '>= 0.4'}

  object.entries@1.1.9:
    resolution: {integrity: sha512-8u/hfXFRBD1O0hPUjioLhoWFHRmt6tKA4/vZPyckBr18l1KE9uHrFaFaUi8MDRTpi4uak2goyPTSNJLXX2k2Hw==}
    engines: {node: '>= 0.4'}

  object.fromentries@2.0.8:
    resolution: {integrity: sha512-k6E21FzySsSK5a21KRADBd/NGneRegFO5pLHfdQLpRDETUNJueLXs3WCzyQ3tFRDYgbq3KHGXfTbi2bs8WQ6rQ==}
    engines: {node: '>= 0.4'}

  object.groupby@1.0.3:
    resolution: {integrity: sha512-+Lhy3TQTuzXI5hevh8sBGqbmurHbbIjAi0Z4S63nthVLmLxfbj4T54a4CfZrXIrt9iP4mVAPYMo/v99taj3wjQ==}
    engines: {node: '>= 0.4'}

  object.values@1.2.1:
    resolution: {integrity: sha512-gXah6aZrcUxjWg2zR2MwouP2eHlCBzdV4pygudehaKXSGW4v2AsRQUK+lwwXhii6KFZcunEnmSUoYp5CXibxtA==}
    engines: {node: '>= 0.4'}

  ofetch@1.4.1:
    resolution: {integrity: sha512-QZj2DfGplQAr2oj9KzceK9Hwz6Whxazmn85yYeVuS3u9XTMOGMRx0kO95MQ+vLsj/S/NwBDMMLU5hpxvI6Tklw==}

  on-exit-leak-free@0.2.0:
    resolution: {integrity: sha512-dqaz3u44QbRXQooZLTUKU41ZrzYrcvLISVgbrzbyCMxpmSLJvZ3ZamIJIZ29P6OhZIkNIQKosdeM6t1LYbA9hg==}

  on-exit-leak-free@2.1.2:
    resolution: {integrity: sha512-0eJJY6hXLGf1udHwfNftBqH+g73EU4B504nZeKpz1sYRKafAghwxEJunB2O7rDZkL4PGfsMVnTXZ2EjibbqcsA==}
    engines: {node: '>=14.0.0'}

  on-finished@2.3.0:
    resolution: {integrity: sha512-ikqdkGAAyf/X/gPhXGvfgAytDZtDbr+bkNUJ0N9h5MI/dmdgCs3l6hoHrcUv41sRKew3jIwrp4qQDXiK99Utww==}
    engines: {node: '>= 0.8'}

  on-finished@2.4.1:
    resolution: {integrity: sha512-oVlzkg3ENAhCk2zdv7IJwd/QUD4z2RxRwpkcGY8psCVcCYZNq4wYnVWALHM+brtuJjePWiYF/ClmuDr8Ch5+kg==}
    engines: {node: '>= 0.8'}

  once@1.4.0:
    resolution: {integrity: sha512-lNaJgI+2Q5URQBkccEKHTQOPaXdUxnZZElQTZY0MFUAuaEqe1E+Nyvgdz/aIyNi6Z9MzO5dv1H8n58/GELp3+w==}

  onetime@7.0.0:
    resolution: {integrity: sha512-VXJjc87FScF88uafS3JllDgvAm+c/Slfz06lorj2uAY34rlUu0Nt+v8wreiImcrgAjjIHp1rXpTDlLOGw29WwQ==}
    engines: {node: '>=18'}

  open@7.4.2:
    resolution: {integrity: sha512-MVHddDVweXZF3awtlAS+6pgKLlm/JgxZ90+/NBurBoQctVOOB/zDdVjcyPzQ+0laDGbsWgrRkflI65sQeOgT9Q==}
    engines: {node: '>=8'}

  openapi-fetch@0.13.8:
    resolution: {integrity: sha512-yJ4QKRyNxE44baQ9mY5+r/kAzZ8yXMemtNAOFwOzRXJscdjSxxzWSNlyBAr+o5JjkUw9Lc3W7OIoca0cY3PYnQ==}

  openapi-typescript-helpers@0.0.15:
    resolution: {integrity: sha512-opyTPaunsklCBpTK8JGef6mfPhLSnyy5a0IN9vKtx3+4aExf+KxEqYwIy3hqkedXIB97u357uLMJsOnm3GVjsw==}

  optionator@0.9.4:
    resolution: {integrity: sha512-6IpQ7mKUxRcZNLIObR0hz7lxsapSSIYNZJwXPGeF0mTVqGKFIXj1DQcMoT22S3ROcLyY/rz0PWaWZ9ayWmad9g==}
    engines: {node: '>= 0.8.0'}

  ora@8.2.0:
    resolution: {integrity: sha512-weP+BZ8MVNnlCm8c0Qdc1WSWq4Qn7I+9CJGm7Qali6g44e/PUzbjNqJX5NJ9ljlNMosfJvg1fKEGILklK9cwnw==}
    engines: {node: '>=18'}

  own-keys@1.0.1:
    resolution: {integrity: sha512-qFOyK5PjiWZd+QQIh+1jhdb9LpxTF0qs7Pm8o5QHYZ0M3vKqSqzsZaEB6oWlxZ+q2sJBMI/Ktgd2N5ZwQoRHfg==}
    engines: {node: '>= 0.4'}

  ox@0.4.4:
    resolution: {integrity: sha512-oJPEeCDs9iNiPs6J0rTx+Y0KGeCGyCAA3zo94yZhm8G5WpOxrwUtn2Ie/Y8IyARSqqY/j9JTKA3Fc1xs1DvFnw==}
    peerDependencies:
      typescript: '>=5.4.0'
    peerDependenciesMeta:
      typescript:
        optional: true

  ox@0.6.7:
    resolution: {integrity: sha512-17Gk/eFsFRAZ80p5eKqv89a57uXjd3NgIf1CaXojATPBuujVc/fQSVhBeAU9JCRB+k7J50WQAyWTxK19T9GgbA==}
    peerDependencies:
      typescript: '>=5.4.0'
    peerDependenciesMeta:
      typescript:
        optional: true

  ox@0.6.9:
    resolution: {integrity: sha512-wi5ShvzE4eOcTwQVsIPdFr+8ycyX+5le/96iAJutaZAvCes1J0+RvpEPg5QDPDiaR0XQQAvZVl7AwqQcINuUug==}
    peerDependencies:
      typescript: '>=5.4.0'
    peerDependenciesMeta:
      typescript:
        optional: true

  ox@0.9.12:
    resolution: {integrity: sha512-esyA5WXfFhlxpgzoVIEreRaasqqv95sjFpk3L4Me4RWk8bgBDe+J4wO3RZ5ikYmJ2Bbjyv+jKgxyaOzX6JpHPA==}
    peerDependencies:
      typescript: '>=5.4.0'
    peerDependenciesMeta:
      typescript:
        optional: true

  ox@0.9.6:
    resolution: {integrity: sha512-8SuCbHPvv2eZLYXrNmC0EC12rdzXQLdhnOMlHDW2wiCPLxBrOOJwX5L5E61by+UjTPOryqQiRSnjIKCI+GykKg==}
    peerDependencies:
      typescript: '>=5.4.0'
    peerDependenciesMeta:
      typescript:
        optional: true

  p-limit@2.3.0:
    resolution: {integrity: sha512-//88mFWSJx8lxCzwdAABTJL2MyWB12+eIY7MDL2SqLmAkeKU9qxRvWuSyTjm3FUmpBEMuFfckAIqEaVGUDxb6w==}
    engines: {node: '>=6'}

  p-limit@3.1.0:
    resolution: {integrity: sha512-TYOanM3wGwNGsZN2cVTYPArw454xnXj5qmWF1bEoAc4+cU/ol7GVh7odevjp1FNHduHc3KZMcFduxU5Xc6uJRQ==}
    engines: {node: '>=10'}

  p-locate@4.1.0:
    resolution: {integrity: sha512-R79ZZ/0wAxKGu3oYMlz8jy/kbhsNrS7SKZ7PxEHBgJ5+F2mtFW2fK2cOtBh1cHYkQsbzFV7I+EoRKe6Yt0oK7A==}
    engines: {node: '>=8'}

  p-locate@5.0.0:
    resolution: {integrity: sha512-LaNjtRWUBY++zB5nE/NwcaoMylSPk+S+ZHNB1TzdbMJMny6dynpAGt7X/tl/QYq3TIeE6nxHppbo2LGymrG5Pw==}
    engines: {node: '>=10'}

  p-try@2.2.0:
    resolution: {integrity: sha512-R4nPAVTAU0B9D35/Gk3uJf/7XYbQcyohSKdvAxIRSNghFl4e71hVoGnBNQz9cWaXxO2I10KTC+3jMdvvoKw6dQ==}
    engines: {node: '>=6'}

  package-json-from-dist@1.0.1:
    resolution: {integrity: sha512-UEZIS3/by4OC8vL3P2dTXRETpebLI2NiI5vIrjaD/5UtrkFX/tNbwjTSRAGC/+7CAo2pIcBaRgWmcBBHcsaCIw==}

  pako@2.1.0:
    resolution: {integrity: sha512-w+eufiZ1WuJYgPXbV/PO3NCMEc3xqylkKHzp8bxp1uW4qaSNQUkwmLLEc3kKsfz8lpV1F8Ht3U1Cm+9Srog2ug==}

  parent-module@1.0.1:
    resolution: {integrity: sha512-GQ2EWRpQV8/o+Aw8YqtfZZPfNRWZYkbidE9k5rpl/hC3vtHHBfGm2Ifi6qWV+coDGkrUKZAxE3Lot5kcsRlh+g==}
    engines: {node: '>=6'}

  parseley@0.12.1:
    resolution: {integrity: sha512-e6qHKe3a9HWr0oMRVDTRhKce+bRO8VGQR3NyVwcjwrbhMmFCX9KszEV35+rn4AdilFAq9VPxP/Fe1wC9Qjd2lw==}

  parseurl@1.3.3:
    resolution: {integrity: sha512-CiyeOxFT/JZyN5m0z9PfXw4SCBJ6Sygz1Dpl0wqjlhDEGGBP1GnsUVEL0p63hoG1fcj3fHynXi9NYO4nWOL+qQ==}
    engines: {node: '>= 0.8'}

  path-exists@4.0.0:
    resolution: {integrity: sha512-ak9Qy5Q7jYb2Wwcey5Fpvg2KoAc/ZIhLSLOSBmRmygPsGwkVVt0fZa0qrtMz+m6tJTAHfZQ8FnmB4MG4LWy7/w==}
    engines: {node: '>=8'}

  path-is-absolute@1.0.1:
    resolution: {integrity: sha512-AVbw3UJ2e9bq64vSaS9Am0fje1Pa8pbGqTTsmXfaIiMpnr5DlDhfJOuLj9Sf95ZPVDAUerDfEk88MPmPe7UCQg==}
    engines: {node: '>=0.10.0'}

  path-key@3.1.1:
    resolution: {integrity: sha512-ojmeN0qd+y0jszEtoY48r0Peq5dwMEkIlCOu6Q5f41lfkswXuKtYrhgoTpLnyIcHm24Uhqx+5Tqm2InSwLhE6Q==}
    engines: {node: '>=8'}

  path-parse@1.0.7:
    resolution: {integrity: sha512-LDJzPVEEEPR+y48z93A0Ed0yXb8pAByGWo/k5YYdYgpY2/2EsOsksJrq7lOHxryrVOn1ejG6oAp8ahvOIQD8sw==}

  path-scurry@2.0.0:
    resolution: {integrity: sha512-ypGJsmGtdXUOeM5u93TyeIEfEhM6s+ljAhrk5vAvSx8uyY/02OvrZnA0YNGUrPXfpJMgI1ODd3nwz8Npx4O4cg==}
    engines: {node: 20 || >=22}

  pathe@2.0.3:
    resolution: {integrity: sha512-WUjGcAqP1gQacoQe+OBJsFA7Ld4DyXuUIjZ5cc75cLHvJ7dtNsTugphxIADwspS+AraAUePCKrSVtPLFj/F88w==}

  peberminta@0.9.0:
    resolution: {integrity: sha512-XIxfHpEuSJbITd1H3EeQwpcZbTLHc+VVr8ANI9t5sit565tsI4/xK3KWTUFE2e6QiangUkh3B0jihzmGnNrRsQ==}

  performance-now@2.1.0:
    resolution: {integrity: sha512-7EAHlyLHI56VEIdK57uwHdHKIaAGbnXPiw0yWbarQZOKaKpvUIgW0jWRVLiatnM+XXlSwsanIBH/hzGMJulMow==}

  picocolors@1.1.1:
    resolution: {integrity: sha512-xceH2snhtb5M9liqDsmEw56le376mTZkEX/jEb/RxNFyegNul7eNslCXP9FDj/Lcu0X8KEyMceP2ntpaHrDEVA==}

  picomatch@2.3.1:
    resolution: {integrity: sha512-JU3teHTNjmE2VCGFzuY8EXzCDVwEqB2a8fsIvwaStHhAWJEeVd1o1QD80CU6+ZdEXXSLbSsuLwJjkCBWqRQUVA==}
    engines: {node: '>=8.6'}

  picomatch@4.0.3:
    resolution: {integrity: sha512-5gTmgEY/sqK6gFXLIsQNH19lWb4ebPDLA4SdLP7dsWkIXHWlG66oPuVvXSGFPppYZz8ZDZq0dYYrbHfBCVUb1Q==}
    engines: {node: '>=12'}

  pify@3.0.0:
    resolution: {integrity: sha512-C3FsVNH1udSEX48gGX1xfvwTWfsYWj5U+8/uK15BGzIGrKoUpghX8hWZwa/OFnakBiiVNmBvemTJR5mcy7iPcg==}
    engines: {node: '>=4'}

  pify@5.0.0:
    resolution: {integrity: sha512-eW/gHNMlxdSP6dmG6uJip6FXN0EQBwm2clYYd8Wul42Cwu/DK8HEftzsapcNdYe2MfLiIwZqsDk2RDEsTE79hA==}
    engines: {node: '>=10'}

  pino-abstract-transport@0.5.0:
    resolution: {integrity: sha512-+KAgmVeqXYbTtU2FScx1XS3kNyfZ5TrXY07V96QnUSFqo2gAqlvmaxH67Lj7SWazqsMabf+58ctdTcBgnOLUOQ==}

  pino-abstract-transport@2.0.0:
    resolution: {integrity: sha512-F63x5tizV6WCh4R6RHyi2Ml+M70DNRXt/+HANowMflpgGFMAym/VKm6G7ZOQRjqN7XbGxK1Lg9t6ZrtzOaivMw==}

  pino-pretty@13.1.2:
    resolution: {integrity: sha512-3cN0tCakkT4f3zo9RXDIhy6GTvtYD6bK4CRBLN9j3E/ePqN1tugAXD5rGVfoChW6s0hiek+eyYlLNqc/BG7vBQ==}
    hasBin: true

  pino-std-serializers@4.0.0:
    resolution: {integrity: sha512-cK0pekc1Kjy5w9V2/n+8MkZwusa6EyyxfeQCB799CQRhRt/CqYKiWs5adeu8Shve2ZNffvfC/7J64A2PJo1W/Q==}

  pino@7.11.0:
    resolution: {integrity: sha512-dMACeu63HtRLmCG8VKdy4cShCPKaYDR4youZqoSWLxl5Gu99HUw8bw75thbPv9Nip+H+QYX8o3ZJbTdVZZ2TVg==}
    hasBin: true

  pirates@4.0.7:
    resolution: {integrity: sha512-TfySrs/5nm8fQJDcBDuUng3VOUKsd7S+zqvbOTiGXHfxX4wK31ard+hoNuvkicM/2YFzlpDgABOevKSsB4G/FA==}
    engines: {node: '>= 6'}

  pkg-types@2.3.0:
    resolution: {integrity: sha512-SIqCzDRg0s9npO5XQ3tNZioRY1uK06lA41ynBC1YmFTmnY6FjUjVt6s4LoADmwoig1qqD0oK8h1p/8mlMx8Oig==}

  pngjs@5.0.0:
    resolution: {integrity: sha512-40QW5YalBNfQo5yRYmiw7Yz6TKKVr3h6970B2YE+3fQpsWcrbj1PzJgxeJ19DRQjhMbKPIuMY8rFaXc8moolVw==}
    engines: {node: '>=10.13.0'}

  pony-cause@2.1.11:
    resolution: {integrity: sha512-M7LhCsdNbNgiLYiP4WjsfLUuFmCfnjdF6jKe2R9NKl4WFN+HZPGHJZ9lnLP7f9ZnKe3U9nuWD0szirmj+migUg==}
    engines: {node: '>=12.0.0'}

  porto@0.2.19:
    resolution: {integrity: sha512-q1vEJgdtlEOf6byWgD31GHiMwpfLuxFSfx9f7Sw4RGdvpQs2ANBGfnzzardADZegr87ZXsebSp+3vaaznEUzPQ==}
    hasBin: true
    peerDependencies:
      '@tanstack/react-query': '>=5.59.0'
      '@wagmi/core': '>=2.16.3'
      react: '>=18'
      typescript: '>=5.4.0'
      viem: '>=2.37.0'
      wagmi: '>=2.0.0'
    peerDependenciesMeta:
      '@tanstack/react-query':
        optional: true
      react:
        optional: true
      typescript:
        optional: true
      wagmi:
        optional: true

  possible-typed-array-names@1.1.0:
    resolution: {integrity: sha512-/+5VFTchJDoVj3bhoqi6UeymcD00DAwb1nJwamzPvHEszJ4FpF6SNNbUbOS8yI56qHzdV8eK0qEfOSiodkTdxg==}
    engines: {node: '>= 0.4'}

  postcss@8.4.31:
    resolution: {integrity: sha512-PS08Iboia9mts/2ygV3eLpY5ghnUcfLV/EXTOW1E2qYxJKGGBUtNjN76FYHnMs36RmARn41bC0AZmn+rR0OVpQ==}
    engines: {node: ^10 || ^12 || >=14}

  postcss@8.5.6:
    resolution: {integrity: sha512-3Ybi1tAuwAP9s0r1UQ2J4n5Y0G05bJkpUIO0/bI9MhwmD70S5aTWbXGBwxHrelT+XM1k6dM0pk+SwNkpTRN7Pg==}
    engines: {node: ^10 || ^12 || >=14}

  preact@10.24.2:
    resolution: {integrity: sha512-1cSoF0aCC8uaARATfrlz4VCBqE8LwZwRfLgkxJOQwAlQt6ayTmi0D9OF7nXid1POI5SZidFuG9CnlXbDfLqY/Q==}

  preact@10.27.2:
    resolution: {integrity: sha512-5SYSgFKSyhCbk6SrXyMpqjb5+MQBgfvEKE/OC+PujcY34sOpqtr+0AZQtPYx5IA6VxynQ7rUPCtKzyovpj9Bpg==}

  prelude-ls@1.2.1:
    resolution: {integrity: sha512-vkcDPrRZo1QZLbn5RLGPpg/WmIQ65qoWWhcGKf/b5eplkkarX0m9z8ppCat4mlOqUsWpyNuYgO3VRyrYHSzX5g==}
    engines: {node: '>= 0.8.0'}

  prettier@3.6.2:
    resolution: {integrity: sha512-I7AIg5boAr5R0FFtJ6rCfD+LFsWHp81dolrFD8S79U9tb8Az2nGrJncnMSnys+bpQJfRUzqs9hnA81OAA3hCuQ==}
    engines: {node: '>=14'}
    hasBin: true

  pretty-format@29.7.0:
    resolution: {integrity: sha512-Pdlw/oPxN+aXdmM9R00JVC9WVFoCLTKJvDVLgmJ+qAffBMxsV85l/Lu7sNx4zSzPyoL2euImuEwHhOXdEgNFZQ==}
    engines: {node: ^14.15.0 || ^16.10.0 || >=18.0.0}

  prismjs@1.30.0:
    resolution: {integrity: sha512-DEvV2ZF2r2/63V+tK8hQvrR2ZGn10srHbXviTlcv7Kpzw8jWiNTqbVgjO3IY8RxrrOUF8VPMQQFysYYYv0YZxw==}
    engines: {node: '>=6'}

  process-nextick-args@2.0.1:
    resolution: {integrity: sha512-3ouUOpQhtgrbOa17J7+uxOTpITYWaGP7/AhoR3+A+/1e9skrzelGi/dXzEYyvbxubEF6Wn2ypscTKiKJFFn1ag==}

  process-warning@1.0.0:
    resolution: {integrity: sha512-du4wfLyj4yCZq1VupnVSZmRsPJsNuxoDQFdCFHLaYiEbFBD7QE0a+I4D7hOxrVnh78QE/YipFAj9lXHiXocV+Q==}

  promise@8.3.0:
    resolution: {integrity: sha512-rZPNPKTOYVNEEKFaq1HqTgOwZD+4/YHS5ukLzQCypkj+OkYx7iv0mA91lJlpPPZ8vMau3IIGj5Qlwrx+8iiSmg==}

  prompts@2.4.2:
    resolution: {integrity: sha512-NxNv/kLguCA7p3jE8oL2aEBsrJWgAakBpgmgK6lpPWV+WuOmY6r2/zbAVnP+T8bQlA0nzHXSJSJW0Hq7ylaD2Q==}
    engines: {node: '>= 6'}

  prop-types@15.8.1:
    resolution: {integrity: sha512-oj87CgZICdulUohogVAR7AjlC0327U4el4L6eAvOqCeudMDVU0NThNaV+b9Df4dXgSP1gXMTnPdhfe/2qDH5cg==}

  proxy-compare@2.6.0:
    resolution: {integrity: sha512-8xuCeM3l8yqdmbPoYeLbrAXCBWu19XEYc5/F28f5qOaoAIMyfmBUkl5axiK+x9olUvRlcekvnm98AP9RDngOIw==}

  proxy-from-env@1.1.0:
    resolution: {integrity: sha512-D+zkORCbA9f1tdWRK0RaCR3GPv50cMxcrz4X8k5LTSUD1Dkw47mKJEZQNunItRTkWwgtaUSo1RVFRIG9ZXiFYg==}

  pump@3.0.3:
    resolution: {integrity: sha512-todwxLMY7/heScKmntwQG8CXVkWUOdYxIvY2s0VWAAMh/nd8SoYiRaKjlr7+iCs984f2P8zvrfWcDDYVb73NfA==}

  punycode@2.3.1:
    resolution: {integrity: sha512-vYt7UD1U9Wg6138shLtLOvdAu+8DsC/ilFtEVHcH+wydcSpNE20AfSOduf6MkRFahL5FY7X1oU7nKVZFtfq8Fg==}
    engines: {node: '>=6'}

  qrcode.react@4.2.0:
    resolution: {integrity: sha512-QpgqWi8rD9DsS9EP3z7BT+5lY5SFhsqGjpgW5DY/i3mK4M9DTBNz3ErMi8BWYEfI3L0d8GIbGmcdFAS1uIRGjA==}
    peerDependencies:
      react: ^16.8.0 || ^17.0.0 || ^18.0.0 || ^19.0.0

  qrcode@1.5.3:
    resolution: {integrity: sha512-puyri6ApkEHYiVl4CFzo1tDkAZ+ATcnbJrJ6RiBM1Fhctdn/ix9MTE3hRph33omisEbC/2fcfemsseiKgBPKZg==}
    engines: {node: '>=10.13.0'}
    hasBin: true

  qrcode@1.5.4:
    resolution: {integrity: sha512-1ca71Zgiu6ORjHqFBDpnSMTR2ReToX4l1Au1VFLyVeBTFavzQnv5JxMFr3ukHVKpSrSA2MCk0lNJSykjUfz7Zg==}
    engines: {node: '>=10.13.0'}
    hasBin: true

  query-string@7.1.3:
    resolution: {integrity: sha512-hh2WYhq4fi8+b+/2Kg9CEge4fDPvHS534aOOvOZeQ3+Vf2mCFsaFBYj0i+iXcAq6I9Vzp5fjMFBlONvayDC1qg==}
    engines: {node: '>=6'}

  querystringify@2.2.0:
    resolution: {integrity: sha512-FIqgj2EUvTa7R50u0rGsyTftzjYmv/a3hO345bZNrqabNqjtgiDMgmo4mkUjd+nzU5oF3dClKqFIPUKybUyqoQ==}

  queue-microtask@1.2.3:
    resolution: {integrity: sha512-NuaNSa6flKT5JaSYQzJok04JzTL1CA6aGhv5rfLW3PgqA+M2ChpZQnAC8h8i4ZFkBS8X5RqkDBHA7r4hej3K9A==}

  queue@6.0.2:
    resolution: {integrity: sha512-iHZWu+q3IdFZFX36ro/lKBkSvfkztY5Y7HMiPlOUjhupPcG2JMfst2KKEpu5XndviX/3UhFbRngUPNKtgvtZiA==}

  quick-format-unescaped@4.0.4:
    resolution: {integrity: sha512-tYC1Q1hgyRuHgloV/YXs2w15unPVh8qfu/qCTfhTYamaw7fyhumKa2yGpdSo87vY32rIclj+4fWYQXUMs9EHvg==}

  radix3@1.1.2:
    resolution: {integrity: sha512-b484I/7b8rDEdSDKckSSBA8knMpcdsXudlE/LNL639wFoHKwLbEkQFZHWEYwDC0wa0FKUcCY+GAF73Z7wxNVFA==}

  raf@3.4.1:
    resolution: {integrity: sha512-Sq4CW4QhwOHE8ucn6J34MqtZCeWFP2aQSmrlroYgqAV1PjStIhJXxYuTgUIfkEk7zTLjmIjLmU5q+fbD1NnOJA==}

  range-parser@1.2.1:
    resolution: {integrity: sha512-Hrgsx+orqoygnmhFbKaHE6c296J+HTAQXoxEF6gNupROmmGJRoyzfG3ccAveqCBrwr/2yxQ5BVd/GTl5agOwSg==}
    engines: {node: '>= 0.6'}

  react-devtools-core@6.1.5:
    resolution: {integrity: sha512-ePrwPfxAnB+7hgnEr8vpKxL9cmnp7F322t8oqcPshbIQQhDKgFDW4tjhF2wjVbdXF9O/nyuy3sQWd9JGpiLPvA==}

  react-dom@19.2.0:
    resolution: {integrity: sha512-UlbRu4cAiGaIewkPyiRGJk0imDN2T3JjieT6spoL2UeSf5od4n5LB/mQ4ejmxhCFT1tYe8IvaFulzynWovsEFQ==}
    peerDependencies:
      react: ^19.2.0

  react-email@4.3.2:
    resolution: {integrity: sha512-WaZcnv9OAIRULY236zDRdk+8r511ooJGH5UOb7FnVsV33hGPI+l5aIZ6drVjXi4QrlLTmLm8PsYvmXRSv31MPA==}
    engines: {node: '>=18.0.0'}
    hasBin: true

  react-is@16.13.1:
    resolution: {integrity: sha512-24e6ynE2H+OKt4kqsOvNd8kBpV65zoxbA4BVsEOB3ARVWQki/DHzaUoC5KuON/BiccDaCCTZBuOcfZs70kR8bQ==}

  react-is@18.3.1:
    resolution: {integrity: sha512-/LLMVyas0ljjAtoYiPqYiL8VWXzUUdThrmU5+n20DZv+a+ClRoevUzw5JxU+Ieh5/c87ytoTBV9G1FiKfNJdmg==}

  react-native@0.82.1:
    resolution: {integrity: sha512-tFAqcU7Z4g49xf/KnyCEzI4nRTu1Opcx05Ov2helr8ZTg1z7AJR/3sr2rZ+AAVlAs2IXk+B0WOxXGmdD3+4czA==}
    engines: {node: '>= 20.19.4'}
    hasBin: true
    peerDependencies:
      '@types/react': ^19.1.1
      react: ^19.1.1
    peerDependenciesMeta:
      '@types/react':
        optional: true

  react-promise-suspense@0.3.4:
    resolution: {integrity: sha512-I42jl7L3Ze6kZaq+7zXWSunBa3b1on5yfvUW6Eo/3fFOj6dZ5Bqmcd264nJbTK/gn1HjjILAjSwnZbV4RpSaNQ==}

  react-redux@9.2.0:
    resolution: {integrity: sha512-ROY9fvHhwOD9ySfrF0wmvu//bKCQ6AeZZq1nJNtbDC+kk5DuSuNX/n6YWYF/SYy7bSba4D4FSz8DJeKY/S/r+g==}
    peerDependencies:
      '@types/react': ^18.2.25 || ^19
      react: ^18.0 || ^19
      redux: ^5.0.0
    peerDependenciesMeta:
      '@types/react':
        optional: true
      redux:
        optional: true

  react-refresh@0.14.2:
    resolution: {integrity: sha512-jCvmsr+1IUSMUyzOkRcvnVbX3ZYC6g9TDrDbFuFmRDq7PD4yaGbLKNQL6k2jnArV8hjYxh7hVhAZB6s9HDGpZA==}
    engines: {node: '>=0.10.0'}

  react-remove-scroll-bar@2.3.8:
    resolution: {integrity: sha512-9r+yi9+mgU33AKcj6IbT9oRCO78WriSj6t/cF8DWBZJ9aOGPOTEDvdUDz1FwKim7QXWwmHqtdHnRJfhAxEG46Q==}
    engines: {node: '>=10'}
    peerDependencies:
      '@types/react': '*'
      react: ^16.8.0 || ^17.0.0 || ^18.0.0 || ^19.0.0
    peerDependenciesMeta:
      '@types/react':
        optional: true

  react-remove-scroll@2.7.1:
    resolution: {integrity: sha512-HpMh8+oahmIdOuS5aFKKY6Pyog+FNaZV/XyJOq7b4YFwsFHe5yYfdbIalI4k3vU2nSDql7YskmUseHsRrJqIPA==}
    engines: {node: '>=10'}
    peerDependencies:
      '@types/react': '*'
      react: ^16.8.0 || ^17.0.0 || ^18.0.0 || ^19.0.0 || ^19.0.0-rc
    peerDependenciesMeta:
      '@types/react':
        optional: true

  react-style-singleton@2.2.3:
    resolution: {integrity: sha512-b6jSvxvVnyptAiLjbkWLE/lOnR4lfTtDAl+eUC7RZy+QQWc6wRzIV2CE6xBuMmDxc2qIihtDCZD5NPOFl7fRBQ==}
    engines: {node: '>=10'}
    peerDependencies:
      '@types/react': '*'
      react: ^16.8.0 || ^17.0.0 || ^18.0.0 || ^19.0.0 || ^19.0.0-rc
    peerDependenciesMeta:
      '@types/react':
        optional: true

  react@19.2.0:
    resolution: {integrity: sha512-tmbWg6W31tQLeB5cdIBOicJDJRR2KzXsV7uSK9iNfLWQ5bIZfxuPEHp7M8wiHyHnn0DD1i7w3Zmin0FtkrwoCQ==}
    engines: {node: '>=0.10.0'}

  readable-stream@2.3.8:
    resolution: {integrity: sha512-8p0AUk4XODgIewSi0l8Epjs+EVnWiK7NoDIEGU0HhE7+ZyY8D1IMY7odu5lRrFXGg71L15KG8QrPmum45RTtdA==}

  readable-stream@3.6.2:
    resolution: {integrity: sha512-9u/sniCrY3D5WdsERHzHE4G2YCXqoG5FTHUiCC4SIbr6XcLZBY05ya9EKjYek9O5xOAwjGq+1JdGBAS7Q9ScoA==}
    engines: {node: '>= 6'}

  readdirp@4.1.2:
    resolution: {integrity: sha512-GDhwkLfywWL2s6vEjyhri+eXmfH6j1L7JE27WhqLeYzoh/A3DBaYGEj2H/HFZCn/kMfim73FXxEJTw06WtxQwg==}
    engines: {node: '>= 14.18.0'}

  real-require@0.1.0:
    resolution: {integrity: sha512-r/H9MzAWtrv8aSVjPCMFpDMl5q66GqtmmRkRjpHTsp4zBAa+snZyiQNlMONiUmEJcsnaw0wCauJ2GWODr/aFkg==}
    engines: {node: '>= 12.13.0'}

  recharts@3.3.0:
    resolution: {integrity: sha512-Vi0qmTB0iz1+/Cz9o5B7irVyUjX2ynvEgImbgMt/3sKRREcUM07QiYjS1QpAVrkmVlXqy5gykq4nGWMz9AS4Rg==}
    engines: {node: '>=18'}
    peerDependencies:
      react: ^16.8.0 || ^17.0.0 || ^18.0.0 || ^19.0.0
      react-dom: ^16.0.0 || ^17.0.0 || ^18.0.0 || ^19.0.0
      react-is: ^16.8.0 || ^17.0.0 || ^18.0.0 || ^19.0.0

  redux-thunk@3.1.0:
    resolution: {integrity: sha512-NW2r5T6ksUKXCabzhL9z+h206HQw/NJkcLm1GPImRQ8IzfXwRGqjVhKJGauHirT0DAuyy6hjdnMZaRoAcy0Klw==}
    peerDependencies:
      redux: ^5.0.0

  redux@5.0.1:
    resolution: {integrity: sha512-M9/ELqF6fy8FwmkpnF0S3YKOqMyoWJ4+CS5Efg2ct3oY9daQvd/Pc71FpGZsVsbl3Cpb+IIcjBDUnnyBdQbq4w==}

  reflect.getprototypeof@1.0.10:
    resolution: {integrity: sha512-00o4I+DVrefhv+nX0ulyi3biSHCPDe+yLv5o/p6d/UVlirijB8E16FtfwSAi4g3tcqrQ4lRAqQSoFEZJehYEcw==}
    engines: {node: '>= 0.4'}

  regenerator-runtime@0.13.11:
    resolution: {integrity: sha512-kY1AZVr2Ra+t+piVaJ4gxaFaReZVH40AKNo7UCX6W+dEwBo/2oZJzqfuN1qLq1oL45o56cPaTXELwrTh8Fpggg==}

  regexp.prototype.flags@1.5.4:
    resolution: {integrity: sha512-dYqgNSZbDwkaJ2ceRd9ojCGjBq+mOm9LmtXnAnEGyHhN/5R7iDW2TRw3h+o/jCFxus3P2LfWIIiwowAjANm7IA==}
    engines: {node: '>= 0.4'}

  require-directory@2.1.1:
    resolution: {integrity: sha512-fGxEI7+wsG9xrvdjsrlmL22OMTTiHRwAMroiEeMgq8gzoLC/PQr7RsRDSTLUg/bZAZtF+TVIkHc6/4RIKrui+Q==}
    engines: {node: '>=0.10.0'}

  require-main-filename@2.0.0:
    resolution: {integrity: sha512-NKN5kMDylKuldxYLSUfrbo5Tuzh4hd+2E8NPPX02mZtn1VuREQToYe/ZdlJy+J3uCpfaiGF05e7B8W0iXbQHmg==}

  requires-port@1.0.0:
    resolution: {integrity: sha512-KigOCHcocU3XODJxsu8i/j8T9tzT4adHiecwORRQ0ZZFcp7ahwXuRU1m+yuO90C5ZUyGeGfocHDI14M3L3yDAQ==}

  reselect@5.1.1:
    resolution: {integrity: sha512-K/BG6eIky/SBpzfHZv/dd+9JBFiS4SWV7FIujVyJRux6e45+73RaUHXLmIR1f7WOMaQ0U1km6qwklRQxpJJY0w==}

  resend@6.2.2:
    resolution: {integrity: sha512-EF/wUj0y/CHBDqLV9iKrNHxGV/wdJfzfEzhPbd3tXD4wtMssabgVwys7N3dv+s1EsqnXjC0uN6ylpfvWTzF4Aw==}
    engines: {node: '>=18'}
    peerDependencies:
      '@react-email/render': '*'
    peerDependenciesMeta:
      '@react-email/render':
        optional: true

  resolve-from@4.0.0:
    resolution: {integrity: sha512-pb/MYmXstAkysRFx8piNI1tGFNQIFA3vkE3Gq4EuA1dF6gHp/+vgZqsCGJapvy8N3Q+4o7FwvquPJcnZ7RYy4g==}
    engines: {node: '>=4'}

  resolve-from@5.0.0:
    resolution: {integrity: sha512-qYg9KP24dD5qka9J47d0aVky0N+b4fTU89LN9iDnjB5waksiC49rvMB0PrUJQGoTmH50XPiqOvAjDfaijGxYZw==}
    engines: {node: '>=8'}

  resolve-pkg-maps@1.0.0:
    resolution: {integrity: sha512-seS2Tj26TBVOC2NIc2rOe2y2ZO7efxITtLZcGSOnHHNOQ7CkiUBfw0Iw2ck6xkIhPwLhKNLS8BO+hEpngQlqzw==}

  resolve@1.22.11:
    resolution: {integrity: sha512-RfqAvLnMl313r7c9oclB1HhUEAezcpLjz95wFH4LVuhk9JF/r22qmVP9AMmOU4vMX7Q8pN8jwNg/CSpdFnMjTQ==}
    engines: {node: '>= 0.4'}
    hasBin: true

  resolve@2.0.0-next.5:
    resolution: {integrity: sha512-U7WjGVG9sH8tvjW5SmGbQuui75FiyjAX72HX15DwBBwF9dNiQZRQAg9nnPhYy+TUnE0+VcrttuvNI8oSxZcocA==}
    hasBin: true

  restore-cursor@5.1.0:
    resolution: {integrity: sha512-oMA2dcrw6u0YfxJQXm342bFKX/E4sG9rbTzO9ptUcR/e8A33cHuvStiYOwH7fszkZlZ1z/ta9AAoPk2F4qIOHA==}
    engines: {node: '>=18'}

  reusify@1.1.0:
    resolution: {integrity: sha512-g6QUff04oZpHs0eG5p83rFLhHeV00ug/Yf9nZM6fLeUrPguBTkTQOdpAWWspMh55TZfVQDPaN3NQJfbVRAxdIw==}
    engines: {iojs: '>=1.0.0', node: '>=0.10.0'}

  rgbcolor@1.0.1:
    resolution: {integrity: sha512-9aZLIrhRaD97sgVhtJOW6ckOEh6/GnvQtdVNfdZ6s67+3/XwLS9lBcQYzEEhYVeUowN7pRzMLsyGhK2i/xvWbw==}
    engines: {node: '>= 0.8.15'}

  rimraf@3.0.2:
    resolution: {integrity: sha512-JZkJMZkAGFFPP2YqXZXPbMlMBgsxzE8ILs4lMIX/2o0L9UBw9O/Y3o6wFw/i9YLapcUJWwqbi3kdxIPdC62TIA==}
    deprecated: Rimraf versions prior to v4 are no longer supported
    hasBin: true

  rpc-websockets@9.2.0:
    resolution: {integrity: sha512-DS/XHdPxplQTtNRKiBCRWGBJfjOk56W7fyFUpiYi9fSTWTzoEMbUkn3J4gB0IMniIEVeAGR1/rzFQogzD5MxvQ==}

  run-parallel@1.2.0:
    resolution: {integrity: sha512-5l4VyZR86LZ/lDxZTR6jqL8AFE2S0IFLMP26AbjsLVADxHdhB/c0GUsH+y39UfCi3dzz8OlQuPmnaJOMoDHQBA==}

  safe-array-concat@1.1.3:
    resolution: {integrity: sha512-AURm5f0jYEOydBj7VQlVvDrjeFgthDdEF5H1dP+6mNpoXOMo1quQqJ4wvJDyRZ9+pO3kGWoOdmV08cSv2aJV6Q==}
    engines: {node: '>=0.4'}

  safe-buffer@5.1.2:
    resolution: {integrity: sha512-Gd2UZBJDkXlY7GbJxfsE8/nvKkUEU1G38c1siN6QP6a9PT9MmHB8GnpscSmMJSoF8LOIrt8ud/wPtojys4G6+g==}

  safe-buffer@5.2.1:
    resolution: {integrity: sha512-rp3So07KcdmmKbGvgaNxQSJr7bGVSVk5S9Eq1F+ppbRo70+YeaDxkw5Dd8NPN+GD6bjnYm2VuPuCXmpuYvmCXQ==}

  safe-push-apply@1.0.0:
    resolution: {integrity: sha512-iKE9w/Z7xCzUMIZqdBsp6pEQvwuEebH4vdpjcDWnyzaI6yl6O9FHvVpmGelvEHNsoY6wGblkxR6Zty/h00WiSA==}
    engines: {node: '>= 0.4'}

  safe-regex-test@1.1.0:
    resolution: {integrity: sha512-x/+Cz4YrimQxQccJf5mKEbIa1NzeCRNI5Ecl/ekmlYaampdNLPalVyIcCZNNH3MvmqBugV5TMYZXv0ljslUlaw==}
    engines: {node: '>= 0.4'}

  safe-stable-stringify@2.5.0:
    resolution: {integrity: sha512-b3rppTKm9T+PsVCBEOUR46GWI7fdOs00VKZ1+9c1EWDaDMvjQc6tUwuFyIprgGgTcWoVHSKrU8H31ZHA2e0RHA==}
    engines: {node: '>=10'}

  scheduler@0.26.0:
    resolution: {integrity: sha512-NlHwttCI/l5gCPR3D1nNXtWABUmBwvZpEQiD4IXSbIDq8BzLIK/7Ir5gTFSGZDUu37K5cMNp0hFtzO38sC7gWA==}

  scheduler@0.27.0:
    resolution: {integrity: sha512-eNv+WrVbKu1f3vbYJT/xtiF5syA5HPIMtf9IgY/nKg0sWqzAUEvqY/xm7OcZc/qafLx/iO9FgOmeSAp4v5ti/Q==}

  sdp@3.2.1:
    resolution: {integrity: sha512-lwsAIzOPlH8/7IIjjz3K0zYBk7aBVVcvjMwt3M4fLxpjMYyy7i3I97SLHebgn4YBjirkzfp3RvRDWSKsh/+WFw==}

  secure-json-parse@4.1.0:
    resolution: {integrity: sha512-l4KnYfEyqYJxDwlNVyRfO2E4NTHfMKAWdUuA8J0yve2Dz/E/PdBepY03RvyJpssIpRFwJoCD55wA+mEDs6ByWA==}

  selderee@0.11.0:
    resolution: {integrity: sha512-5TF+l7p4+OsnP8BCCvSyZiSPc4x4//p5uPwK8TCnVPJYRmU2aYKMpOXvw8zM5a5JvuuCGN1jmsMwuU2W02ukfA==}

  semver@6.3.1:
    resolution: {integrity: sha512-BR7VvDCVHO+q2xBEWskxS6DJE1qRnb7DxzUrogb71CWoSficBxYsiAGd+Kl0mmq/MprG9yArRkyrQxTO6XjMzA==}
    hasBin: true

  semver@7.7.3:
    resolution: {integrity: sha512-SdsKMrI9TdgjdweUSR9MweHA4EJ8YxHn8DFaDisvhVlUOe4BF1tLD7GAj0lIqWVl+dPb/rExr0Btby5loQm20Q==}
    engines: {node: '>=10'}
    hasBin: true

  send@0.19.0:
    resolution: {integrity: sha512-dW41u5VfLXu8SJh5bwRmyYUbAoSB3c9uQh6L8h/KtsFREPWpbX1lrljJo186Jc4nmci/sGUZ9a0a0J2zgfq2hw==}
    engines: {node: '>= 0.8.0'}

  serialize-error@2.1.0:
    resolution: {integrity: sha512-ghgmKt5o4Tly5yEG/UJp8qTd0AN7Xalw4XBtDEKP655B699qMEtra1WlXeE6WIvdEG481JvRxULKsInq/iNysw==}
    engines: {node: '>=0.10.0'}

  serve-static@1.16.2:
    resolution: {integrity: sha512-VqpjJZKadQB/PEbEwvFdO43Ax5dFBZ2UECszz8bQ7pi7wt//PWe1P6MN7eCnjsatYtBT6EuiClbjSWP2WrIoTw==}
    engines: {node: '>= 0.8.0'}

  set-blocking@2.0.0:
    resolution: {integrity: sha512-KiKBS8AnWGEyLzofFfmvKwpdPzqiy16LvQfK3yv/fVH7Bj13/wl3JSR1J+rfgRE9q7xUJK4qvgS8raSOeLUehw==}

  set-function-length@1.2.2:
    resolution: {integrity: sha512-pgRc4hJ4/sNjWCSS9AmnS40x3bNMDTknHgL5UaMBTMyJnU90EgWh1Rz+MC9eFu4BuN/UwZjKQuY/1v3rM7HMfg==}
    engines: {node: '>= 0.4'}

  set-function-name@2.0.2:
    resolution: {integrity: sha512-7PGFlmtwsEADb0WYyvCMa1t+yke6daIG4Wirafur5kcf+MhUnPms1UeR0CKQdTZD81yESwMHbtn+TR+dMviakQ==}
    engines: {node: '>= 0.4'}

  set-proto@1.0.0:
    resolution: {integrity: sha512-RJRdvCo6IAnPdsvP/7m6bsQqNnn1FCBX5ZNtFL98MmFF/4xAIJTIg1YbHW5DC2W5SKZanrC6i4HsJqlajw/dZw==}
    engines: {node: '>= 0.4'}

  setprototypeof@1.2.0:
    resolution: {integrity: sha512-E5LDX7Wrp85Kil5bhZv46j8jOeboKq5JMmYM3gVGdGH8xFpPWXUMsNrlODCrkoxMEeNi/XZIwuRvY4XNwYMJpw==}

  sha.js@2.4.12:
    resolution: {integrity: sha512-8LzC5+bvI45BjpfXU8V5fdU2mfeKiQe1D1gIMn7XUlF3OTUrpdJpPPH4EMAnF0DsHHdSZqCdSss5qCmJKuiO3w==}
    engines: {node: '>= 0.10'}
    hasBin: true

  sharp@0.34.4:
    resolution: {integrity: sha512-FUH39xp3SBPnxWvd5iib1X8XY7J0K0X7d93sie9CJg2PO8/7gmg89Nve6OjItK53/MlAushNNxteBYfM6DEuoA==}
    engines: {node: ^18.17.0 || ^20.3.0 || >=21.0.0}

  shebang-command@2.0.0:
    resolution: {integrity: sha512-kHxr2zZpYtdmrN1qDjrrX/Z1rR1kG8Dx+gkpK1G4eXmvXswmcE1hTWBWYUzlraYw1/yZp6YuDY77YtvbN0dmDA==}
    engines: {node: '>=8'}

  shebang-regex@3.0.0:
    resolution: {integrity: sha512-7++dFhtcx3353uBaq8DDR4NuxBetBzC7ZQOhmTQInHEd6bSrXdiEyzCvG07Z44UYdLShWUyXt5M/yhz8ekcb1A==}
    engines: {node: '>=8'}

  shell-quote@1.8.3:
    resolution: {integrity: sha512-ObmnIF4hXNg1BqhnHmgbDETF8dLPCggZWBjkQfhZpbszZnYur5DUljTcCHii5LC3J5E0yeO/1LIMyH+UvHQgyw==}
    engines: {node: '>= 0.4'}

  side-channel-list@1.0.0:
    resolution: {integrity: sha512-FCLHtRD/gnpCiCHEiJLOwdmFP+wzCmDEkc9y7NsYxeF4u7Btsn1ZuwgwJGxImImHicJArLP4R0yX4c2KCrMrTA==}
    engines: {node: '>= 0.4'}

  side-channel-map@1.0.1:
    resolution: {integrity: sha512-VCjCNfgMsby3tTdo02nbjtM/ewra6jPHmpThenkTYh8pG9ucZ/1P8So4u4FGBek/BjpOVsDCMoLA/iuBKIFXRA==}
    engines: {node: '>= 0.4'}

  side-channel-weakmap@1.0.2:
    resolution: {integrity: sha512-WPS/HvHQTYnHisLo9McqBHOJk2FkHO/tlpvldyrnem4aeQp4hai3gythswg6p01oSoTl58rcpiFAjF2br2Ak2A==}
    engines: {node: '>= 0.4'}

  side-channel@1.1.0:
    resolution: {integrity: sha512-ZX99e6tRweoUXqR+VBrslhda51Nh5MTQwou5tnUDgbtyM0dBgmhEDtWGP/xbKn6hqfPRHujUNwz5fy/wbbhnpw==}
    engines: {node: '>= 0.4'}

  signal-exit@3.0.7:
    resolution: {integrity: sha512-wnD2ZE+l+SPC/uoS0vXeE9L1+0wuaMqKlfz9AMUo38JsyLSBWSFcHR1Rri62LZc12vLr1gb3jl7iwQhgwpAbGQ==}

  signal-exit@4.1.0:
    resolution: {integrity: sha512-bzyZ1e88w9O1iNJbKnOlvYTrWPDl46O1bG0D3XInv+9tkPrxrN8jUUTiFlDkkmKWgn1M6CfIA13SuGqOa9Korw==}
    engines: {node: '>=14'}

  sisteransi@1.0.5:
    resolution: {integrity: sha512-bLGGlR1QxBcynn2d5YmDX4MGjlZvy2MRBDRNHLJ8VI6l6+9FUiyTFNJ0IveOSP0bcXgVDPRcfGqA0pjaqUpfVg==}

  slash@3.0.0:
    resolution: {integrity: sha512-g9Q1haeby36OSStwb4ntCGGGaKsaVSjQ68fBxoQcutl5fS1vuY18H3wSt3jFyFtrkx+Kz0V1G85A4MyAdDMi2Q==}
    engines: {node: '>=8'}

  socket.io-adapter@2.5.5:
    resolution: {integrity: sha512-eLDQas5dzPgOWCk9GuuJC2lBqItuhKI4uxGgo9aIV7MYbk2h9Q6uULEh8WBzThoI7l+qU9Ast9fVUmkqPP9wYg==}

  socket.io-client@4.8.1:
    resolution: {integrity: sha512-hJVXfu3E28NmzGk8o1sHhN3om52tRvwYeidbj7xKy2eIIse5IoKX3USlS6Tqt3BHAtflLIkCQBkzVrEEfWUyYQ==}
    engines: {node: '>=10.0.0'}

  socket.io-parser@4.2.4:
    resolution: {integrity: sha512-/GbIKmo8ioc+NIWIhwdecY0ge+qVBSMdgxGygevmdHj24bsfgtCmcUUcQ5ZzcylGFHsN3k4HB4Cgkl96KVnuew==}
    engines: {node: '>=10.0.0'}

  socket.io@4.8.1:
    resolution: {integrity: sha512-oZ7iUCxph8WYRHHcjBEc9unw3adt5CmSNlppj/5Q4k2RIrhl8Z5yY2Xr4j9zj0+wzVZ0bxmYoGSzKJnRl6A4yg==}
    engines: {node: '>=10.2.0'}

  sonic-boom@2.8.0:
    resolution: {integrity: sha512-kuonw1YOYYNOve5iHdSahXPOK49GqwA+LZhI6Wz/l0rP57iKyXXIHaRagOBHAPmGwJC6od2Z9zgvZ5loSgMlVg==}

  sonic-boom@4.2.0:
    resolution: {integrity: sha512-INb7TM37/mAcsGmc9hyyI6+QR3rR1zVRu36B0NeGXKnOOLiZOfER5SA+N7X7k3yUYRzLWafduTDvJAfDswwEww==}

  source-map-js@1.2.1:
    resolution: {integrity: sha512-UXWMKhLOwVKb728IUtQPXxfYU+usdybtUrK/8uGE8CQMvrhOpwvzDBwj0QhSL7MQc7vIsISBG8VQ8+IDQxpfQA==}
    engines: {node: '>=0.10.0'}

  source-map-support@0.5.21:
    resolution: {integrity: sha512-uBHU3L3czsIyYXKX88fdrGovxdSCoTGDRZ6SYXtSRxLZUzHg5P/66Ht6uoUlHu9EZod+inXhKo3qQgwXUT/y1w==}

  source-map@0.5.7:
    resolution: {integrity: sha512-LbrmJOMUSdEVxIKvdcJzQC+nQhe8FUZQTXQy6+I75skNgn3OoQ0DZA8YnFa7gp8tqtL3KPf1kmo0R5DoApeSGQ==}
    engines: {node: '>=0.10.0'}

  source-map@0.6.1:
    resolution: {integrity: sha512-UjgapumWlbMhkBgzT7Ykc5YXUT46F0iKu8SGXq0bcwP5dz/h0Plj6enJqjz1Zbq2l5WaqYnrVbwWOWMyF3F47g==}
    engines: {node: '>=0.10.0'}

  split-on-first@1.1.0:
    resolution: {integrity: sha512-43ZssAJaMusuKWL8sKUBQXHWOpq8d6CfN/u1p4gUzfJkM05C8rxTmYrkIPTXapZpORA6LkkzcUulJ8FqA7Uudw==}
    engines: {node: '>=6'}

  split2@4.2.0:
    resolution: {integrity: sha512-UcjcJOWknrNkF6PLX83qcHM6KHgVKNkV62Y8a5uYDVv9ydGQVwAHMKqHdJje1VTWpljG0WYpCDhrCdAOYH4TWg==}
    engines: {node: '>= 10.x'}

  sprintf-js@1.0.3:
    resolution: {integrity: sha512-D9cPgkvLlV3t3IzL0D0YLvGA9Ahk4PcvVwUbN0dSGr1aP0Nrt4AEnTUbuGvquEC0mA64Gqt1fzirlRs5ibXx8g==}

  stable-hash@0.0.5:
    resolution: {integrity: sha512-+L3ccpzibovGXFK+Ap/f8LOS0ahMrHTf3xu7mMLSpEGU0EO9ucaysSylKo9eRDFNhWve/y275iPmIZ4z39a9iA==}

  stack-utils@2.0.6:
    resolution: {integrity: sha512-XlkWvfIm6RmsWtNJx+uqtKLS8eqFbxUg0ZzLXqY0caEy9l7hruX8IpiDnjsLavoBgqCCR71TqWO8MaXYheJ3RQ==}
    engines: {node: '>=10'}

  stackblur-canvas@2.7.0:
    resolution: {integrity: sha512-yf7OENo23AGJhBriGx0QivY5JP6Y1HbrrDI6WLt6C5auYZXlQrheoY8hD4ibekFKz1HOfE48Ww8kMWMnJD/zcQ==}
    engines: {node: '>=0.1.14'}

  stackframe@1.3.4:
    resolution: {integrity: sha512-oeVtt7eWQS+Na6F//S4kJ2K2VbRlS9D43mAlMyVpVWovy9o+jfgH8O9agzANzaiLjclA0oYzUXEM4PurhSUChw==}

  stacktrace-parser@0.1.11:
    resolution: {integrity: sha512-WjlahMgHmCJpqzU8bIBy4qtsZdU9lRlcZE3Lvyej6t4tuOuv1vk57OW3MBrj6hXBFx/nNoC9MPMTcr5YA7NQbg==}
    engines: {node: '>=6'}

  statuses@1.5.0:
    resolution: {integrity: sha512-OpZ3zP+jT1PI7I8nemJX4AKmAX070ZkYPVWV/AaKTJl+tXCTGyVdC1a4SL8RUQYEwk/f34ZX8UTykN68FwrqAA==}
    engines: {node: '>= 0.6'}

  statuses@2.0.1:
    resolution: {integrity: sha512-RwNA9Z/7PrK06rYLIzFMlaF+l73iwpzsqRIFgbMLbTcLD6cOao82TaWefPXQvB2fOC4AjuYSEndS7N/mTCbkdQ==}
    engines: {node: '>= 0.8'}

  stdin-discarder@0.2.2:
    resolution: {integrity: sha512-UhDfHmA92YAlNnCfhmq0VeNL5bDbiZGg7sZ2IvPsXubGkiNa9EC+tUTsjBRsYUAz87btI6/1wf4XoVvQ3uRnmQ==}
    engines: {node: '>=18'}

  stop-iteration-iterator@1.1.0:
    resolution: {integrity: sha512-eLoXW/DHyl62zxY4SCaIgnRhuMr6ri4juEYARS8E6sCEqzKpOiE521Ucofdx+KnDZl5xmvGYaaKCk5FEOxJCoQ==}
    engines: {node: '>= 0.4'}

  stream-chain@2.2.5:
    resolution: {integrity: sha512-1TJmBx6aSWqZ4tx7aTpBDXK0/e2hhcNSTV8+CbFJtDjbb+I1mZ8lHit0Grw9GRT+6JbIrrDd8esncgBi8aBXGA==}

  stream-json@1.9.1:
    resolution: {integrity: sha512-uWkjJ+2Nt/LO9Z/JyKZbMusL8Dkh97uUBTv3AJQ74y07lVahLY4eEFsPsE97pxYBwr8nnjMAIch5eqI0gPShyw==}

  stream-shift@1.0.3:
    resolution: {integrity: sha512-76ORR0DO1o1hlKwTbi/DM3EXWGf3ZJYO8cXX5RJwnul2DEg2oyoZyjLNoQM8WsvZiFKCRfC1O0J7iCvie3RZmQ==}

  streamsearch@1.1.0:
    resolution: {integrity: sha512-Mcc5wHehp9aXz1ax6bZUyY5afg9u2rv5cqQI3mRrYkGC8rW2hM02jWuwjtL++LS5qinSyhj2QfLyNsuc+VsExg==}
    engines: {node: '>=10.0.0'}

  strict-uri-encode@2.0.0:
    resolution: {integrity: sha512-QwiXZgpRcKkhTj2Scnn++4PKtWsH0kpzZ62L2R6c/LUVYv7hVnZqcg2+sMuT6R7Jusu1vviK/MFsu6kNJfWlEQ==}
    engines: {node: '>=4'}

  string-width@4.2.3:
    resolution: {integrity: sha512-wKyQRQpjJ0sIp62ErSZdGsjMJWsap5oRNihHhu6G7JVO/9jIB6UyevL+tXuOqrng8j/cxKTWyWUwvSTriiZz/g==}
    engines: {node: '>=8'}

  string-width@5.1.2:
    resolution: {integrity: sha512-HnLOCR3vjcY8beoNLtcjZ5/nxn2afmME6lhrDrebokqMap+XbeW8n9TXpPDOqdGK5qcI3oT0GKTW6wC7EMiVqA==}
    engines: {node: '>=12'}

  string-width@7.2.0:
    resolution: {integrity: sha512-tsaTIkKW9b4N+AEj+SVA+WhJzV7/zMhcSu78mLKWSk7cXMOSHsBKFWUs0fWwq8QyK3MgJBQRX6Gbi4kYbdvGkQ==}
    engines: {node: '>=18'}

  string.prototype.includes@2.0.1:
    resolution: {integrity: sha512-o7+c9bW6zpAdJHTtujeePODAhkuicdAryFsfVKwA+wGw89wJ4GTY484WTucM9hLtDEOpOvI+aHnzqnC5lHp4Rg==}
    engines: {node: '>= 0.4'}

  string.prototype.matchall@4.0.12:
    resolution: {integrity: sha512-6CC9uyBL+/48dYizRf7H7VAYCMCNTBeM78x/VTUe9bFEaxBepPJDa1Ow99LqI/1yF7kuy7Q3cQsYMrcjGUcskA==}
    engines: {node: '>= 0.4'}

  string.prototype.repeat@1.0.0:
    resolution: {integrity: sha512-0u/TldDbKD8bFCQ/4f5+mNRrXwZ8hg2w7ZR8wa16e8z9XpePWl3eGEcUD0OXpEH/VJH/2G3gjUtR3ZOiBe2S/w==}

  string.prototype.trim@1.2.10:
    resolution: {integrity: sha512-Rs66F0P/1kedk5lyYyH9uBzuiI/kNRmwJAR9quK6VOtIpZ2G+hMZd+HQbbv25MgCA6gEffoMZYxlTod4WcdrKA==}
    engines: {node: '>= 0.4'}

  string.prototype.trimend@1.0.9:
    resolution: {integrity: sha512-G7Ok5C6E/j4SGfyLCloXTrngQIQU3PWtXGst3yM7Bea9FRURf1S42ZHlZZtsNque2FN2PoUhfZXYLNWwEr4dLQ==}
    engines: {node: '>= 0.4'}

  string.prototype.trimstart@1.0.8:
    resolution: {integrity: sha512-UXSH262CSZY1tfu3G3Secr6uGLCFVPMhIqHjlgCUtCCcgihYc/xKs9djMTMUOb2j1mVSeU8EU6NWc/iQKU6Gfg==}
    engines: {node: '>= 0.4'}

  string_decoder@1.1.1:
    resolution: {integrity: sha512-n/ShnvDi6FHbbVfviro+WojiFzv+s8MPMHBczVePfUpDJLwoLT0ht1l4YwBCbi8pJAveEEdnkHyPyTP/mzRfwg==}

  string_decoder@1.3.0:
    resolution: {integrity: sha512-hkRX8U1WjJFd8LsDJ2yQ/wWWxaopEsABU1XfkM8A+j0+85JAGppt16cr1Whg6KIbb4okU6Mql6BOj+uup/wKeA==}

  strip-ansi@6.0.1:
    resolution: {integrity: sha512-Y38VPSHcqkFrCpFnQ9vuSXmquuv5oXOKpGeT6aGrr3o3Gc9AlVa6JBfUSOCnbxGGZF+/0ooI7KrPuUSztUdU5A==}
    engines: {node: '>=8'}

  strip-ansi@7.1.2:
    resolution: {integrity: sha512-gmBGslpoQJtgnMAvOVqGZpEz9dyoKTCzy2nfz/n8aIFhN/jCE/rCmcxabB6jOOHV+0WNnylOxaxBQPSvcWklhA==}
    engines: {node: '>=12'}

  strip-bom@3.0.0:
    resolution: {integrity: sha512-vavAMRXOgBVNF6nyEEmL3DBK19iRpDcoIwW+swQ+CbGiu7lju6t+JklA1MHweoWtadgt4ISVUsXLyDq34ddcwA==}
    engines: {node: '>=4'}

  strip-json-comments@3.1.1:
    resolution: {integrity: sha512-6fPc+R4ihwqP6N/aIv2f1gMH8lOVtWQHoqC4yK6oSDVVocumAsfCqjkXnqiYMhmMwS/mEHLp7Vehlt3ql6lEig==}
    engines: {node: '>=8'}

  strip-json-comments@5.0.3:
    resolution: {integrity: sha512-1tB5mhVo7U+ETBKNf92xT4hrQa3pm0MZ0PQvuDnWgAAGHDsfp4lPSpiS6psrSiet87wyGPh9ft6wmhOMQ0hDiw==}
    engines: {node: '>=14.16'}

  styled-jsx@5.1.6:
    resolution: {integrity: sha512-qSVyDTeMotdvQYoHWLNGwRFJHC+i+ZvdBRYosOFgC+Wg1vx4frN2/RG/NA7SYqqvKNLf39P2LSRA2pu6n0XYZA==}
    engines: {node: '>= 12.0.0'}
    peerDependencies:
      '@babel/core': '*'
      babel-plugin-macros: '*'
      react: '>= 16.8.0 || 17.x.x || ^18.0.0-0 || ^19.0.0-0'
    peerDependenciesMeta:
      '@babel/core':
        optional: true
      babel-plugin-macros:
        optional: true

  superstruct@1.0.4:
    resolution: {integrity: sha512-7JpaAoX2NGyoFlI9NBh66BQXGONc+uE+MRS5i2iOBKuS4e+ccgMDjATgZldkah+33DakBxDHiss9kvUcGAO8UQ==}
    engines: {node: '>=14.0.0'}

  superstruct@2.0.2:
    resolution: {integrity: sha512-uV+TFRZdXsqXTL2pRvujROjdZQ4RAlBUS5BTh9IGm+jTqQntYThciG/qu57Gs69yjnVUSqdxF9YLmSnpupBW9A==}
    engines: {node: '>=14.0.0'}

  supports-color@7.2.0:
    resolution: {integrity: sha512-qpCAvRl9stuOHveKsn7HncJRvv501qIacKzQlO/+Lwxc9+0q2wLyv4Dfvt80/DPn2pqOBsJdDiogXGR9+OvwRw==}
    engines: {node: '>=8'}

  supports-color@8.1.1:
    resolution: {integrity: sha512-MpUEN2OodtUzxvKQl72cUF7RQ5EiHsGvSsVG0ia9c5RbWGL2CI4C7EpPS8UTBIplnlzZiNuV56w+FuNxy3ty2Q==}
    engines: {node: '>=10'}

  supports-preserve-symlinks-flag@1.0.0:
    resolution: {integrity: sha512-ot0WnXS9fgdkgIcePe6RHNk1WA8+muPa6cSjeR3V8K27q9BB1rTE3R1p7Hv0z1ZyAc8s6Vvv8DIyWf681MAt0w==}
    engines: {node: '>= 0.4'}

  svg-pathdata@6.0.3:
    resolution: {integrity: sha512-qsjeeq5YjBZ5eMdFuUa4ZosMLxgr5RZ+F+Y1OrDhuOCEInRMA3x74XdBtggJcj9kOeInz0WE+LgCPDkZFlBYJw==}
    engines: {node: '>=12.0.0'}

  svix@1.76.1:
    resolution: {integrity: sha512-CRuDWBTgYfDnBLRaZdKp9VuoPcNUq9An14c/k+4YJ15Qc5Grvf66vp0jvTltd4t7OIRj+8lM1DAgvSgvf7hdLw==}

  tabbable@6.3.0:
    resolution: {integrity: sha512-EIHvdY5bPLuWForiR/AN2Bxngzpuwn1is4asboytXtpTgsArc+WmSJKVLlhdh71u7jFcryDqB2A8lQvj78MkyQ==}

  tagged-tag@1.0.0:
    resolution: {integrity: sha512-yEFYrVhod+hdNyx7g5Bnkkb0G6si8HJurOoOEgC8B/O0uXLHlaey/65KRv6cuWBNhBgHKAROVpc7QyYqE5gFng==}
    engines: {node: '>=20'}

  tailwind-merge@3.3.1:
    resolution: {integrity: sha512-gBXpgUm/3rp1lMZZrM/w7D8GKqshif0zAymAhbCyIt8KMe+0v9DQ7cdYLR4FHH/cKpdTXb+A/tKKU3eolfsI+g==}

  tailwindcss@4.1.16:
    resolution: {integrity: sha512-pONL5awpaQX4LN5eiv7moSiSPd/DLDzKVRJz8Q9PgzmAdd1R4307GQS2ZpfiN7ZmekdQrfhZZiSE5jkLR4WNaA==}

  tapable@2.3.0:
    resolution: {integrity: sha512-g9ljZiwki/LfxmQADO3dEY1CbpmXT5Hm2fJ+QaGKwSXUylMybePR7/67YW7jOrrvjEgL1Fmz5kzyAjWVWLlucg==}
    engines: {node: '>=6'}

  terser@5.44.0:
    resolution: {integrity: sha512-nIVck8DK+GM/0Frwd+nIhZ84pR/BX7rmXMfYwyg+Sri5oGVE99/E3KvXqpC2xHFxyqXyGHTKBSioxxplrO4I4w==}
    engines: {node: '>=10'}
    hasBin: true

  test-exclude@6.0.0:
    resolution: {integrity: sha512-cAGWPIyOHU6zlmg88jwm7VRyXnMN7iV68OGAbYDk/Mh/xC/pzVPlQtY6ngoIH/5/tciuhGfvESU8GrHrcxD56w==}
    engines: {node: '>=8'}

  text-encoding-utf-8@1.0.2:
    resolution: {integrity: sha512-8bw4MY9WjdsD2aMtO0OzOCY3pXGYNx2d2FfHRVUKkiCPDWjKuOlhLVASS+pD7VkLTVjW268LYJHwsnPFlBpbAg==}

  text-segmentation@1.0.3:
    resolution: {integrity: sha512-iOiPUo/BGnZ6+54OsWxZidGCsdU8YbE4PSpdPinp7DeMtUJNJBoJ/ouUSTJjHkh1KntHaltHl/gDs2FC4i5+Nw==}

  thread-stream@0.15.2:
    resolution: {integrity: sha512-UkEhKIg2pD+fjkHQKyJO3yoIvAP3N6RlNFt2dUhcS1FGvCD1cQa1M/PGknCLFIyZdtJOWQjejp7bdNqmN7zwdA==}

  throat@5.0.0:
    resolution: {integrity: sha512-fcwX4mndzpLQKBS1DVYhGAcYaYt7vsHNIvQV+WXMvnow5cgjPphq5CaayLaGsjRdSCKZFNGt7/GYAuXaNOiYCA==}

  tiny-invariant@1.3.3:
    resolution: {integrity: sha512-+FbBPE1o9QAYvviau/qC5SE3caw21q3xkvWKBtja5vgqOWIHHJ3ioaq1VPfn/Szqctz2bU/oYeKd9/z5BL+PVg==}

  tinyexec@0.3.2:
    resolution: {integrity: sha512-KQQR9yN7R5+OSwaK0XQoj22pwHoTlgYqmUscPYoknOoWCWfj/5/ABTMRi69FrKU5ffPVh5QcFikpWJI/P1ocHA==}

  tinyglobby@0.2.15:
    resolution: {integrity: sha512-j2Zq4NyQYG5XMST4cbs02Ak8iJUdxRM0XI5QyxXuZOzKOINmWurp3smXu3y5wDcJrptwpSjgXHzIQxR0omXljQ==}
    engines: {node: '>=12.0.0'}

  tmpl@1.0.5:
    resolution: {integrity: sha512-3f0uOEAQwIqGuWW2MVzYg8fV/QNnc/IpuJNG837rLuczAaLVHslWHZQj4IGiEl5Hs3kkbhwL9Ab7Hrsmuj+Smw==}

  to-buffer@1.2.2:
    resolution: {integrity: sha512-db0E3UJjcFhpDhAF4tLo03oli3pwl3dbnzXOUIlRKrp+ldk/VUxzpWYZENsw2SZiuBjHAk7DfB0VU7NKdpb6sw==}
    engines: {node: '>= 0.4'}

  to-regex-range@5.0.1:
    resolution: {integrity: sha512-65P7iz6X5yEr1cwcgvQxbbIw7Uk3gOy5dIdtZ4rDveLqhrdJP+Li/Hx6tyK0NEb+2GCyneCMJiGqrADCSNk8sQ==}
    engines: {node: '>=8.0'}

  toidentifier@1.0.1:
    resolution: {integrity: sha512-o5sSPKEkg/DIQNmH43V0/uerLrpzVedkUh8tGNvaeXpfpuwjKenlSox/2O/BTlZUtEe+JG7s5YhEz608PlAHRA==}
    engines: {node: '>=0.6'}

  tr46@0.0.3:
    resolution: {integrity: sha512-N3WMsuqV66lT30CrXNbEjx4GEwlow3v6rr4mCcv6prnfwhS01rkgyFdjPNBYd9br7LpXV1+Emh01fHnq2Gdgrw==}

  ts-api-utils@2.1.0:
    resolution: {integrity: sha512-CUgTZL1irw8u29bzrOD/nH85jqyc74D6SshFgujOIA7osm2Rz7dYH77agkx7H4FBNxDq7Cjf+IjaX/8zwFW+ZQ==}
    engines: {node: '>=18.12'}
    peerDependencies:
      typescript: '>=4.8.4'

  tsconfig-paths@3.15.0:
    resolution: {integrity: sha512-2Ac2RgzDe/cn48GvOe3M+o82pEFewD3UPbyoUHHdKasHwJKjds4fLXWf/Ux5kATBKN20oaFGu+jbElp1pos0mg==}

  tsconfig-paths@4.2.0:
    resolution: {integrity: sha512-NoZ4roiN7LnbKn9QqE1amc9DJfzvZXxF4xDavcOWt1BPkdx+m+0gJuPM+S0vCe7zTJMYUP0R8pO2XMr+Y8oLIg==}
    engines: {node: '>=6'}

  tslib@1.14.1:
    resolution: {integrity: sha512-Xni35NKzjgMrwevysHTCArtLDpPvye8zV/0E4EyYn43P7/7qvQwPh9BGkHewbMulVntbigmcT7rdX3BNo9wRJg==}

  tslib@2.8.1:
    resolution: {integrity: sha512-oJFu94HQb+KVduSUQL7wnpmqnfmLsOA/nAh6b6EH0wCEoK0/mPeXU6c3wKDV83MkOuHPRHtSXKKU99IBazS/2w==}

  tsx@4.20.6:
    resolution: {integrity: sha512-ytQKuwgmrrkDTFP4LjR0ToE2nqgy886GpvRSpU0JAnrdBYppuY5rLkRUYPU1yCryb24SsKBTL/hlDQAEFVwtZg==}
    engines: {node: '>=18.0.0'}
    hasBin: true

  type-check@0.4.0:
    resolution: {integrity: sha512-XleUoc9uwGXqjWwXaUTZAmzMcFZ5858QA2vvx1Ur5xIcixXIP+8LnFDgRplU30us6teqdlskFfu+ae4K79Ooew==}
    engines: {node: '>= 0.8.0'}

  type-detect@4.0.8:
    resolution: {integrity: sha512-0fr/mIH1dlO+x7TlcMy+bIDqKPsw/70tVyeHW787goQjhmqaZe10uwLujubK9q9Lg6Fiho1KUKDYz0Z7k7g5/g==}
    engines: {node: '>=4'}

  type-fest@0.7.1:
    resolution: {integrity: sha512-Ne2YiiGN8bmrmJJEuTWTLJR32nh/JdL1+PSicowtNb0WFpn59GK8/lfD61bVtzguz7b3PBt74nxpv/Pw5po5Rg==}
    engines: {node: '>=8'}

  type-fest@5.1.0:
    resolution: {integrity: sha512-wQ531tuWvB6oK+pchHIu5lHe5f5wpSCqB8Kf4dWQRbOYc9HTge7JL0G4Qd44bh6QuJCccIzL3bugb8GI0MwHrg==}
    engines: {node: '>=20'}

  typed-array-buffer@1.0.3:
    resolution: {integrity: sha512-nAYYwfY3qnzX30IkA6AQZjVbtK6duGontcQm1WSG1MD94YLqK0515GNApXkoxKOWMusVssAHWLh9SeaoefYFGw==}
    engines: {node: '>= 0.4'}

  typed-array-byte-length@1.0.3:
    resolution: {integrity: sha512-BaXgOuIxz8n8pIq3e7Atg/7s+DpiYrxn4vdot3w9KbnBhcRQq6o3xemQdIfynqSeXeDrF32x+WvfzmOjPiY9lg==}
    engines: {node: '>= 0.4'}

  typed-array-byte-offset@1.0.4:
    resolution: {integrity: sha512-bTlAFB/FBYMcuX81gbL4OcpH5PmlFHqlCCpAl8AlEzMz5k53oNDvN8p1PNOWLEmI2x4orp3raOFB51tv9X+MFQ==}
    engines: {node: '>= 0.4'}

  typed-array-length@1.0.7:
    resolution: {integrity: sha512-3KS2b+kL7fsuk/eJZ7EQdnEmQoaho/r6KUef7hxvltNA5DR8NAUM+8wJMbJyZ4G9/7i3v5zPBIMN5aybAh2/Jg==}
    engines: {node: '>= 0.4'}

  typescript@5.9.3:
    resolution: {integrity: sha512-jl1vZzPDinLr9eUt3J/t7V6FgNEw9QjvBPdysz9KfQDD41fQrC2Y4vKQdiaUpFT4bXlb1RHhLpp8wtm6M5TgSw==}
    engines: {node: '>=14.17'}
    hasBin: true

  ufo@1.6.1:
    resolution: {integrity: sha512-9a4/uxlTWJ4+a5i0ooc1rU7C7YOw3wT+UGqdeNNHWnOF9qcMBgLRS+4IYUqbczewFx4mLEig6gawh7X6mFlEkA==}

  uint8arrays@3.1.0:
    resolution: {integrity: sha512-ei5rfKtoRO8OyOIor2Rz5fhzjThwIHJZ3uyDPnDHTXbP0aMQ1RN/6AI5B5d9dBxJOU+BvOAk7ZQ1xphsX8Lrog==}

  unbox-primitive@1.1.0:
    resolution: {integrity: sha512-nWJ91DjeOkej/TA8pXQ3myruKpKEYgqvpw9lz4OPHj/NWFNluYrjbz9j01CJ8yKQd2g4jFoOkINCTW2I5LEEyw==}
    engines: {node: '>= 0.4'}

  uncrypto@0.1.3:
    resolution: {integrity: sha512-Ql87qFHB3s/De2ClA9e0gsnS6zXG27SkTiSJwjCc9MebbfapQfuPzumMIUMi38ezPZVNFcHI9sUIepeQfw8J8Q==}

  undici-types@6.21.0:
    resolution: {integrity: sha512-iwDZqg0QAGrg9Rav5H4n0M64c3mkR59cJ6wQp+7C4nI0gsmExaedaYLNO44eT4AtBBwjbTiGPMlt2Md0T9H9JQ==}

  undici-types@7.16.0:
    resolution: {integrity: sha512-Zz+aZWSj8LE6zoxD+xrjh4VfkIG8Ya6LvYkZqtUQGJPZjYl53ypCaUwWqo7eI0x66KBGeRo+mlBEkMSeSZ38Nw==}

  unpipe@1.0.0:
    resolution: {integrity: sha512-pjy2bYhSsufwWlKwPc+l3cN7+wuJlK6uz0YdJEOlQDbl6jo/YlPi4mb8agUkVC8BF7V8NuzeyPNqRksA3hztKQ==}
    engines: {node: '>= 0.8'}

  unrs-resolver@1.11.1:
    resolution: {integrity: sha512-bSjt9pjaEBnNiGgc9rUiHGKv5l4/TGzDmYw3RhnkJGtLhbnnA/5qJj7x3dNDCRx/PJxu774LlH8lCOlB4hEfKg==}

  unstorage@1.17.1:
    resolution: {integrity: sha512-KKGwRTT0iVBCErKemkJCLs7JdxNVfqTPc/85ae1XES0+bsHbc/sFBfVi5kJp156cc51BHinIH2l3k0EZ24vOBQ==}
    peerDependencies:
      '@azure/app-configuration': ^1.8.0
      '@azure/cosmos': ^4.2.0
      '@azure/data-tables': ^13.3.0
      '@azure/identity': ^4.6.0
      '@azure/keyvault-secrets': ^4.9.0
      '@azure/storage-blob': ^12.26.0
      '@capacitor/preferences': ^6.0.3 || ^7.0.0
      '@deno/kv': '>=0.9.0'
      '@netlify/blobs': ^6.5.0 || ^7.0.0 || ^8.1.0 || ^9.0.0 || ^10.0.0
      '@planetscale/database': ^1.19.0
      '@upstash/redis': ^1.34.3
      '@vercel/blob': '>=0.27.1'
      '@vercel/functions': ^2.2.12 || ^3.0.0
      '@vercel/kv': ^1.0.1
      aws4fetch: ^1.0.20
      db0: '>=0.2.1'
      idb-keyval: ^6.2.1
      ioredis: ^5.4.2
      uploadthing: ^7.4.4
    peerDependenciesMeta:
      '@azure/app-configuration':
        optional: true
      '@azure/cosmos':
        optional: true
      '@azure/data-tables':
        optional: true
      '@azure/identity':
        optional: true
      '@azure/keyvault-secrets':
        optional: true
      '@azure/storage-blob':
        optional: true
      '@capacitor/preferences':
        optional: true
      '@deno/kv':
        optional: true
      '@netlify/blobs':
        optional: true
      '@planetscale/database':
        optional: true
      '@upstash/redis':
        optional: true
      '@vercel/blob':
        optional: true
      '@vercel/functions':
        optional: true
      '@vercel/kv':
        optional: true
      aws4fetch:
        optional: true
      db0:
        optional: true
      idb-keyval:
        optional: true
      ioredis:
        optional: true
      uploadthing:
        optional: true

  update-browserslist-db@1.1.4:
    resolution: {integrity: sha512-q0SPT4xyU84saUX+tomz1WLkxUbuaJnR1xWt17M7fJtEJigJeWUNGUqrauFXsHnqev9y9JTRGwk13tFBuKby4A==}
    hasBin: true
    peerDependencies:
      browserslist: '>= 4.21.0'

  uri-js@4.4.1:
    resolution: {integrity: sha512-7rKUyy33Q1yc98pQ1DAmLtwX109F7TIfWlW1Ydo8Wl1ii1SeHieeh0HHfPeL2fMXK6z0s8ecKs9frCuLJvndBg==}

  url-parse@1.5.10:
    resolution: {integrity: sha512-WypcfiRhfeUP9vvF0j6rw0J3hrWrw6iZv3+22h6iRMJ/8z1Tj6XfLP4DsUix5MhMPnXpiHDoKyoZ/bdCkwBCiQ==}

  use-callback-ref@1.3.3:
    resolution: {integrity: sha512-jQL3lRnocaFtu3V00JToYz/4QkNWswxijDaCVNZRiRTO3HQDLsdu1ZtmIUvV4yPp+rvWm5j0y0TG/S61cuijTg==}
    engines: {node: '>=10'}
    peerDependencies:
      '@types/react': '*'
      react: ^16.8.0 || ^17.0.0 || ^18.0.0 || ^19.0.0 || ^19.0.0-rc
    peerDependenciesMeta:
      '@types/react':
        optional: true

  use-sidecar@1.1.3:
    resolution: {integrity: sha512-Fedw0aZvkhynoPYlA5WXrMCAMm+nSWdZt6lzJQ7Ok8S6Q+VsHmHpRWndVRJ8Be0ZbkfPc5LRYH+5XrzXcEeLRQ==}
    engines: {node: '>=10'}
    peerDependencies:
      '@types/react': '*'
      react: ^16.8.0 || ^17.0.0 || ^18.0.0 || ^19.0.0 || ^19.0.0-rc
    peerDependenciesMeta:
      '@types/react':
        optional: true

  use-sync-external-store@1.2.0:
    resolution: {integrity: sha512-eEgnFxGQ1Ife9bzYs6VLi8/4X6CObHMw9Qr9tPY43iKwsPw8xE8+EFsf/2cFZ5S3esXgpWgtSCtLNS41F+sKPA==}
    peerDependencies:
      react: ^16.8.0 || ^17.0.0 || ^18.0.0

  use-sync-external-store@1.4.0:
    resolution: {integrity: sha512-9WXSPC5fMv61vaupRkCKCxsPxBocVnwakBEkMIHHpkTTg6icbJtg6jzgtLDm4bl3cSHAca52rYWih0k4K3PfHw==}
    peerDependencies:
      react: ^16.8.0 || ^17.0.0 || ^18.0.0 || ^19.0.0

  use-sync-external-store@1.6.0:
    resolution: {integrity: sha512-Pp6GSwGP/NrPIrxVFAIkOQeyw8lFenOHijQWkUTrDvrF4ALqylP2C/KCkeS9dpUM3KvYRQhna5vt7IL95+ZQ9w==}
    peerDependencies:
      react: ^16.8.0 || ^17.0.0 || ^18.0.0 || ^19.0.0

  usehooks-ts@3.1.1:
    resolution: {integrity: sha512-I4diPp9Cq6ieSUH2wu+fDAVQO43xwtulo+fKEidHUwZPnYImbtkTjzIJYcDcJqxgmX31GVqNFURodvcgHcW0pA==}
    engines: {node: '>=16.15.0'}
    peerDependencies:
      react: ^16.8.0  || ^17 || ^18 || ^19 || ^19.0.0-rc

  utf-8-validate@5.0.10:
    resolution: {integrity: sha512-Z6czzLq4u8fPOyx7TU6X3dvUZVvoJmxSQ+IcrlmagKhilxlhZgxPK6C5Jqbkw1IDUmFTM+cz9QDnnLTwDz/2gQ==}
    engines: {node: '>=6.14.2'}

  util-deprecate@1.0.2:
    resolution: {integrity: sha512-EPD5q1uXyFxJpCrLnCc1nHnq3gOa6DZBocAIiI2TaSCA7VCJ1UJDMagCzIkXNsUYfD1daK//LTEQ8xiIbrHtcw==}

  util@0.12.5:
    resolution: {integrity: sha512-kZf/K6hEIrWHI6XqOFUiiMa+79wE/D8Q+NCNAWclkyg3b4d2k7s0QGepNjiABc+aR3N1PAyHL7p6UcLY6LmrnA==}

  utils-merge@1.0.1:
    resolution: {integrity: sha512-pMZTvIkT1d+TFGvDOqodOclx0QWkkgi6Tdoa8gC8ffGAAqz9pzPTZWAybbsHHoED/ztMtkv/VoYTYyShUn81hA==}
    engines: {node: '>= 0.4.0'}

  utrie@1.0.2:
    resolution: {integrity: sha512-1MLa5ouZiOmQzUbjbu9VmjLzn1QLXBhwpUa7kdLUQK+KQ5KA9I1vk5U4YHe/X2Ch7PYnJfWuWT+VbuxbGwljhw==}

  uuid@10.0.0:
    resolution: {integrity: sha512-8XkAphELsDnEGrDxUOHB3RGvXz6TeuYSGEZBOjtTtPm2lwhGBjLgOzLHB63IUWfBpNucQjND6d3AOudO+H3RWQ==}
    hasBin: true

  uuid@8.3.2:
    resolution: {integrity: sha512-+NYs2QeMWy+GWFOEm9xnn6HCDp0l7QBD7ml8zLUmJ+93Q5NF0NocErnwkTkXVFNiX3/fpC6afS8Dhb/gz7R7eg==}
    hasBin: true

  uuid@9.0.1:
    resolution: {integrity: sha512-b+1eJOlsR9K8HJpow9Ok3fiWOWSIcIzXodvv0rQjVoOVNpWMpxf1wZNpt4y9h10odCNrqnYp1OBzRktckBe3sA==}
    hasBin: true

  valtio@1.13.2:
    resolution: {integrity: sha512-Qik0o+DSy741TmkqmRfjq+0xpZBXi/Y6+fXZLn0xNF1z/waFMbE3rkivv5Zcf9RrMUp6zswf2J7sbh2KBlba5A==}
    engines: {node: '>=12.20.0'}
    peerDependencies:
      '@types/react': '>=16.8'
      react: '>=16.8'
    peerDependenciesMeta:
      '@types/react':
        optional: true
      react:
        optional: true

  vary@1.1.2:
    resolution: {integrity: sha512-BNGbWLfd0eUPabhkXUVm0j8uuvREyTh5ovRa/dyow/BqAbZJyC+5fU+IzQOzmAKzYqYRAISoRhdQr3eIZ/PXqg==}
    engines: {node: '>= 0.8'}

  victory-vendor@37.3.6:
    resolution: {integrity: sha512-SbPDPdDBYp+5MJHhBCAyI7wKM3d5ivekigc2Dk2s7pgbZ9wIgIBYGVw4zGHBml/qTFbexrofXW6Gu4noGxrOwQ==}

  viem@2.23.2:
    resolution: {integrity: sha512-NVmW/E0c5crMOtbEAqMF0e3NmvQykFXhLOc/CkLIXOlzHSA6KXVz3CYVmaKqBF8/xtjsjHAGjdJN3Ru1kFJLaA==}
    peerDependencies:
      typescript: '>=5.0.4'
    peerDependenciesMeta:
      typescript:
        optional: true

  viem@2.38.4:
    resolution: {integrity: sha512-qnyPNg6Lz1EEC86si/1dq7GlOyZVFHSgAW+p8Q31R5idnAYCOdTM2q5KLE4/ykMeMXzY0bnp5MWTtR/wjCtWmQ==}
    peerDependencies:
      typescript: '>=5.0.4'
    peerDependenciesMeta:
      typescript:
        optional: true

  vlq@1.0.1:
    resolution: {integrity: sha512-gQpnTgkubC6hQgdIcRdYGDSDc+SaujOdyesZQMv6JlfQee/9Mp0Qhnys6WxDWvQnL5WZdT7o2Ul187aSt0Rq+w==}

  wagmi@2.18.2:
    resolution: {integrity: sha512-9jFip+0ZfjMBxT72m02MZD2+VmQQ/UmqZhHl+98N9HEqXLn765fIu45QPV85DAnQqIHD81gvY3vTvfWt16A5yQ==}
    peerDependencies:
      '@tanstack/react-query': '>=5.0.0'
      react: '>=18'
      typescript: '>=5.0.4'
      viem: 2.x
    peerDependenciesMeta:
      typescript:
        optional: true

  walker@1.0.8:
    resolution: {integrity: sha512-ts/8E8l5b7kY0vlWLewOkDXMmPdLcVV4GmOQLyxuSswIJsweeFZtAsMF7k1Nszz+TYBQrlYRmzOnr398y1JemQ==}

  webextension-polyfill@0.10.0:
    resolution: {integrity: sha512-c5s35LgVa5tFaHhrZDnr3FpQpjj1BB+RXhLTYUxGqBVN460HkbM8TBtEqdXWbpTKfzwCcjAZVF7zXCYSKtcp9g==}

  webidl-conversions@3.0.1:
    resolution: {integrity: sha512-2JAn3z8AR6rjK8Sm8orRC0h/bcl/DqL7tRPdGZ4I1CjdF+EaMLmYxBHyXuKL849eucPFhvBoxMsflfOb8kxaeQ==}

  webrtc-adapter@9.0.3:
    resolution: {integrity: sha512-5fALBcroIl31OeXAdd1YUntxiZl1eHlZZWzNg3U4Fn+J9/cGL3eT80YlrsWGvj2ojuz1rZr2OXkgCzIxAZ7vRQ==}
    engines: {node: '>=6.0.0', npm: '>=3.10.0'}

  whatwg-fetch@3.6.20:
    resolution: {integrity: sha512-EqhiFU6daOA8kpjOWTL0olhVOF3i7OrFzSYiGsEMB8GcXS+RrzauAERX65xMeNWVqxA6HXH2m69Z9LaKKdisfg==}

  whatwg-url@5.0.0:
    resolution: {integrity: sha512-saE57nupxk6v3HY35+jzBwYa0rKSy0XR8JSxZPwgLr7ys0IBzhGviA1/TUGJLmSVqs8pb9AnvICXEuOHLprYTw==}

  which-boxed-primitive@1.1.1:
    resolution: {integrity: sha512-TbX3mj8n0odCBFVlY8AxkqcHASw3L60jIuF8jFP78az3C2YhmGvqbHBpAjTRH2/xqYunrJ9g1jSyjCjpoWzIAA==}
    engines: {node: '>= 0.4'}

  which-builtin-type@1.2.1:
    resolution: {integrity: sha512-6iBczoX+kDQ7a3+YJBnh3T+KZRxM/iYNPXicqk66/Qfm1b93iu+yOImkg0zHbj5LNOcNv1TEADiZ0xa34B4q6Q==}
    engines: {node: '>= 0.4'}

  which-collection@1.0.2:
    resolution: {integrity: sha512-K4jVyjnBdgvc86Y6BkaLZEN933SwYOuBFkdmBu9ZfkcAbdVbpITnDmjvZ/aQjRXQrv5EPkTnD1s39GiiqbngCw==}
    engines: {node: '>= 0.4'}

  which-module@2.0.1:
    resolution: {integrity: sha512-iBdZ57RDvnOR9AGBhML2vFZf7h8vmBjhoaZqODJBFWHVtKkDmKuHai3cx5PgVMrX5YDNp27AofYbAwctSS+vhQ==}

  which-typed-array@1.1.19:
    resolution: {integrity: sha512-rEvr90Bck4WZt9HHFC4DJMsjvu7x+r6bImz0/BrbWb7A2djJ8hnZMrWnHo9F8ssv0OMErasDhftrfROTyqSDrw==}
    engines: {node: '>= 0.4'}

  which@2.0.2:
    resolution: {integrity: sha512-BLI3Tl1TW3Pvl70l3yq3Y64i+awpwXqsGBYWkkqMtnbXgrMD+yj7rhW0kuEDxzJaYXGjEW5ogapKNMEKNMjibA==}
    engines: {node: '>= 8'}
    hasBin: true

  word-wrap@1.2.5:
    resolution: {integrity: sha512-BN22B5eaMMI9UMtjrGd5g5eCYPpCPDUy0FJXbYsaT5zYxjFOckS53SQDE3pWkVoWpHXVb3BrYcEN4Twa55B5cA==}
    engines: {node: '>=0.10.0'}

  wrap-ansi@6.2.0:
    resolution: {integrity: sha512-r6lPcBGxZXlIcymEu7InxDMhdW0KDxpLgoFLcguasxCaJ/SOIZwINatK9KY/tf+ZrlywOKU0UDj3ATXUBfxJXA==}
    engines: {node: '>=8'}

  wrap-ansi@7.0.0:
    resolution: {integrity: sha512-YVGIj2kamLSTxw6NsZjoBxfSwsn0ycdesmc4p+Q21c5zPuZ1pl+NfxVdxPtdHvmNVOQ6XSYG4AUtyt/Fi7D16Q==}
    engines: {node: '>=10'}

  wrap-ansi@8.1.0:
    resolution: {integrity: sha512-si7QWI6zUMq56bESFvagtmzMdGOtoxfR+Sez11Mobfc7tm+VkUckk9bW2UeffTGVUbOksxmSw0AA2gs8g71NCQ==}
    engines: {node: '>=12'}

  wrappy@1.0.2:
    resolution: {integrity: sha512-l4Sp/DRseor9wL6EvV2+TuQn63dMkPjZ/sp9XkghTEbV9KlPS1xUsZ3u7/IQO4wxtcFB4bgpQPRcR3QCvezPcQ==}

  write-file-atomic@4.0.2:
    resolution: {integrity: sha512-7KxauUdBmSdWnmpaGFg+ppNjKF8uNLry8LyzjauQDOVONfFLNKrKvQOxZ/VuTIcS/gge/YNahf5RIIQWTSarlg==}
    engines: {node: ^12.13.0 || ^14.15.0 || >=16.0.0}

  ws@6.2.3:
    resolution: {integrity: sha512-jmTjYU0j60B+vHey6TfR3Z7RD61z/hmxBS3VMSGIrroOWXQEneK1zNuotOUrGyBHQj0yrpsLHPWtigEFd13ndA==}
    peerDependencies:
      bufferutil: ^4.0.1
      utf-8-validate: ^5.0.2
    peerDependenciesMeta:
      bufferutil:
        optional: true
      utf-8-validate:
        optional: true

  ws@7.5.10:
    resolution: {integrity: sha512-+dbF1tHwZpXcbOJdVOkzLDxZP1ailvSxM6ZweXTegylPny803bFhA+vqBYw4s31NSAk4S2Qz+AKXK9a4wkdjcQ==}
    engines: {node: '>=8.3.0'}
    peerDependencies:
      bufferutil: ^4.0.1
      utf-8-validate: ^5.0.2
    peerDependenciesMeta:
      bufferutil:
        optional: true
      utf-8-validate:
        optional: true

  ws@8.17.1:
    resolution: {integrity: sha512-6XQFvXTkbfUOZOKKILFG1PDK2NDQs4azKQl26T0YS5CxqWLgXajbPZ+h4gZekJyRqFU8pvnbAbbs/3TgRPy+GQ==}
    engines: {node: '>=10.0.0'}
    peerDependencies:
      bufferutil: ^4.0.1
      utf-8-validate: '>=5.0.2'
    peerDependenciesMeta:
      bufferutil:
        optional: true
      utf-8-validate:
        optional: true

  ws@8.18.0:
    resolution: {integrity: sha512-8VbfWfHLbbwu3+N6OKsOMpBdT4kXPDDB9cJk2bJ6mh9ucxdlnNvH1e+roYkKmN9Nxw2yjz7VzeO9oOz2zJ04Pw==}
    engines: {node: '>=10.0.0'}
    peerDependencies:
      bufferutil: ^4.0.1
      utf-8-validate: '>=5.0.2'
    peerDependenciesMeta:
      bufferutil:
        optional: true
      utf-8-validate:
        optional: true

  ws@8.18.3:
    resolution: {integrity: sha512-PEIGCY5tSlUt50cqyMXfCzX+oOPqN0vuGqWzbcJ2xvnkzkq46oOpz7dQaTDBdfICb4N14+GARUDw2XV2N4tvzg==}
    engines: {node: '>=10.0.0'}
    peerDependencies:
      bufferutil: ^4.0.1
      utf-8-validate: '>=5.0.2'
    peerDependenciesMeta:
      bufferutil:
        optional: true
      utf-8-validate:
        optional: true

  xmlhttprequest-ssl@2.1.2:
    resolution: {integrity: sha512-TEU+nJVUUnA4CYJFLvK5X9AOeH4KvDvhIfm0vV1GaQRtchnG0hgK5p8hw/xjv8cunWYCsiPCSDzObPyhEwq3KQ==}
    engines: {node: '>=0.4.0'}

  xtend@4.0.2:
    resolution: {integrity: sha512-LKYU1iAXJXUgAXn9URjiu+MWhyUXHsvfp7mcuYm9dSUKK0/CjtrUwFAxD82/mCWbtLsGjFIad0wIsod4zrTAEQ==}
    engines: {node: '>=0.4'}

  y18n@4.0.3:
    resolution: {integrity: sha512-JKhqTOwSrqNA1NY5lSztJ1GrBiUodLMmIZuLiDaMRJ+itFd+ABVE8XBjOvIWL+rSqNDC74LCSFmlb/U4UZ4hJQ==}

  y18n@5.0.8:
    resolution: {integrity: sha512-0pfFzegeDWJHJIAmTLRP2DwHjdF5s7jo9tuztdQxAhINCdvS+3nGINqPd00AphqJR/0LhANUS6/+7SCb98YOfA==}
    engines: {node: '>=10'}

  yallist@3.1.1:
    resolution: {integrity: sha512-a4UGQaWPH59mOXUYnAG2ewncQS4i4F43Tv3JoAM+s2VDAmS9NsK8GpDMLrCHPksFT7h3K6TOoUNn2pb7RoXx4g==}

  yaml@2.8.1:
    resolution: {integrity: sha512-lcYcMxX2PO9XMGvAJkJ3OsNMw+/7FKes7/hgerGUYWIoWu5j/+YQqcZr5JnPZWzOsEBgMbSbiSTn/dv/69Mkpw==}
    engines: {node: '>= 14.6'}
    hasBin: true

  yargs-parser@18.1.3:
    resolution: {integrity: sha512-o50j0JeToy/4K6OZcaQmW6lyXXKhq7csREXcDwk2omFPJEwUNOVtJKvmDr9EI1fAJZUyZcRF7kxGBWmRXudrCQ==}
    engines: {node: '>=6'}

  yargs-parser@21.1.1:
    resolution: {integrity: sha512-tVpsJW7DdjecAiFpbIB1e3qxIQsE6NoPc5/eTdrbbIC4h0LVsWhnoa3g+m2HclBIujHzsxZ4VJVA+GUuc2/LBw==}
    engines: {node: '>=12'}

  yargs@15.4.1:
    resolution: {integrity: sha512-aePbxDmcYW++PaqBsJ+HYUFwCdv4LVvdnhBy78E57PIor8/OVvhMrADFFEDh8DHDFRv/O9i3lPhsENjO7QX0+A==}
    engines: {node: '>=8'}

  yargs@17.7.2:
    resolution: {integrity: sha512-7dSzzRQ++CKnNI/krKnYRV7JKKPUXMEh61soaHKg9mrWEhzFWhFnxPxGl+69cD1Ou63C13NUPCnmIcrvqCuM6w==}
    engines: {node: '>=12'}

  yocto-queue@0.1.0:
    resolution: {integrity: sha512-rVksvsnNCdJ/ohGc6xgPwyN8eheCxsiLM8mxuE/t/mOVqJewPuO1miLpTHQiRgTKCLexL4MeAFVagts7HmNZ2Q==}
    engines: {node: '>=10'}

  yoctocolors@2.1.2:
    resolution: {integrity: sha512-CzhO+pFNo8ajLM2d2IW/R93ipy99LWjtwblvC1RsoSUMZgyLbYFr221TnSNT7GjGdYui6P459mw9JH/g/zW2ug==}
    engines: {node: '>=18'}

  zod@3.22.4:
    resolution: {integrity: sha512-iC+8Io04lddc+mVqQ9AZ7OQ2MrUKGN+oIQyq1vemgt46jwCwLfhq7/pwnBnNXXXZb8VTVLKwp9EDkx+ryxIWmg==}

  zod@3.25.76:
    resolution: {integrity: sha512-gzUt/qt81nXsFGKIFcC3YnfEAx5NkunCfnDlvuBSSFS02bcXu4Lmea0AFIUwbLWxWPx3d9p8S5QoaujKcNQxcQ==}

  zod@4.1.12:
    resolution: {integrity: sha512-JInaHOamG8pt5+Ey8kGmdcAcg3OL9reK8ltczgHTAwNhMys/6ThXHityHxVV2p3fkw/c+MAvBHFVYHFZDmjMCQ==}

  zustand@5.0.0:
    resolution: {integrity: sha512-LE+VcmbartOPM+auOjCCLQOsQ05zUTp8RkgwRzefUk+2jISdMMFnxvyTjA4YNWr5ZGXYbVsEMZosttuxUBkojQ==}
    engines: {node: '>=12.20.0'}
    peerDependencies:
      '@types/react': '>=18.0.0'
      immer: '>=9.0.6'
      react: '>=18.0.0'
      use-sync-external-store: '>=1.2.0'
    peerDependenciesMeta:
      '@types/react':
        optional: true
      immer:
        optional: true
      react:
        optional: true
      use-sync-external-store:
        optional: true

  zustand@5.0.3:
    resolution: {integrity: sha512-14fwWQtU3pH4dE0dOpdMiWjddcH+QzKIgk1cl8epwSE7yag43k/AD/m4L6+K7DytAOr9gGBe3/EXj9g7cdostg==}
    engines: {node: '>=12.20.0'}
    peerDependencies:
      '@types/react': '>=18.0.0'
      immer: '>=9.0.6'
      react: '>=18.0.0'
      use-sync-external-store: '>=1.2.0'
    peerDependenciesMeta:
      '@types/react':
        optional: true
      immer:
        optional: true
      react:
        optional: true
      use-sync-external-store:
        optional: true

  zustand@5.0.8:
    resolution: {integrity: sha512-gyPKpIaxY9XcO2vSMrLbiER7QMAMGOQZVRdJ6Zi782jkbzZygq5GI9nG8g+sMgitRtndwaBSl7uiqC49o1SSiw==}
    engines: {node: '>=12.20.0'}
    peerDependencies:
      '@types/react': '>=18.0.0'
      immer: '>=9.0.6'
      react: '>=18.0.0'
      use-sync-external-store: '>=1.2.0'
    peerDependenciesMeta:
      '@types/react':
        optional: true
      immer:
        optional: true
      react:
        optional: true
      use-sync-external-store:
        optional: true

  zxing-wasm@2.2.2:
    resolution: {integrity: sha512-Q9/B9whEwAUABvr7ScHl36wVZTBWVHAaumx45uGQLl2GGRp5ZRtDtwbz5scOwl/xzL07fximIqoQqqmzf9eJJA==}
    peerDependencies:
      '@types/emscripten': '>=1.39.6'

snapshots:

  '@adraffy/ens-normalize@1.11.1': {}

  '@alloc/quick-lru@5.2.0': {}

  '@babel/code-frame@7.27.1':
    dependencies:
      '@babel/helper-validator-identifier': 7.28.5
      js-tokens: 4.0.0
      picocolors: 1.1.1

  '@babel/compat-data@7.28.5': {}

  '@babel/core@7.28.5':
    dependencies:
      '@babel/code-frame': 7.27.1
      '@babel/generator': 7.28.5
      '@babel/helper-compilation-targets': 7.27.2
      '@babel/helper-module-transforms': 7.28.3(@babel/core@7.28.5)
      '@babel/helpers': 7.28.4
      '@babel/parser': 7.28.5
      '@babel/template': 7.27.2
      '@babel/traverse': 7.28.5
      '@babel/types': 7.28.5
      '@jridgewell/remapping': 2.3.5
      convert-source-map: 2.0.0
      debug: 4.4.3
      gensync: 1.0.0-beta.2
      json5: 2.2.3
      semver: 6.3.1
    transitivePeerDependencies:
      - supports-color

  '@babel/generator@7.28.5':
    dependencies:
      '@babel/parser': 7.28.5
      '@babel/types': 7.28.5
      '@jridgewell/gen-mapping': 0.3.13
      '@jridgewell/trace-mapping': 0.3.31
      jsesc: 3.1.0

  '@babel/helper-compilation-targets@7.27.2':
    dependencies:
      '@babel/compat-data': 7.28.5
      '@babel/helper-validator-option': 7.27.1
      browserslist: 4.27.0
      lru-cache: 5.1.1
      semver: 6.3.1

  '@babel/helper-globals@7.28.0': {}

  '@babel/helper-module-imports@7.27.1':
    dependencies:
      '@babel/traverse': 7.28.5
      '@babel/types': 7.28.5
    transitivePeerDependencies:
      - supports-color

  '@babel/helper-module-transforms@7.28.3(@babel/core@7.28.5)':
    dependencies:
      '@babel/core': 7.28.5
      '@babel/helper-module-imports': 7.27.1
      '@babel/helper-validator-identifier': 7.28.5
      '@babel/traverse': 7.28.5
    transitivePeerDependencies:
      - supports-color

  '@babel/helper-plugin-utils@7.27.1': {}

  '@babel/helper-string-parser@7.27.1': {}

  '@babel/helper-validator-identifier@7.28.5': {}

  '@babel/helper-validator-option@7.27.1': {}

  '@babel/helpers@7.28.4':
    dependencies:
      '@babel/template': 7.27.2
      '@babel/types': 7.28.5

  '@babel/parser@7.28.5':
    dependencies:
      '@babel/types': 7.28.5

  '@babel/plugin-syntax-async-generators@7.8.4(@babel/core@7.28.5)':
    dependencies:
      '@babel/core': 7.28.5
      '@babel/helper-plugin-utils': 7.27.1

  '@babel/plugin-syntax-bigint@7.8.3(@babel/core@7.28.5)':
    dependencies:
      '@babel/core': 7.28.5
      '@babel/helper-plugin-utils': 7.27.1

  '@babel/plugin-syntax-class-properties@7.12.13(@babel/core@7.28.5)':
    dependencies:
      '@babel/core': 7.28.5
      '@babel/helper-plugin-utils': 7.27.1

  '@babel/plugin-syntax-class-static-block@7.14.5(@babel/core@7.28.5)':
    dependencies:
      '@babel/core': 7.28.5
      '@babel/helper-plugin-utils': 7.27.1

  '@babel/plugin-syntax-import-attributes@7.27.1(@babel/core@7.28.5)':
    dependencies:
      '@babel/core': 7.28.5
      '@babel/helper-plugin-utils': 7.27.1

  '@babel/plugin-syntax-import-meta@7.10.4(@babel/core@7.28.5)':
    dependencies:
      '@babel/core': 7.28.5
      '@babel/helper-plugin-utils': 7.27.1

  '@babel/plugin-syntax-json-strings@7.8.3(@babel/core@7.28.5)':
    dependencies:
      '@babel/core': 7.28.5
      '@babel/helper-plugin-utils': 7.27.1

  '@babel/plugin-syntax-logical-assignment-operators@7.10.4(@babel/core@7.28.5)':
    dependencies:
      '@babel/core': 7.28.5
      '@babel/helper-plugin-utils': 7.27.1

  '@babel/plugin-syntax-nullish-coalescing-operator@7.8.3(@babel/core@7.28.5)':
    dependencies:
      '@babel/core': 7.28.5
      '@babel/helper-plugin-utils': 7.27.1

  '@babel/plugin-syntax-numeric-separator@7.10.4(@babel/core@7.28.5)':
    dependencies:
      '@babel/core': 7.28.5
      '@babel/helper-plugin-utils': 7.27.1

  '@babel/plugin-syntax-object-rest-spread@7.8.3(@babel/core@7.28.5)':
    dependencies:
      '@babel/core': 7.28.5
      '@babel/helper-plugin-utils': 7.27.1

  '@babel/plugin-syntax-optional-catch-binding@7.8.3(@babel/core@7.28.5)':
    dependencies:
      '@babel/core': 7.28.5
      '@babel/helper-plugin-utils': 7.27.1

  '@babel/plugin-syntax-optional-chaining@7.8.3(@babel/core@7.28.5)':
    dependencies:
      '@babel/core': 7.28.5
      '@babel/helper-plugin-utils': 7.27.1

  '@babel/plugin-syntax-private-property-in-object@7.14.5(@babel/core@7.28.5)':
    dependencies:
      '@babel/core': 7.28.5
      '@babel/helper-plugin-utils': 7.27.1

  '@babel/plugin-syntax-top-level-await@7.14.5(@babel/core@7.28.5)':
    dependencies:
      '@babel/core': 7.28.5
      '@babel/helper-plugin-utils': 7.27.1

  '@babel/runtime@7.28.4': {}

  '@babel/template@7.27.2':
    dependencies:
      '@babel/code-frame': 7.27.1
      '@babel/parser': 7.28.5
      '@babel/types': 7.28.5

  '@babel/traverse@7.28.5':
    dependencies:
      '@babel/code-frame': 7.27.1
      '@babel/generator': 7.28.5
      '@babel/helper-globals': 7.28.0
      '@babel/parser': 7.28.5
      '@babel/template': 7.27.2
      '@babel/types': 7.28.5
      debug: 4.4.3
    transitivePeerDependencies:
      - supports-color

  '@babel/types@7.28.5':
    dependencies:
      '@babel/helper-string-parser': 7.27.1
      '@babel/helper-validator-identifier': 7.28.5

  '@base-org/account-ui@1.0.1(@base-org/account@2.4.0(@types/react@19.2.2)(bufferutil@4.0.9)(fastestsmallesttextencoderdecoder@1.0.22)(immer@10.2.0)(react@19.2.0)(typescript@5.9.3)(use-sync-external-store@1.4.0(react@19.2.0))(utf-8-validate@5.0.10)(ws@8.18.0(bufferutil@4.0.9)(utf-8-validate@5.0.10))(zod@4.1.12))(clsx@2.1.1)(preact@10.27.2)(react@19.2.0)':
    dependencies:
      '@base-org/account': 2.4.0(@types/react@19.2.2)(bufferutil@4.0.9)(fastestsmallesttextencoderdecoder@1.0.22)(immer@10.2.0)(react@19.2.0)(typescript@5.9.3)(use-sync-external-store@1.4.0(react@19.2.0))(utf-8-validate@5.0.10)(ws@8.18.0(bufferutil@4.0.9)(utf-8-validate@5.0.10))(zod@4.1.12)
      clsx: 2.1.1
      preact: 10.27.2
    optionalDependencies:
      react: 19.2.0

  '@base-org/account@1.1.1(@types/react@19.2.2)(bufferutil@4.0.9)(immer@10.2.0)(react@19.2.0)(typescript@5.9.3)(use-sync-external-store@1.4.0(react@19.2.0))(utf-8-validate@5.0.10)(zod@4.1.12)':
    dependencies:
      '@noble/hashes': 1.4.0
      clsx: 1.2.1
      eventemitter3: 5.0.1
      idb-keyval: 6.2.1
      ox: 0.6.9(typescript@5.9.3)(zod@4.1.12)
      preact: 10.24.2
      viem: 2.38.4(bufferutil@4.0.9)(typescript@5.9.3)(utf-8-validate@5.0.10)(zod@4.1.12)
      zustand: 5.0.3(@types/react@19.2.2)(immer@10.2.0)(react@19.2.0)(use-sync-external-store@1.4.0(react@19.2.0))
    transitivePeerDependencies:
      - '@types/react'
      - bufferutil
      - immer
      - react
      - typescript
      - use-sync-external-store
      - utf-8-validate
      - zod

  '@base-org/account@2.4.0(@types/react@19.2.2)(bufferutil@4.0.9)(fastestsmallesttextencoderdecoder@1.0.22)(immer@10.2.0)(react@19.2.0)(typescript@5.9.3)(use-sync-external-store@1.4.0(react@19.2.0))(utf-8-validate@5.0.10)(ws@8.18.0(bufferutil@4.0.9)(utf-8-validate@5.0.10))(zod@4.1.12)':
    dependencies:
      '@coinbase/cdp-sdk': 1.38.4(bufferutil@4.0.9)(fastestsmallesttextencoderdecoder@1.0.22)(typescript@5.9.3)(utf-8-validate@5.0.10)(ws@8.18.0(bufferutil@4.0.9)(utf-8-validate@5.0.10))
      '@noble/hashes': 1.4.0
      clsx: 1.2.1
      eventemitter3: 5.0.1
      idb-keyval: 6.2.1
      ox: 0.6.9(typescript@5.9.3)(zod@4.1.12)
      preact: 10.24.2
      viem: 2.38.4(bufferutil@4.0.9)(typescript@5.9.3)(utf-8-validate@5.0.10)(zod@4.1.12)
      zustand: 5.0.3(@types/react@19.2.2)(immer@10.2.0)(react@19.2.0)(use-sync-external-store@1.4.0(react@19.2.0))
    transitivePeerDependencies:
      - '@types/react'
      - bufferutil
      - debug
      - encoding
      - fastestsmallesttextencoderdecoder
      - immer
      - react
      - typescript
      - use-sync-external-store
      - utf-8-validate
      - ws
      - zod

  '@coinbase/cdp-sdk@1.38.4(bufferutil@4.0.9)(fastestsmallesttextencoderdecoder@1.0.22)(typescript@5.9.3)(utf-8-validate@5.0.10)(ws@8.18.0(bufferutil@4.0.9)(utf-8-validate@5.0.10))':
    dependencies:
      '@solana-program/system': 0.8.1(@solana/kit@3.0.3(fastestsmallesttextencoderdecoder@1.0.22)(typescript@5.9.3)(ws@8.18.0(bufferutil@4.0.9)(utf-8-validate@5.0.10)))
      '@solana-program/token': 0.6.0(@solana/kit@3.0.3(fastestsmallesttextencoderdecoder@1.0.22)(typescript@5.9.3)(ws@8.18.0(bufferutil@4.0.9)(utf-8-validate@5.0.10)))
      '@solana/kit': 3.0.3(fastestsmallesttextencoderdecoder@1.0.22)(typescript@5.9.3)(ws@8.18.0(bufferutil@4.0.9)(utf-8-validate@5.0.10))
      '@solana/web3.js': 1.98.4(bufferutil@4.0.9)(typescript@5.9.3)(utf-8-validate@5.0.10)
      abitype: 1.0.6(typescript@5.9.3)(zod@3.25.76)
      axios: 1.12.2
      axios-retry: 4.5.0(axios@1.12.2)
      jose: 6.1.0
      md5: 2.3.0
      uncrypto: 0.1.3
      viem: 2.38.4(bufferutil@4.0.9)(typescript@5.9.3)(utf-8-validate@5.0.10)(zod@3.25.76)
      zod: 3.25.76
    transitivePeerDependencies:
      - bufferutil
      - debug
      - encoding
      - fastestsmallesttextencoderdecoder
      - typescript
      - utf-8-validate
      - ws

  '@coinbase/onchainkit@1.1.1(@tanstack/query-core@5.90.5)(@types/react-dom@19.2.2(@types/react@19.2.2))(@types/react@19.2.2)(bufferutil@4.0.9)(immer@10.2.0)(react-dom@19.2.0(react@19.2.0))(react@19.2.0)(typescript@5.9.3)(use-sync-external-store@1.4.0(react@19.2.0))(utf-8-validate@5.0.10)(viem@2.38.4(bufferutil@4.0.9)(typescript@5.9.3)(utf-8-validate@5.0.10)(zod@4.1.12))(wagmi@2.18.2(@react-native-async-storage/async-storage@2.2.0(react-native@0.82.1(@babel/core@7.28.5)(@types/react@19.2.2)(bufferutil@4.0.9)(react@19.2.0)(utf-8-validate@5.0.10)))(@tanstack/query-core@5.90.5)(@tanstack/react-query@5.90.5(react@19.2.0))(@types/react@19.2.2)(bufferutil@4.0.9)(immer@10.2.0)(react@19.2.0)(typescript@5.9.3)(utf-8-validate@5.0.10)(viem@2.38.4(bufferutil@4.0.9)(typescript@5.9.3)(utf-8-validate@5.0.10)(zod@4.1.12))(zod@4.1.12))(zod@4.1.12)':
    dependencies:
      '@farcaster/miniapp-sdk': 0.1.10(bufferutil@4.0.9)(typescript@5.9.3)(utf-8-validate@5.0.10)(zod@4.1.12)
      '@farcaster/miniapp-wagmi-connector': 1.1.0(@farcaster/miniapp-sdk@0.1.10(bufferutil@4.0.9)(typescript@5.9.3)(utf-8-validate@5.0.10)(zod@4.1.12))(@wagmi/core@2.22.1(@tanstack/query-core@5.90.5)(@types/react@19.2.2)(immer@10.2.0)(react@19.2.0)(typescript@5.9.3)(use-sync-external-store@1.4.0(react@19.2.0))(viem@2.38.4(bufferutil@4.0.9)(typescript@5.9.3)(utf-8-validate@5.0.10)(zod@4.1.12)))(viem@2.38.4(bufferutil@4.0.9)(typescript@5.9.3)(utf-8-validate@5.0.10)(zod@4.1.12))
      '@floating-ui/react': 0.27.16(react-dom@19.2.0(react@19.2.0))(react@19.2.0)
      '@radix-ui/react-dialog': 1.1.15(@types/react-dom@19.2.2(@types/react@19.2.2))(@types/react@19.2.2)(react-dom@19.2.0(react@19.2.0))(react@19.2.0)
      '@radix-ui/react-dropdown-menu': 2.1.16(@types/react-dom@19.2.2(@types/react@19.2.2))(@types/react@19.2.2)(react-dom@19.2.0(react@19.2.0))(react@19.2.0)
      '@radix-ui/react-popover': 1.1.15(@types/react-dom@19.2.2(@types/react@19.2.2))(@types/react@19.2.2)(react-dom@19.2.0(react@19.2.0))(react@19.2.0)
      '@radix-ui/react-tabs': 1.1.13(@types/react-dom@19.2.2(@types/react@19.2.2))(@types/react@19.2.2)(react-dom@19.2.0(react@19.2.0))(react@19.2.0)
      '@radix-ui/react-toast': 1.2.15(@types/react-dom@19.2.2(@types/react@19.2.2))(@types/react@19.2.2)(react-dom@19.2.0(react@19.2.0))(react@19.2.0)
      '@tanstack/react-query': 5.90.5(react@19.2.0)
      '@wagmi/core': 2.22.1(@tanstack/query-core@5.90.5)(@types/react@19.2.2)(immer@10.2.0)(react@19.2.0)(typescript@5.9.3)(use-sync-external-store@1.4.0(react@19.2.0))(viem@2.38.4(bufferutil@4.0.9)(typescript@5.9.3)(utf-8-validate@5.0.10)(zod@4.1.12))
      clsx: 2.1.1
      graphql: 16.11.0
      graphql-request: 6.1.0(graphql@16.11.0)
      qrcode: 1.5.4
      react: 19.2.0
      react-dom: 19.2.0(react@19.2.0)
      tailwind-merge: 3.3.1
      usehooks-ts: 3.1.1(react@19.2.0)
      viem: 2.38.4(bufferutil@4.0.9)(typescript@5.9.3)(utf-8-validate@5.0.10)(zod@4.1.12)
      wagmi: 2.18.2(@react-native-async-storage/async-storage@2.2.0(react-native@0.82.1(@babel/core@7.28.5)(@types/react@19.2.2)(bufferutil@4.0.9)(react@19.2.0)(utf-8-validate@5.0.10)))(@tanstack/query-core@5.90.5)(@tanstack/react-query@5.90.5(react@19.2.0))(@types/react@19.2.2)(bufferutil@4.0.9)(immer@10.2.0)(react@19.2.0)(typescript@5.9.3)(utf-8-validate@5.0.10)(viem@2.38.4(bufferutil@4.0.9)(typescript@5.9.3)(utf-8-validate@5.0.10)(zod@4.1.12))(zod@4.1.12)
    transitivePeerDependencies:
      - '@tanstack/query-core'
      - '@types/react'
      - '@types/react-dom'
      - bufferutil
      - encoding
      - immer
      - typescript
      - use-sync-external-store
      - utf-8-validate
      - zod

  '@coinbase/wallet-sdk@3.9.3':
    dependencies:
      bn.js: 5.2.2
      buffer: 6.0.3
      clsx: 1.2.1
      eth-block-tracker: 7.1.0
      eth-json-rpc-filters: 6.0.1
      eventemitter3: 5.0.1
      keccak: 3.0.4
      preact: 10.27.2
      sha.js: 2.4.12
    transitivePeerDependencies:
      - supports-color

  '@coinbase/wallet-sdk@4.3.6(@types/react@19.2.2)(bufferutil@4.0.9)(immer@10.2.0)(react@19.2.0)(typescript@5.9.3)(use-sync-external-store@1.4.0(react@19.2.0))(utf-8-validate@5.0.10)(zod@4.1.12)':
    dependencies:
      '@noble/hashes': 1.4.0
      clsx: 1.2.1
      eventemitter3: 5.0.1
      idb-keyval: 6.2.1
      ox: 0.6.9(typescript@5.9.3)(zod@4.1.12)
      preact: 10.24.2
      viem: 2.38.4(bufferutil@4.0.9)(typescript@5.9.3)(utf-8-validate@5.0.10)(zod@4.1.12)
      zustand: 5.0.3(@types/react@19.2.2)(immer@10.2.0)(react@19.2.0)(use-sync-external-store@1.4.0(react@19.2.0))
    transitivePeerDependencies:
      - '@types/react'
      - bufferutil
      - immer
      - react
      - typescript
      - use-sync-external-store
      - utf-8-validate
      - zod

  '@ecies/ciphers@0.2.4(@noble/ciphers@1.3.0)':
    dependencies:
      '@noble/ciphers': 1.3.0

  '@emnapi/core@1.6.0':
    dependencies:
      '@emnapi/wasi-threads': 1.1.0
      tslib: 2.8.1
    optional: true

  '@emnapi/runtime@1.6.0':
    dependencies:
      tslib: 2.8.1
    optional: true

  '@emnapi/wasi-threads@1.1.0':
    dependencies:
      tslib: 2.8.1
    optional: true

  '@esbuild/aix-ppc64@0.25.11':
    optional: true

  '@esbuild/android-arm64@0.25.11':
    optional: true

  '@esbuild/android-arm@0.25.11':
    optional: true

  '@esbuild/android-x64@0.25.11':
    optional: true

  '@esbuild/darwin-arm64@0.25.11':
    optional: true

  '@esbuild/darwin-x64@0.25.11':
    optional: true

  '@esbuild/freebsd-arm64@0.25.11':
    optional: true

  '@esbuild/freebsd-x64@0.25.11':
    optional: true

  '@esbuild/linux-arm64@0.25.11':
    optional: true

  '@esbuild/linux-arm@0.25.11':
    optional: true

  '@esbuild/linux-ia32@0.25.11':
    optional: true

  '@esbuild/linux-loong64@0.25.11':
    optional: true

  '@esbuild/linux-mips64el@0.25.11':
    optional: true

  '@esbuild/linux-ppc64@0.25.11':
    optional: true

  '@esbuild/linux-riscv64@0.25.11':
    optional: true

  '@esbuild/linux-s390x@0.25.11':
    optional: true

  '@esbuild/linux-x64@0.25.11':
    optional: true

  '@esbuild/netbsd-arm64@0.25.11':
    optional: true

  '@esbuild/netbsd-x64@0.25.11':
    optional: true

  '@esbuild/openbsd-arm64@0.25.11':
    optional: true

  '@esbuild/openbsd-x64@0.25.11':
    optional: true

  '@esbuild/openharmony-arm64@0.25.11':
    optional: true

  '@esbuild/sunos-x64@0.25.11':
    optional: true

  '@esbuild/win32-arm64@0.25.11':
    optional: true

  '@esbuild/win32-ia32@0.25.11':
    optional: true

  '@esbuild/win32-x64@0.25.11':
    optional: true

  '@eslint-community/eslint-utils@4.9.0(eslint@9.38.0(jiti@2.6.1))':
    dependencies:
      eslint: 9.38.0(jiti@2.6.1)
      eslint-visitor-keys: 3.4.3

  '@eslint-community/regexpp@4.12.2': {}

  '@eslint/config-array@0.21.1':
    dependencies:
      '@eslint/object-schema': 2.1.7
      debug: 4.4.3
      minimatch: 3.1.2
    transitivePeerDependencies:
      - supports-color

  '@eslint/config-helpers@0.4.1':
    dependencies:
      '@eslint/core': 0.16.0

  '@eslint/core@0.16.0':
    dependencies:
      '@types/json-schema': 7.0.15

  '@eslint/eslintrc@3.3.1':
    dependencies:
      ajv: 6.12.6
      debug: 4.4.3
      espree: 10.4.0
      globals: 14.0.0
      ignore: 5.3.2
      import-fresh: 3.3.1
      js-yaml: 4.1.0
      minimatch: 3.1.2
      strip-json-comments: 3.1.1
    transitivePeerDependencies:
      - supports-color

  '@eslint/js@9.38.0': {}

  '@eslint/object-schema@2.1.7': {}

  '@eslint/plugin-kit@0.4.0':
    dependencies:
      '@eslint/core': 0.16.0
      levn: 0.4.1

  '@ethereumjs/common@3.2.0':
    dependencies:
      '@ethereumjs/util': 8.1.0
      crc-32: 1.2.2

  '@ethereumjs/rlp@4.0.1': {}

  '@ethereumjs/tx@4.2.0':
    dependencies:
      '@ethereumjs/common': 3.2.0
      '@ethereumjs/rlp': 4.0.1
      '@ethereumjs/util': 8.1.0
      ethereum-cryptography: 2.2.1

  '@ethereumjs/util@8.1.0':
    dependencies:
      '@ethereumjs/rlp': 4.0.1
      ethereum-cryptography: 2.2.1
      micro-ftch: 0.3.1

  '@farcaster/miniapp-core@0.3.9(bufferutil@4.0.9)(typescript@5.9.3)(utf-8-validate@5.0.10)':
    dependencies:
      '@solana/web3.js': 1.98.4(bufferutil@4.0.9)(typescript@5.9.3)(utf-8-validate@5.0.10)
      ox: 0.4.4(typescript@5.9.3)(zod@3.25.76)
      zod: 3.25.76
    transitivePeerDependencies:
      - bufferutil
      - encoding
      - typescript
      - utf-8-validate

  '@farcaster/miniapp-sdk@0.1.10(bufferutil@4.0.9)(typescript@5.9.3)(utf-8-validate@5.0.10)(zod@4.1.12)':
    dependencies:
      '@farcaster/miniapp-core': 0.3.9(bufferutil@4.0.9)(typescript@5.9.3)(utf-8-validate@5.0.10)
      '@farcaster/quick-auth': 0.0.6(typescript@5.9.3)
      comlink: 4.4.2
      eventemitter3: 5.0.1
      ox: 0.4.4(typescript@5.9.3)(zod@4.1.12)
    transitivePeerDependencies:
      - bufferutil
      - encoding
      - typescript
      - utf-8-validate
      - zod

  '@farcaster/miniapp-wagmi-connector@1.1.0(@farcaster/miniapp-sdk@0.1.10(bufferutil@4.0.9)(typescript@5.9.3)(utf-8-validate@5.0.10)(zod@4.1.12))(@wagmi/core@2.22.1(@tanstack/query-core@5.90.5)(@types/react@19.2.2)(immer@10.2.0)(react@19.2.0)(typescript@5.9.3)(use-sync-external-store@1.4.0(react@19.2.0))(viem@2.38.4(bufferutil@4.0.9)(typescript@5.9.3)(utf-8-validate@5.0.10)(zod@4.1.12)))(viem@2.38.4(bufferutil@4.0.9)(typescript@5.9.3)(utf-8-validate@5.0.10)(zod@4.1.12))':
    dependencies:
      '@farcaster/miniapp-sdk': 0.1.10(bufferutil@4.0.9)(typescript@5.9.3)(utf-8-validate@5.0.10)(zod@4.1.12)
      '@wagmi/core': 2.22.1(@tanstack/query-core@5.90.5)(@types/react@19.2.2)(immer@10.2.0)(react@19.2.0)(typescript@5.9.3)(use-sync-external-store@1.4.0(react@19.2.0))(viem@2.38.4(bufferutil@4.0.9)(typescript@5.9.3)(utf-8-validate@5.0.10)(zod@4.1.12))
      viem: 2.38.4(bufferutil@4.0.9)(typescript@5.9.3)(utf-8-validate@5.0.10)(zod@4.1.12)

  '@farcaster/quick-auth@0.0.6(typescript@5.9.3)':
    dependencies:
      jose: 5.10.0
      typescript: 5.9.3
      zod: 3.25.76

  '@floating-ui/core@1.7.3':
    dependencies:
      '@floating-ui/utils': 0.2.10

  '@floating-ui/dom@1.7.4':
    dependencies:
      '@floating-ui/core': 1.7.3
      '@floating-ui/utils': 0.2.10

  '@floating-ui/react-dom@2.1.6(react-dom@19.2.0(react@19.2.0))(react@19.2.0)':
    dependencies:
      '@floating-ui/dom': 1.7.4
      react: 19.2.0
      react-dom: 19.2.0(react@19.2.0)

  '@floating-ui/react@0.27.16(react-dom@19.2.0(react@19.2.0))(react@19.2.0)':
    dependencies:
      '@floating-ui/react-dom': 2.1.6(react-dom@19.2.0(react@19.2.0))(react@19.2.0)
      '@floating-ui/utils': 0.2.10
      react: 19.2.0
      react-dom: 19.2.0(react@19.2.0)
      tabbable: 6.3.0

  '@floating-ui/utils@0.2.10': {}

  '@gemini-wallet/core@0.2.0(viem@2.38.4(bufferutil@4.0.9)(typescript@5.9.3)(utf-8-validate@5.0.10)(zod@4.1.12))':
    dependencies:
      '@metamask/rpc-errors': 7.0.2
      eventemitter3: 5.0.1
      viem: 2.38.4(bufferutil@4.0.9)(typescript@5.9.3)(utf-8-validate@5.0.10)(zod@4.1.12)
    transitivePeerDependencies:
      - supports-color

  '@graphql-typed-document-node/core@3.2.0(graphql@16.11.0)':
    dependencies:
      graphql: 16.11.0

  '@humanfs/core@0.19.1': {}

  '@humanfs/node@0.16.7':
    dependencies:
      '@humanfs/core': 0.19.1
      '@humanwhocodes/retry': 0.4.3

  '@humanwhocodes/module-importer@1.0.1': {}

  '@humanwhocodes/retry@0.4.3': {}

  '@img/colour@1.0.0':
    optional: true

  '@img/sharp-darwin-arm64@0.34.4':
    optionalDependencies:
      '@img/sharp-libvips-darwin-arm64': 1.2.3
    optional: true

  '@img/sharp-darwin-x64@0.34.4':
    optionalDependencies:
      '@img/sharp-libvips-darwin-x64': 1.2.3
    optional: true

  '@img/sharp-libvips-darwin-arm64@1.2.3':
    optional: true

  '@img/sharp-libvips-darwin-x64@1.2.3':
    optional: true

  '@img/sharp-libvips-linux-arm64@1.2.3':
    optional: true

  '@img/sharp-libvips-linux-arm@1.2.3':
    optional: true

  '@img/sharp-libvips-linux-ppc64@1.2.3':
    optional: true

  '@img/sharp-libvips-linux-s390x@1.2.3':
    optional: true

  '@img/sharp-libvips-linux-x64@1.2.3':
    optional: true

  '@img/sharp-libvips-linuxmusl-arm64@1.2.3':
    optional: true

  '@img/sharp-libvips-linuxmusl-x64@1.2.3':
    optional: true

  '@img/sharp-linux-arm64@0.34.4':
    optionalDependencies:
      '@img/sharp-libvips-linux-arm64': 1.2.3
    optional: true

  '@img/sharp-linux-arm@0.34.4':
    optionalDependencies:
      '@img/sharp-libvips-linux-arm': 1.2.3
    optional: true

  '@img/sharp-linux-ppc64@0.34.4':
    optionalDependencies:
      '@img/sharp-libvips-linux-ppc64': 1.2.3
    optional: true

  '@img/sharp-linux-s390x@0.34.4':
    optionalDependencies:
      '@img/sharp-libvips-linux-s390x': 1.2.3
    optional: true

  '@img/sharp-linux-x64@0.34.4':
    optionalDependencies:
      '@img/sharp-libvips-linux-x64': 1.2.3
    optional: true

  '@img/sharp-linuxmusl-arm64@0.34.4':
    optionalDependencies:
      '@img/sharp-libvips-linuxmusl-arm64': 1.2.3
    optional: true

  '@img/sharp-linuxmusl-x64@0.34.4':
    optionalDependencies:
      '@img/sharp-libvips-linuxmusl-x64': 1.2.3
    optional: true

  '@img/sharp-wasm32@0.34.4':
    dependencies:
      '@emnapi/runtime': 1.6.0
    optional: true

  '@img/sharp-win32-arm64@0.34.4':
    optional: true

  '@img/sharp-win32-ia32@0.34.4':
    optional: true

  '@img/sharp-win32-x64@0.34.4':
    optional: true

  '@isaacs/balanced-match@4.0.1': {}

  '@isaacs/brace-expansion@5.0.0':
    dependencies:
      '@isaacs/balanced-match': 4.0.1

  '@isaacs/cliui@8.0.2':
    dependencies:
      string-width: 5.1.2
      string-width-cjs: string-width@4.2.3
      strip-ansi: 7.1.2
      strip-ansi-cjs: strip-ansi@6.0.1
      wrap-ansi: 8.1.0
      wrap-ansi-cjs: wrap-ansi@7.0.0

  '@isaacs/ttlcache@1.4.1': {}

  '@istanbuljs/load-nyc-config@1.1.0':
    dependencies:
      camelcase: 5.3.1
      find-up: 4.1.0
      get-package-type: 0.1.0
      js-yaml: 3.14.1
      resolve-from: 5.0.0

  '@istanbuljs/schema@0.1.3': {}

  '@jest/create-cache-key-function@29.7.0':
    dependencies:
      '@jest/types': 29.6.3

  '@jest/environment@29.7.0':
    dependencies:
      '@jest/fake-timers': 29.7.0
      '@jest/types': 29.6.3
      '@types/node': 20.19.23
      jest-mock: 29.7.0

  '@jest/fake-timers@29.7.0':
    dependencies:
      '@jest/types': 29.6.3
      '@sinonjs/fake-timers': 10.3.0
      '@types/node': 20.19.23
      jest-message-util: 29.7.0
      jest-mock: 29.7.0
      jest-util: 29.7.0

  '@jest/schemas@29.6.3':
    dependencies:
      '@sinclair/typebox': 0.27.8

  '@jest/transform@29.7.0':
    dependencies:
      '@babel/core': 7.28.5
      '@jest/types': 29.6.3
      '@jridgewell/trace-mapping': 0.3.31
      babel-plugin-istanbul: 6.1.1
      chalk: 4.1.2
      convert-source-map: 2.0.0
      fast-json-stable-stringify: 2.1.0
      graceful-fs: 4.2.11
      jest-haste-map: 29.7.0
      jest-regex-util: 29.6.3
      jest-util: 29.7.0
      micromatch: 4.0.8
      pirates: 4.0.7
      slash: 3.0.0
      write-file-atomic: 4.0.2
    transitivePeerDependencies:
      - supports-color

  '@jest/types@29.6.3':
    dependencies:
      '@jest/schemas': 29.6.3
      '@types/istanbul-lib-coverage': 2.0.6
      '@types/istanbul-reports': 3.0.4
      '@types/node': 20.19.23
      '@types/yargs': 17.0.34
      chalk: 4.1.2

  '@jridgewell/gen-mapping@0.3.13':
    dependencies:
      '@jridgewell/sourcemap-codec': 1.5.5
      '@jridgewell/trace-mapping': 0.3.31

  '@jridgewell/remapping@2.3.5':
    dependencies:
      '@jridgewell/gen-mapping': 0.3.13
      '@jridgewell/trace-mapping': 0.3.31

  '@jridgewell/resolve-uri@3.1.2': {}

  '@jridgewell/source-map@0.3.11':
    dependencies:
      '@jridgewell/gen-mapping': 0.3.13
      '@jridgewell/trace-mapping': 0.3.31

  '@jridgewell/sourcemap-codec@1.5.5': {}

  '@jridgewell/trace-mapping@0.3.31':
    dependencies:
      '@jridgewell/resolve-uri': 3.1.2
      '@jridgewell/sourcemap-codec': 1.5.5

  '@lit-labs/ssr-dom-shim@1.4.0': {}

  '@lit/reactive-element@2.1.1':
    dependencies:
      '@lit-labs/ssr-dom-shim': 1.4.0

  '@metamask/eth-json-rpc-provider@1.0.1':
    dependencies:
      '@metamask/json-rpc-engine': 7.3.3
      '@metamask/safe-event-emitter': 3.1.2
      '@metamask/utils': 5.0.2
    transitivePeerDependencies:
      - supports-color

  '@metamask/json-rpc-engine@7.3.3':
    dependencies:
      '@metamask/rpc-errors': 6.4.0
      '@metamask/safe-event-emitter': 3.1.2
      '@metamask/utils': 8.5.0
    transitivePeerDependencies:
      - supports-color

  '@metamask/json-rpc-engine@8.0.2':
    dependencies:
      '@metamask/rpc-errors': 6.4.0
      '@metamask/safe-event-emitter': 3.1.2
      '@metamask/utils': 8.5.0
    transitivePeerDependencies:
      - supports-color

  '@metamask/json-rpc-middleware-stream@7.0.2':
    dependencies:
      '@metamask/json-rpc-engine': 8.0.2
      '@metamask/safe-event-emitter': 3.1.2
      '@metamask/utils': 8.5.0
      readable-stream: 3.6.2
    transitivePeerDependencies:
      - supports-color

  '@metamask/object-multiplex@2.1.0':
    dependencies:
      once: 1.4.0
      readable-stream: 3.6.2

  '@metamask/onboarding@1.0.1':
    dependencies:
      bowser: 2.12.1

  '@metamask/providers@16.1.0':
    dependencies:
      '@metamask/json-rpc-engine': 8.0.2
      '@metamask/json-rpc-middleware-stream': 7.0.2
      '@metamask/object-multiplex': 2.1.0
      '@metamask/rpc-errors': 6.4.0
      '@metamask/safe-event-emitter': 3.1.2
      '@metamask/utils': 8.5.0
      detect-browser: 5.3.0
      extension-port-stream: 3.0.0
      fast-deep-equal: 3.1.3
      is-stream: 2.0.1
      readable-stream: 3.6.2
      webextension-polyfill: 0.10.0
    transitivePeerDependencies:
      - supports-color

  '@metamask/rpc-errors@6.4.0':
    dependencies:
      '@metamask/utils': 9.3.0
      fast-safe-stringify: 2.1.1
    transitivePeerDependencies:
      - supports-color

  '@metamask/rpc-errors@7.0.2':
    dependencies:
      '@metamask/utils': 11.8.1
      fast-safe-stringify: 2.1.1
    transitivePeerDependencies:
      - supports-color

  '@metamask/safe-event-emitter@2.0.0': {}

  '@metamask/safe-event-emitter@3.1.2': {}

  '@metamask/sdk-analytics@0.0.5':
    dependencies:
      openapi-fetch: 0.13.8

  '@metamask/sdk-communication-layer@0.33.1(cross-fetch@4.1.0)(eciesjs@0.4.16)(eventemitter2@6.4.9)(readable-stream@3.6.2)(socket.io-client@4.8.1(bufferutil@4.0.9)(utf-8-validate@5.0.10))':
    dependencies:
      '@metamask/sdk-analytics': 0.0.5
      bufferutil: 4.0.9
      cross-fetch: 4.1.0
      date-fns: 2.30.0
      debug: 4.3.4
      eciesjs: 0.4.16
      eventemitter2: 6.4.9
      readable-stream: 3.6.2
      socket.io-client: 4.8.1(bufferutil@4.0.9)(utf-8-validate@5.0.10)
      utf-8-validate: 5.0.10
      uuid: 8.3.2
    transitivePeerDependencies:
      - supports-color

  '@metamask/sdk-install-modal-web@0.32.1':
    dependencies:
      '@paulmillr/qr': 0.2.1

  '@metamask/sdk@0.33.1(bufferutil@4.0.9)(utf-8-validate@5.0.10)':
    dependencies:
      '@babel/runtime': 7.28.4
      '@metamask/onboarding': 1.0.1
      '@metamask/providers': 16.1.0
      '@metamask/sdk-analytics': 0.0.5
      '@metamask/sdk-communication-layer': 0.33.1(cross-fetch@4.1.0)(eciesjs@0.4.16)(eventemitter2@6.4.9)(readable-stream@3.6.2)(socket.io-client@4.8.1(bufferutil@4.0.9)(utf-8-validate@5.0.10))
      '@metamask/sdk-install-modal-web': 0.32.1
      '@paulmillr/qr': 0.2.1
      bowser: 2.12.1
      cross-fetch: 4.1.0
      debug: 4.3.4
      eciesjs: 0.4.16
      eth-rpc-errors: 4.0.3
      eventemitter2: 6.4.9
      obj-multiplex: 1.0.0
      pump: 3.0.3
      readable-stream: 3.6.2
      socket.io-client: 4.8.1(bufferutil@4.0.9)(utf-8-validate@5.0.10)
      tslib: 2.8.1
      util: 0.12.5
      uuid: 8.3.2
    transitivePeerDependencies:
      - bufferutil
      - encoding
      - supports-color
      - utf-8-validate

  '@metamask/superstruct@3.2.1': {}

  '@metamask/utils@11.8.1':
    dependencies:
      '@ethereumjs/tx': 4.2.0
      '@metamask/superstruct': 3.2.1
      '@noble/hashes': 1.8.0
      '@scure/base': 1.2.6
      '@types/debug': 4.1.12
      '@types/lodash': 4.17.20
      debug: 4.4.3
      lodash: 4.17.21
      pony-cause: 2.1.11
      semver: 7.7.3
      uuid: 9.0.1
    transitivePeerDependencies:
      - supports-color

  '@metamask/utils@5.0.2':
    dependencies:
      '@ethereumjs/tx': 4.2.0
      '@types/debug': 4.1.12
      debug: 4.4.3
      semver: 7.7.3
      superstruct: 1.0.4
    transitivePeerDependencies:
      - supports-color

  '@metamask/utils@8.5.0':
    dependencies:
      '@ethereumjs/tx': 4.2.0
      '@metamask/superstruct': 3.2.1
      '@noble/hashes': 1.8.0
      '@scure/base': 1.2.6
      '@types/debug': 4.1.12
      debug: 4.3.4
      pony-cause: 2.1.11
      semver: 7.7.3
      uuid: 9.0.1
    transitivePeerDependencies:
      - supports-color

  '@metamask/utils@9.3.0':
    dependencies:
      '@ethereumjs/tx': 4.2.0
      '@metamask/superstruct': 3.2.1
      '@noble/hashes': 1.8.0
      '@scure/base': 1.2.6
      '@types/debug': 4.1.12
      debug: 4.3.4
      pony-cause: 2.1.11
      semver: 7.7.3
      uuid: 9.0.1
    transitivePeerDependencies:
      - supports-color

  '@napi-rs/wasm-runtime@0.2.12':
    dependencies:
      '@emnapi/core': 1.6.0
      '@emnapi/runtime': 1.6.0
      '@tybys/wasm-util': 0.10.1
    optional: true

  '@next/env@15.3.4': {}

  '@next/eslint-plugin-next@15.3.4':
    dependencies:
      fast-glob: 3.3.1

  '@next/eslint-plugin-next@15.5.6':
    dependencies:
      fast-glob: 3.3.1

  '@next/swc-darwin-arm64@15.3.4':
    optional: true

  '@next/swc-darwin-x64@15.3.4':
    optional: true

  '@next/swc-linux-arm64-gnu@15.3.4':
    optional: true

  '@next/swc-linux-arm64-musl@15.3.4':
    optional: true

  '@next/swc-linux-x64-gnu@15.3.4':
    optional: true

  '@next/swc-linux-x64-musl@15.3.4':
    optional: true

  '@next/swc-win32-arm64-msvc@15.3.4':
    optional: true

  '@next/swc-win32-x64-msvc@15.3.4':
    optional: true

  '@noble/ciphers@1.2.1': {}

  '@noble/ciphers@1.3.0': {}

  '@noble/curves@1.4.2':
    dependencies:
      '@noble/hashes': 1.4.0

  '@noble/curves@1.8.0':
    dependencies:
      '@noble/hashes': 1.7.0

  '@noble/curves@1.8.1':
    dependencies:
      '@noble/hashes': 1.7.1

  '@noble/curves@1.9.1':
    dependencies:
      '@noble/hashes': 1.8.0

  '@noble/curves@1.9.7':
    dependencies:
      '@noble/hashes': 1.8.0

  '@noble/hashes@1.4.0': {}

  '@noble/hashes@1.7.0': {}

  '@noble/hashes@1.7.1': {}

  '@noble/hashes@1.8.0': {}

  '@nodelib/fs.scandir@2.1.5':
    dependencies:
      '@nodelib/fs.stat': 2.0.5
      run-parallel: 1.2.0

  '@nodelib/fs.stat@2.0.5': {}

  '@nodelib/fs.walk@1.2.8':
    dependencies:
      '@nodelib/fs.scandir': 2.1.5
      fastq: 1.19.1

  '@nolyfill/is-core-module@1.0.39': {}

  '@paulmillr/qr@0.2.1': {}

  '@radix-ui/primitive@1.1.3': {}

  '@radix-ui/react-arrow@1.1.7(@types/react-dom@19.2.2(@types/react@19.2.2))(@types/react@19.2.2)(react-dom@19.2.0(react@19.2.0))(react@19.2.0)':
    dependencies:
      '@radix-ui/react-primitive': 2.1.3(@types/react-dom@19.2.2(@types/react@19.2.2))(@types/react@19.2.2)(react-dom@19.2.0(react@19.2.0))(react@19.2.0)
      react: 19.2.0
      react-dom: 19.2.0(react@19.2.0)
    optionalDependencies:
      '@types/react': 19.2.2
      '@types/react-dom': 19.2.2(@types/react@19.2.2)

  '@radix-ui/react-collection@1.1.7(@types/react-dom@19.2.2(@types/react@19.2.2))(@types/react@19.2.2)(react-dom@19.2.0(react@19.2.0))(react@19.2.0)':
    dependencies:
      '@radix-ui/react-compose-refs': 1.1.2(@types/react@19.2.2)(react@19.2.0)
      '@radix-ui/react-context': 1.1.2(@types/react@19.2.2)(react@19.2.0)
      '@radix-ui/react-primitive': 2.1.3(@types/react-dom@19.2.2(@types/react@19.2.2))(@types/react@19.2.2)(react-dom@19.2.0(react@19.2.0))(react@19.2.0)
      '@radix-ui/react-slot': 1.2.3(@types/react@19.2.2)(react@19.2.0)
      react: 19.2.0
      react-dom: 19.2.0(react@19.2.0)
    optionalDependencies:
      '@types/react': 19.2.2
      '@types/react-dom': 19.2.2(@types/react@19.2.2)

  '@radix-ui/react-compose-refs@1.1.2(@types/react@19.2.2)(react@19.2.0)':
    dependencies:
      react: 19.2.0
    optionalDependencies:
      '@types/react': 19.2.2

  '@radix-ui/react-context@1.1.2(@types/react@19.2.2)(react@19.2.0)':
    dependencies:
      react: 19.2.0
    optionalDependencies:
      '@types/react': 19.2.2

  '@radix-ui/react-dialog@1.1.15(@types/react-dom@19.2.2(@types/react@19.2.2))(@types/react@19.2.2)(react-dom@19.2.0(react@19.2.0))(react@19.2.0)':
    dependencies:
      '@radix-ui/primitive': 1.1.3
      '@radix-ui/react-compose-refs': 1.1.2(@types/react@19.2.2)(react@19.2.0)
      '@radix-ui/react-context': 1.1.2(@types/react@19.2.2)(react@19.2.0)
      '@radix-ui/react-dismissable-layer': 1.1.11(@types/react-dom@19.2.2(@types/react@19.2.2))(@types/react@19.2.2)(react-dom@19.2.0(react@19.2.0))(react@19.2.0)
      '@radix-ui/react-focus-guards': 1.1.3(@types/react@19.2.2)(react@19.2.0)
      '@radix-ui/react-focus-scope': 1.1.7(@types/react-dom@19.2.2(@types/react@19.2.2))(@types/react@19.2.2)(react-dom@19.2.0(react@19.2.0))(react@19.2.0)
      '@radix-ui/react-id': 1.1.1(@types/react@19.2.2)(react@19.2.0)
      '@radix-ui/react-portal': 1.1.9(@types/react-dom@19.2.2(@types/react@19.2.2))(@types/react@19.2.2)(react-dom@19.2.0(react@19.2.0))(react@19.2.0)
      '@radix-ui/react-presence': 1.1.5(@types/react-dom@19.2.2(@types/react@19.2.2))(@types/react@19.2.2)(react-dom@19.2.0(react@19.2.0))(react@19.2.0)
      '@radix-ui/react-primitive': 2.1.3(@types/react-dom@19.2.2(@types/react@19.2.2))(@types/react@19.2.2)(react-dom@19.2.0(react@19.2.0))(react@19.2.0)
      '@radix-ui/react-slot': 1.2.3(@types/react@19.2.2)(react@19.2.0)
      '@radix-ui/react-use-controllable-state': 1.2.2(@types/react@19.2.2)(react@19.2.0)
      aria-hidden: 1.2.6
      react: 19.2.0
      react-dom: 19.2.0(react@19.2.0)
      react-remove-scroll: 2.7.1(@types/react@19.2.2)(react@19.2.0)
    optionalDependencies:
      '@types/react': 19.2.2
      '@types/react-dom': 19.2.2(@types/react@19.2.2)

  '@radix-ui/react-direction@1.1.1(@types/react@19.2.2)(react@19.2.0)':
    dependencies:
      react: 19.2.0
    optionalDependencies:
      '@types/react': 19.2.2

  '@radix-ui/react-dismissable-layer@1.1.11(@types/react-dom@19.2.2(@types/react@19.2.2))(@types/react@19.2.2)(react-dom@19.2.0(react@19.2.0))(react@19.2.0)':
    dependencies:
      '@radix-ui/primitive': 1.1.3
      '@radix-ui/react-compose-refs': 1.1.2(@types/react@19.2.2)(react@19.2.0)
      '@radix-ui/react-primitive': 2.1.3(@types/react-dom@19.2.2(@types/react@19.2.2))(@types/react@19.2.2)(react-dom@19.2.0(react@19.2.0))(react@19.2.0)
      '@radix-ui/react-use-callback-ref': 1.1.1(@types/react@19.2.2)(react@19.2.0)
      '@radix-ui/react-use-escape-keydown': 1.1.1(@types/react@19.2.2)(react@19.2.0)
      react: 19.2.0
      react-dom: 19.2.0(react@19.2.0)
    optionalDependencies:
      '@types/react': 19.2.2
      '@types/react-dom': 19.2.2(@types/react@19.2.2)

  '@radix-ui/react-dropdown-menu@2.1.16(@types/react-dom@19.2.2(@types/react@19.2.2))(@types/react@19.2.2)(react-dom@19.2.0(react@19.2.0))(react@19.2.0)':
    dependencies:
      '@radix-ui/primitive': 1.1.3
      '@radix-ui/react-compose-refs': 1.1.2(@types/react@19.2.2)(react@19.2.0)
      '@radix-ui/react-context': 1.1.2(@types/react@19.2.2)(react@19.2.0)
      '@radix-ui/react-id': 1.1.1(@types/react@19.2.2)(react@19.2.0)
      '@radix-ui/react-menu': 2.1.16(@types/react-dom@19.2.2(@types/react@19.2.2))(@types/react@19.2.2)(react-dom@19.2.0(react@19.2.0))(react@19.2.0)
      '@radix-ui/react-primitive': 2.1.3(@types/react-dom@19.2.2(@types/react@19.2.2))(@types/react@19.2.2)(react-dom@19.2.0(react@19.2.0))(react@19.2.0)
      '@radix-ui/react-use-controllable-state': 1.2.2(@types/react@19.2.2)(react@19.2.0)
      react: 19.2.0
      react-dom: 19.2.0(react@19.2.0)
    optionalDependencies:
      '@types/react': 19.2.2
      '@types/react-dom': 19.2.2(@types/react@19.2.2)

  '@radix-ui/react-focus-guards@1.1.3(@types/react@19.2.2)(react@19.2.0)':
    dependencies:
      react: 19.2.0
    optionalDependencies:
      '@types/react': 19.2.2

  '@radix-ui/react-focus-scope@1.1.7(@types/react-dom@19.2.2(@types/react@19.2.2))(@types/react@19.2.2)(react-dom@19.2.0(react@19.2.0))(react@19.2.0)':
    dependencies:
      '@radix-ui/react-compose-refs': 1.1.2(@types/react@19.2.2)(react@19.2.0)
      '@radix-ui/react-primitive': 2.1.3(@types/react-dom@19.2.2(@types/react@19.2.2))(@types/react@19.2.2)(react-dom@19.2.0(react@19.2.0))(react@19.2.0)
      '@radix-ui/react-use-callback-ref': 1.1.1(@types/react@19.2.2)(react@19.2.0)
      react: 19.2.0
      react-dom: 19.2.0(react@19.2.0)
    optionalDependencies:
      '@types/react': 19.2.2
      '@types/react-dom': 19.2.2(@types/react@19.2.2)

  '@radix-ui/react-id@1.1.1(@types/react@19.2.2)(react@19.2.0)':
    dependencies:
      '@radix-ui/react-use-layout-effect': 1.1.1(@types/react@19.2.2)(react@19.2.0)
      react: 19.2.0
    optionalDependencies:
      '@types/react': 19.2.2

  '@radix-ui/react-menu@2.1.16(@types/react-dom@19.2.2(@types/react@19.2.2))(@types/react@19.2.2)(react-dom@19.2.0(react@19.2.0))(react@19.2.0)':
    dependencies:
      '@radix-ui/primitive': 1.1.3
      '@radix-ui/react-collection': 1.1.7(@types/react-dom@19.2.2(@types/react@19.2.2))(@types/react@19.2.2)(react-dom@19.2.0(react@19.2.0))(react@19.2.0)
      '@radix-ui/react-compose-refs': 1.1.2(@types/react@19.2.2)(react@19.2.0)
      '@radix-ui/react-context': 1.1.2(@types/react@19.2.2)(react@19.2.0)
      '@radix-ui/react-direction': 1.1.1(@types/react@19.2.2)(react@19.2.0)
      '@radix-ui/react-dismissable-layer': 1.1.11(@types/react-dom@19.2.2(@types/react@19.2.2))(@types/react@19.2.2)(react-dom@19.2.0(react@19.2.0))(react@19.2.0)
      '@radix-ui/react-focus-guards': 1.1.3(@types/react@19.2.2)(react@19.2.0)
      '@radix-ui/react-focus-scope': 1.1.7(@types/react-dom@19.2.2(@types/react@19.2.2))(@types/react@19.2.2)(react-dom@19.2.0(react@19.2.0))(react@19.2.0)
      '@radix-ui/react-id': 1.1.1(@types/react@19.2.2)(react@19.2.0)
      '@radix-ui/react-popper': 1.2.8(@types/react-dom@19.2.2(@types/react@19.2.2))(@types/react@19.2.2)(react-dom@19.2.0(react@19.2.0))(react@19.2.0)
      '@radix-ui/react-portal': 1.1.9(@types/react-dom@19.2.2(@types/react@19.2.2))(@types/react@19.2.2)(react-dom@19.2.0(react@19.2.0))(react@19.2.0)
      '@radix-ui/react-presence': 1.1.5(@types/react-dom@19.2.2(@types/react@19.2.2))(@types/react@19.2.2)(react-dom@19.2.0(react@19.2.0))(react@19.2.0)
      '@radix-ui/react-primitive': 2.1.3(@types/react-dom@19.2.2(@types/react@19.2.2))(@types/react@19.2.2)(react-dom@19.2.0(react@19.2.0))(react@19.2.0)
      '@radix-ui/react-roving-focus': 1.1.11(@types/react-dom@19.2.2(@types/react@19.2.2))(@types/react@19.2.2)(react-dom@19.2.0(react@19.2.0))(react@19.2.0)
      '@radix-ui/react-slot': 1.2.3(@types/react@19.2.2)(react@19.2.0)
      '@radix-ui/react-use-callback-ref': 1.1.1(@types/react@19.2.2)(react@19.2.0)
      aria-hidden: 1.2.6
      react: 19.2.0
      react-dom: 19.2.0(react@19.2.0)
      react-remove-scroll: 2.7.1(@types/react@19.2.2)(react@19.2.0)
    optionalDependencies:
      '@types/react': 19.2.2
      '@types/react-dom': 19.2.2(@types/react@19.2.2)

  '@radix-ui/react-popover@1.1.15(@types/react-dom@19.2.2(@types/react@19.2.2))(@types/react@19.2.2)(react-dom@19.2.0(react@19.2.0))(react@19.2.0)':
    dependencies:
      '@radix-ui/primitive': 1.1.3
      '@radix-ui/react-compose-refs': 1.1.2(@types/react@19.2.2)(react@19.2.0)
      '@radix-ui/react-context': 1.1.2(@types/react@19.2.2)(react@19.2.0)
      '@radix-ui/react-dismissable-layer': 1.1.11(@types/react-dom@19.2.2(@types/react@19.2.2))(@types/react@19.2.2)(react-dom@19.2.0(react@19.2.0))(react@19.2.0)
      '@radix-ui/react-focus-guards': 1.1.3(@types/react@19.2.2)(react@19.2.0)
      '@radix-ui/react-focus-scope': 1.1.7(@types/react-dom@19.2.2(@types/react@19.2.2))(@types/react@19.2.2)(react-dom@19.2.0(react@19.2.0))(react@19.2.0)
      '@radix-ui/react-id': 1.1.1(@types/react@19.2.2)(react@19.2.0)
      '@radix-ui/react-popper': 1.2.8(@types/react-dom@19.2.2(@types/react@19.2.2))(@types/react@19.2.2)(react-dom@19.2.0(react@19.2.0))(react@19.2.0)
      '@radix-ui/react-portal': 1.1.9(@types/react-dom@19.2.2(@types/react@19.2.2))(@types/react@19.2.2)(react-dom@19.2.0(react@19.2.0))(react@19.2.0)
      '@radix-ui/react-presence': 1.1.5(@types/react-dom@19.2.2(@types/react@19.2.2))(@types/react@19.2.2)(react-dom@19.2.0(react@19.2.0))(react@19.2.0)
      '@radix-ui/react-primitive': 2.1.3(@types/react-dom@19.2.2(@types/react@19.2.2))(@types/react@19.2.2)(react-dom@19.2.0(react@19.2.0))(react@19.2.0)
      '@radix-ui/react-slot': 1.2.3(@types/react@19.2.2)(react@19.2.0)
      '@radix-ui/react-use-controllable-state': 1.2.2(@types/react@19.2.2)(react@19.2.0)
      aria-hidden: 1.2.6
      react: 19.2.0
      react-dom: 19.2.0(react@19.2.0)
      react-remove-scroll: 2.7.1(@types/react@19.2.2)(react@19.2.0)
    optionalDependencies:
      '@types/react': 19.2.2
      '@types/react-dom': 19.2.2(@types/react@19.2.2)

  '@radix-ui/react-popper@1.2.8(@types/react-dom@19.2.2(@types/react@19.2.2))(@types/react@19.2.2)(react-dom@19.2.0(react@19.2.0))(react@19.2.0)':
    dependencies:
      '@floating-ui/react-dom': 2.1.6(react-dom@19.2.0(react@19.2.0))(react@19.2.0)
      '@radix-ui/react-arrow': 1.1.7(@types/react-dom@19.2.2(@types/react@19.2.2))(@types/react@19.2.2)(react-dom@19.2.0(react@19.2.0))(react@19.2.0)
      '@radix-ui/react-compose-refs': 1.1.2(@types/react@19.2.2)(react@19.2.0)
      '@radix-ui/react-context': 1.1.2(@types/react@19.2.2)(react@19.2.0)
      '@radix-ui/react-primitive': 2.1.3(@types/react-dom@19.2.2(@types/react@19.2.2))(@types/react@19.2.2)(react-dom@19.2.0(react@19.2.0))(react@19.2.0)
      '@radix-ui/react-use-callback-ref': 1.1.1(@types/react@19.2.2)(react@19.2.0)
      '@radix-ui/react-use-layout-effect': 1.1.1(@types/react@19.2.2)(react@19.2.0)
      '@radix-ui/react-use-rect': 1.1.1(@types/react@19.2.2)(react@19.2.0)
      '@radix-ui/react-use-size': 1.1.1(@types/react@19.2.2)(react@19.2.0)
      '@radix-ui/rect': 1.1.1
      react: 19.2.0
      react-dom: 19.2.0(react@19.2.0)
    optionalDependencies:
      '@types/react': 19.2.2
      '@types/react-dom': 19.2.2(@types/react@19.2.2)

  '@radix-ui/react-portal@1.1.9(@types/react-dom@19.2.2(@types/react@19.2.2))(@types/react@19.2.2)(react-dom@19.2.0(react@19.2.0))(react@19.2.0)':
    dependencies:
      '@radix-ui/react-primitive': 2.1.3(@types/react-dom@19.2.2(@types/react@19.2.2))(@types/react@19.2.2)(react-dom@19.2.0(react@19.2.0))(react@19.2.0)
      '@radix-ui/react-use-layout-effect': 1.1.1(@types/react@19.2.2)(react@19.2.0)
      react: 19.2.0
      react-dom: 19.2.0(react@19.2.0)
    optionalDependencies:
      '@types/react': 19.2.2
      '@types/react-dom': 19.2.2(@types/react@19.2.2)

  '@radix-ui/react-presence@1.1.5(@types/react-dom@19.2.2(@types/react@19.2.2))(@types/react@19.2.2)(react-dom@19.2.0(react@19.2.0))(react@19.2.0)':
    dependencies:
      '@radix-ui/react-compose-refs': 1.1.2(@types/react@19.2.2)(react@19.2.0)
      '@radix-ui/react-use-layout-effect': 1.1.1(@types/react@19.2.2)(react@19.2.0)
      react: 19.2.0
      react-dom: 19.2.0(react@19.2.0)
    optionalDependencies:
      '@types/react': 19.2.2
      '@types/react-dom': 19.2.2(@types/react@19.2.2)

  '@radix-ui/react-primitive@2.1.3(@types/react-dom@19.2.2(@types/react@19.2.2))(@types/react@19.2.2)(react-dom@19.2.0(react@19.2.0))(react@19.2.0)':
    dependencies:
      '@radix-ui/react-slot': 1.2.3(@types/react@19.2.2)(react@19.2.0)
      react: 19.2.0
      react-dom: 19.2.0(react@19.2.0)
    optionalDependencies:
      '@types/react': 19.2.2
      '@types/react-dom': 19.2.2(@types/react@19.2.2)

  '@radix-ui/react-roving-focus@1.1.11(@types/react-dom@19.2.2(@types/react@19.2.2))(@types/react@19.2.2)(react-dom@19.2.0(react@19.2.0))(react@19.2.0)':
    dependencies:
      '@radix-ui/primitive': 1.1.3
      '@radix-ui/react-collection': 1.1.7(@types/react-dom@19.2.2(@types/react@19.2.2))(@types/react@19.2.2)(react-dom@19.2.0(react@19.2.0))(react@19.2.0)
      '@radix-ui/react-compose-refs': 1.1.2(@types/react@19.2.2)(react@19.2.0)
      '@radix-ui/react-context': 1.1.2(@types/react@19.2.2)(react@19.2.0)
      '@radix-ui/react-direction': 1.1.1(@types/react@19.2.2)(react@19.2.0)
      '@radix-ui/react-id': 1.1.1(@types/react@19.2.2)(react@19.2.0)
      '@radix-ui/react-primitive': 2.1.3(@types/react-dom@19.2.2(@types/react@19.2.2))(@types/react@19.2.2)(react-dom@19.2.0(react@19.2.0))(react@19.2.0)
      '@radix-ui/react-use-callback-ref': 1.1.1(@types/react@19.2.2)(react@19.2.0)
      '@radix-ui/react-use-controllable-state': 1.2.2(@types/react@19.2.2)(react@19.2.0)
      react: 19.2.0
      react-dom: 19.2.0(react@19.2.0)
    optionalDependencies:
      '@types/react': 19.2.2
      '@types/react-dom': 19.2.2(@types/react@19.2.2)

  '@radix-ui/react-slot@1.2.3(@types/react@19.2.2)(react@19.2.0)':
    dependencies:
      '@radix-ui/react-compose-refs': 1.1.2(@types/react@19.2.2)(react@19.2.0)
      react: 19.2.0
    optionalDependencies:
      '@types/react': 19.2.2

  '@radix-ui/react-tabs@1.1.13(@types/react-dom@19.2.2(@types/react@19.2.2))(@types/react@19.2.2)(react-dom@19.2.0(react@19.2.0))(react@19.2.0)':
    dependencies:
      '@radix-ui/primitive': 1.1.3
      '@radix-ui/react-context': 1.1.2(@types/react@19.2.2)(react@19.2.0)
      '@radix-ui/react-direction': 1.1.1(@types/react@19.2.2)(react@19.2.0)
      '@radix-ui/react-id': 1.1.1(@types/react@19.2.2)(react@19.2.0)
      '@radix-ui/react-presence': 1.1.5(@types/react-dom@19.2.2(@types/react@19.2.2))(@types/react@19.2.2)(react-dom@19.2.0(react@19.2.0))(react@19.2.0)
      '@radix-ui/react-primitive': 2.1.3(@types/react-dom@19.2.2(@types/react@19.2.2))(@types/react@19.2.2)(react-dom@19.2.0(react@19.2.0))(react@19.2.0)
      '@radix-ui/react-roving-focus': 1.1.11(@types/react-dom@19.2.2(@types/react@19.2.2))(@types/react@19.2.2)(react-dom@19.2.0(react@19.2.0))(react@19.2.0)
      '@radix-ui/react-use-controllable-state': 1.2.2(@types/react@19.2.2)(react@19.2.0)
      react: 19.2.0
      react-dom: 19.2.0(react@19.2.0)
    optionalDependencies:
      '@types/react': 19.2.2
      '@types/react-dom': 19.2.2(@types/react@19.2.2)

  '@radix-ui/react-toast@1.2.15(@types/react-dom@19.2.2(@types/react@19.2.2))(@types/react@19.2.2)(react-dom@19.2.0(react@19.2.0))(react@19.2.0)':
    dependencies:
      '@radix-ui/primitive': 1.1.3
      '@radix-ui/react-collection': 1.1.7(@types/react-dom@19.2.2(@types/react@19.2.2))(@types/react@19.2.2)(react-dom@19.2.0(react@19.2.0))(react@19.2.0)
      '@radix-ui/react-compose-refs': 1.1.2(@types/react@19.2.2)(react@19.2.0)
      '@radix-ui/react-context': 1.1.2(@types/react@19.2.2)(react@19.2.0)
      '@radix-ui/react-dismissable-layer': 1.1.11(@types/react-dom@19.2.2(@types/react@19.2.2))(@types/react@19.2.2)(react-dom@19.2.0(react@19.2.0))(react@19.2.0)
      '@radix-ui/react-portal': 1.1.9(@types/react-dom@19.2.2(@types/react@19.2.2))(@types/react@19.2.2)(react-dom@19.2.0(react@19.2.0))(react@19.2.0)
      '@radix-ui/react-presence': 1.1.5(@types/react-dom@19.2.2(@types/react@19.2.2))(@types/react@19.2.2)(react-dom@19.2.0(react@19.2.0))(react@19.2.0)
      '@radix-ui/react-primitive': 2.1.3(@types/react-dom@19.2.2(@types/react@19.2.2))(@types/react@19.2.2)(react-dom@19.2.0(react@19.2.0))(react@19.2.0)
      '@radix-ui/react-use-callback-ref': 1.1.1(@types/react@19.2.2)(react@19.2.0)
      '@radix-ui/react-use-controllable-state': 1.2.2(@types/react@19.2.2)(react@19.2.0)
      '@radix-ui/react-use-layout-effect': 1.1.1(@types/react@19.2.2)(react@19.2.0)
      '@radix-ui/react-visually-hidden': 1.2.3(@types/react-dom@19.2.2(@types/react@19.2.2))(@types/react@19.2.2)(react-dom@19.2.0(react@19.2.0))(react@19.2.0)
      react: 19.2.0
      react-dom: 19.2.0(react@19.2.0)
    optionalDependencies:
      '@types/react': 19.2.2
      '@types/react-dom': 19.2.2(@types/react@19.2.2)

  '@radix-ui/react-use-callback-ref@1.1.1(@types/react@19.2.2)(react@19.2.0)':
    dependencies:
      react: 19.2.0
    optionalDependencies:
      '@types/react': 19.2.2

  '@radix-ui/react-use-controllable-state@1.2.2(@types/react@19.2.2)(react@19.2.0)':
    dependencies:
      '@radix-ui/react-use-effect-event': 0.0.2(@types/react@19.2.2)(react@19.2.0)
      '@radix-ui/react-use-layout-effect': 1.1.1(@types/react@19.2.2)(react@19.2.0)
      react: 19.2.0
    optionalDependencies:
      '@types/react': 19.2.2

  '@radix-ui/react-use-effect-event@0.0.2(@types/react@19.2.2)(react@19.2.0)':
    dependencies:
      '@radix-ui/react-use-layout-effect': 1.1.1(@types/react@19.2.2)(react@19.2.0)
      react: 19.2.0
    optionalDependencies:
      '@types/react': 19.2.2

  '@radix-ui/react-use-escape-keydown@1.1.1(@types/react@19.2.2)(react@19.2.0)':
    dependencies:
      '@radix-ui/react-use-callback-ref': 1.1.1(@types/react@19.2.2)(react@19.2.0)
      react: 19.2.0
    optionalDependencies:
      '@types/react': 19.2.2

  '@radix-ui/react-use-layout-effect@1.1.1(@types/react@19.2.2)(react@19.2.0)':
    dependencies:
      react: 19.2.0
    optionalDependencies:
      '@types/react': 19.2.2

  '@radix-ui/react-use-rect@1.1.1(@types/react@19.2.2)(react@19.2.0)':
    dependencies:
      '@radix-ui/rect': 1.1.1
      react: 19.2.0
    optionalDependencies:
      '@types/react': 19.2.2

  '@radix-ui/react-use-size@1.1.1(@types/react@19.2.2)(react@19.2.0)':
    dependencies:
      '@radix-ui/react-use-layout-effect': 1.1.1(@types/react@19.2.2)(react@19.2.0)
      react: 19.2.0
    optionalDependencies:
      '@types/react': 19.2.2

  '@radix-ui/react-visually-hidden@1.2.3(@types/react-dom@19.2.2(@types/react@19.2.2))(@types/react@19.2.2)(react-dom@19.2.0(react@19.2.0))(react@19.2.0)':
    dependencies:
      '@radix-ui/react-primitive': 2.1.3(@types/react-dom@19.2.2(@types/react@19.2.2))(@types/react@19.2.2)(react-dom@19.2.0(react@19.2.0))(react@19.2.0)
      react: 19.2.0
      react-dom: 19.2.0(react@19.2.0)
    optionalDependencies:
      '@types/react': 19.2.2
      '@types/react-dom': 19.2.2(@types/react@19.2.2)

  '@radix-ui/rect@1.1.1': {}

  '@react-email/body@0.1.0(react@19.2.0)':
    dependencies:
      react: 19.2.0

  '@react-email/button@0.2.0(react@19.2.0)':
    dependencies:
      react: 19.2.0

  '@react-email/code-block@0.1.0(react@19.2.0)':
    dependencies:
      prismjs: 1.30.0
      react: 19.2.0

  '@react-email/code-inline@0.0.5(react@19.2.0)':
    dependencies:
      react: 19.2.0

  '@react-email/column@0.0.13(react@19.2.0)':
    dependencies:
      react: 19.2.0

  '@react-email/components@0.5.7(react-dom@19.2.0(react@19.2.0))(react@19.2.0)':
    dependencies:
      '@react-email/body': 0.1.0(react@19.2.0)
      '@react-email/button': 0.2.0(react@19.2.0)
      '@react-email/code-block': 0.1.0(react@19.2.0)
      '@react-email/code-inline': 0.0.5(react@19.2.0)
      '@react-email/column': 0.0.13(react@19.2.0)
      '@react-email/container': 0.0.15(react@19.2.0)
      '@react-email/font': 0.0.9(react@19.2.0)
      '@react-email/head': 0.0.12(react@19.2.0)
      '@react-email/heading': 0.0.15(react@19.2.0)
      '@react-email/hr': 0.0.11(react@19.2.0)
      '@react-email/html': 0.0.11(react@19.2.0)
      '@react-email/img': 0.0.11(react@19.2.0)
      '@react-email/link': 0.0.12(react@19.2.0)
      '@react-email/markdown': 0.0.16(react@19.2.0)
      '@react-email/preview': 0.0.13(react@19.2.0)
      '@react-email/render': 1.4.0(react-dom@19.2.0(react@19.2.0))(react@19.2.0)
      '@react-email/row': 0.0.12(react@19.2.0)
      '@react-email/section': 0.0.16(react@19.2.0)
      '@react-email/tailwind': 1.2.2(react@19.2.0)
      '@react-email/text': 0.1.5(react@19.2.0)
      react: 19.2.0
    transitivePeerDependencies:
      - react-dom

  '@react-email/container@0.0.15(react@19.2.0)':
    dependencies:
      react: 19.2.0

  '@react-email/font@0.0.9(react@19.2.0)':
    dependencies:
      react: 19.2.0

  '@react-email/head@0.0.12(react@19.2.0)':
    dependencies:
      react: 19.2.0

  '@react-email/heading@0.0.15(react@19.2.0)':
    dependencies:
      react: 19.2.0

  '@react-email/hr@0.0.11(react@19.2.0)':
    dependencies:
      react: 19.2.0

  '@react-email/html@0.0.11(react@19.2.0)':
    dependencies:
      react: 19.2.0

  '@react-email/img@0.0.11(react@19.2.0)':
    dependencies:
      react: 19.2.0

  '@react-email/link@0.0.12(react@19.2.0)':
    dependencies:
      react: 19.2.0

  '@react-email/markdown@0.0.16(react@19.2.0)':
    dependencies:
      marked: 15.0.12
      react: 19.2.0

  '@react-email/preview@0.0.13(react@19.2.0)':
    dependencies:
      react: 19.2.0

  '@react-email/render@1.4.0(react-dom@19.2.0(react@19.2.0))(react@19.2.0)':
    dependencies:
      html-to-text: 9.0.5
      prettier: 3.6.2
      react: 19.2.0
      react-dom: 19.2.0(react@19.2.0)
      react-promise-suspense: 0.3.4

  '@react-email/row@0.0.12(react@19.2.0)':
    dependencies:
      react: 19.2.0

  '@react-email/section@0.0.16(react@19.2.0)':
    dependencies:
      react: 19.2.0

  '@react-email/tailwind@1.2.2(react@19.2.0)':
    dependencies:
      react: 19.2.0

  '@react-email/text@0.1.5(react@19.2.0)':
    dependencies:
      react: 19.2.0

  '@react-native-async-storage/async-storage@2.2.0(react-native@0.82.1(@babel/core@7.28.5)(@types/react@19.2.2)(bufferutil@4.0.9)(react@19.2.0)(utf-8-validate@5.0.10))':
    dependencies:
      merge-options: 3.0.4
      react-native: 0.82.1(@babel/core@7.28.5)(@types/react@19.2.2)(bufferutil@4.0.9)(react@19.2.0)(utf-8-validate@5.0.10)

  '@react-native/assets-registry@0.82.1': {}

  '@react-native/codegen@0.82.1(@babel/core@7.28.5)':
    dependencies:
      '@babel/core': 7.28.5
      '@babel/parser': 7.28.5
      glob: 7.2.3
      hermes-parser: 0.32.0
      invariant: 2.2.4
      nullthrows: 1.1.1
      yargs: 17.7.2

  '@react-native/community-cli-plugin@0.82.1(bufferutil@4.0.9)(utf-8-validate@5.0.10)':
    dependencies:
      '@react-native/dev-middleware': 0.82.1(bufferutil@4.0.9)(utf-8-validate@5.0.10)
      debug: 4.4.3
      invariant: 2.2.4
      metro: 0.83.3(bufferutil@4.0.9)(utf-8-validate@5.0.10)
      metro-config: 0.83.3(bufferutil@4.0.9)(utf-8-validate@5.0.10)
      metro-core: 0.83.3
      semver: 7.7.3
    transitivePeerDependencies:
      - bufferutil
      - supports-color
      - utf-8-validate

  '@react-native/debugger-frontend@0.82.1': {}

  '@react-native/debugger-shell@0.82.1':
    dependencies:
      cross-spawn: 7.0.6
      fb-dotslash: 0.5.8

  '@react-native/dev-middleware@0.82.1(bufferutil@4.0.9)(utf-8-validate@5.0.10)':
    dependencies:
      '@isaacs/ttlcache': 1.4.1
      '@react-native/debugger-frontend': 0.82.1
      '@react-native/debugger-shell': 0.82.1
      chrome-launcher: 0.15.2
      chromium-edge-launcher: 0.2.0
      connect: 3.7.0
      debug: 4.4.3
      invariant: 2.2.4
      nullthrows: 1.1.1
      open: 7.4.2
      serve-static: 1.16.2
      ws: 6.2.3(bufferutil@4.0.9)(utf-8-validate@5.0.10)
    transitivePeerDependencies:
      - bufferutil
      - supports-color
      - utf-8-validate

  '@react-native/gradle-plugin@0.82.1': {}

  '@react-native/js-polyfills@0.82.1': {}

  '@react-native/normalize-colors@0.82.1': {}

  '@react-native/virtualized-lists@0.82.1(@types/react@19.2.2)(react-native@0.82.1(@babel/core@7.28.5)(@types/react@19.2.2)(bufferutil@4.0.9)(react@19.2.0)(utf-8-validate@5.0.10))(react@19.2.0)':
    dependencies:
      invariant: 2.2.4
      nullthrows: 1.1.1
      react: 19.2.0
      react-native: 0.82.1(@babel/core@7.28.5)(@types/react@19.2.2)(bufferutil@4.0.9)(react@19.2.0)(utf-8-validate@5.0.10)
    optionalDependencies:
      '@types/react': 19.2.2

  '@reduxjs/toolkit@2.9.2(react-redux@9.2.0(@types/react@19.2.2)(react@19.2.0)(redux@5.0.1))(react@19.2.0)':
    dependencies:
      '@standard-schema/spec': 1.0.0
      '@standard-schema/utils': 0.3.0
      immer: 10.2.0
      redux: 5.0.1
      redux-thunk: 3.1.0(redux@5.0.1)
      reselect: 5.1.1
    optionalDependencies:
      react: 19.2.0
      react-redux: 9.2.0(@types/react@19.2.2)(react@19.2.0)(redux@5.0.1)

  '@reown/appkit-common@1.7.8(bufferutil@4.0.9)(typescript@5.9.3)(utf-8-validate@5.0.10)(zod@3.22.4)':
    dependencies:
      big.js: 6.2.2
      dayjs: 1.11.13
      viem: 2.38.4(bufferutil@4.0.9)(typescript@5.9.3)(utf-8-validate@5.0.10)(zod@3.22.4)
    transitivePeerDependencies:
      - bufferutil
      - typescript
      - utf-8-validate
      - zod

  '@reown/appkit-common@1.7.8(bufferutil@4.0.9)(typescript@5.9.3)(utf-8-validate@5.0.10)(zod@4.1.12)':
    dependencies:
      big.js: 6.2.2
      dayjs: 1.11.13
      viem: 2.38.4(bufferutil@4.0.9)(typescript@5.9.3)(utf-8-validate@5.0.10)(zod@4.1.12)
    transitivePeerDependencies:
      - bufferutil
      - typescript
      - utf-8-validate
      - zod

  '@reown/appkit-controllers@1.7.8(@react-native-async-storage/async-storage@2.2.0(react-native@0.82.1(@babel/core@7.28.5)(@types/react@19.2.2)(bufferutil@4.0.9)(react@19.2.0)(utf-8-validate@5.0.10)))(@types/react@19.2.2)(bufferutil@4.0.9)(react@19.2.0)(typescript@5.9.3)(utf-8-validate@5.0.10)(zod@4.1.12)':
    dependencies:
      '@reown/appkit-common': 1.7.8(bufferutil@4.0.9)(typescript@5.9.3)(utf-8-validate@5.0.10)(zod@4.1.12)
      '@reown/appkit-wallet': 1.7.8(bufferutil@4.0.9)(typescript@5.9.3)(utf-8-validate@5.0.10)
      '@walletconnect/universal-provider': 2.21.0(@react-native-async-storage/async-storage@2.2.0(react-native@0.82.1(@babel/core@7.28.5)(@types/react@19.2.2)(bufferutil@4.0.9)(react@19.2.0)(utf-8-validate@5.0.10)))(bufferutil@4.0.9)(typescript@5.9.3)(utf-8-validate@5.0.10)(zod@4.1.12)
      valtio: 1.13.2(@types/react@19.2.2)(react@19.2.0)
      viem: 2.38.4(bufferutil@4.0.9)(typescript@5.9.3)(utf-8-validate@5.0.10)(zod@4.1.12)
    transitivePeerDependencies:
      - '@azure/app-configuration'
      - '@azure/cosmos'
      - '@azure/data-tables'
      - '@azure/identity'
      - '@azure/keyvault-secrets'
      - '@azure/storage-blob'
      - '@capacitor/preferences'
      - '@deno/kv'
      - '@netlify/blobs'
      - '@planetscale/database'
      - '@react-native-async-storage/async-storage'
      - '@types/react'
      - '@upstash/redis'
      - '@vercel/blob'
      - '@vercel/functions'
      - '@vercel/kv'
      - aws4fetch
      - bufferutil
      - db0
      - encoding
      - ioredis
      - react
      - typescript
      - uploadthing
      - utf-8-validate
      - zod

  '@reown/appkit-pay@1.7.8(@react-native-async-storage/async-storage@2.2.0(react-native@0.82.1(@babel/core@7.28.5)(@types/react@19.2.2)(bufferutil@4.0.9)(react@19.2.0)(utf-8-validate@5.0.10)))(@types/react@19.2.2)(bufferutil@4.0.9)(react@19.2.0)(typescript@5.9.3)(utf-8-validate@5.0.10)(zod@4.1.12)':
    dependencies:
      '@reown/appkit-common': 1.7.8(bufferutil@4.0.9)(typescript@5.9.3)(utf-8-validate@5.0.10)(zod@4.1.12)
      '@reown/appkit-controllers': 1.7.8(@react-native-async-storage/async-storage@2.2.0(react-native@0.82.1(@babel/core@7.28.5)(@types/react@19.2.2)(bufferutil@4.0.9)(react@19.2.0)(utf-8-validate@5.0.10)))(@types/react@19.2.2)(bufferutil@4.0.9)(react@19.2.0)(typescript@5.9.3)(utf-8-validate@5.0.10)(zod@4.1.12)
      '@reown/appkit-ui': 1.7.8(@react-native-async-storage/async-storage@2.2.0(react-native@0.82.1(@babel/core@7.28.5)(@types/react@19.2.2)(bufferutil@4.0.9)(react@19.2.0)(utf-8-validate@5.0.10)))(@types/react@19.2.2)(bufferutil@4.0.9)(react@19.2.0)(typescript@5.9.3)(utf-8-validate@5.0.10)(zod@4.1.12)
      '@reown/appkit-utils': 1.7.8(@react-native-async-storage/async-storage@2.2.0(react-native@0.82.1(@babel/core@7.28.5)(@types/react@19.2.2)(bufferutil@4.0.9)(react@19.2.0)(utf-8-validate@5.0.10)))(@types/react@19.2.2)(bufferutil@4.0.9)(react@19.2.0)(typescript@5.9.3)(utf-8-validate@5.0.10)(valtio@1.13.2(@types/react@19.2.2)(react@19.2.0))(zod@4.1.12)
      lit: 3.3.0
      valtio: 1.13.2(@types/react@19.2.2)(react@19.2.0)
    transitivePeerDependencies:
      - '@azure/app-configuration'
      - '@azure/cosmos'
      - '@azure/data-tables'
      - '@azure/identity'
      - '@azure/keyvault-secrets'
      - '@azure/storage-blob'
      - '@capacitor/preferences'
      - '@deno/kv'
      - '@netlify/blobs'
      - '@planetscale/database'
      - '@react-native-async-storage/async-storage'
      - '@types/react'
      - '@upstash/redis'
      - '@vercel/blob'
      - '@vercel/functions'
      - '@vercel/kv'
      - aws4fetch
      - bufferutil
      - db0
      - encoding
      - ioredis
      - react
      - typescript
      - uploadthing
      - utf-8-validate
      - zod

  '@reown/appkit-polyfills@1.7.8':
    dependencies:
      buffer: 6.0.3

  '@reown/appkit-scaffold-ui@1.7.8(@react-native-async-storage/async-storage@2.2.0(react-native@0.82.1(@babel/core@7.28.5)(@types/react@19.2.2)(bufferutil@4.0.9)(react@19.2.0)(utf-8-validate@5.0.10)))(@types/react@19.2.2)(bufferutil@4.0.9)(react@19.2.0)(typescript@5.9.3)(utf-8-validate@5.0.10)(valtio@1.13.2(@types/react@19.2.2)(react@19.2.0))(zod@4.1.12)':
    dependencies:
      '@reown/appkit-common': 1.7.8(bufferutil@4.0.9)(typescript@5.9.3)(utf-8-validate@5.0.10)(zod@4.1.12)
      '@reown/appkit-controllers': 1.7.8(@react-native-async-storage/async-storage@2.2.0(react-native@0.82.1(@babel/core@7.28.5)(@types/react@19.2.2)(bufferutil@4.0.9)(react@19.2.0)(utf-8-validate@5.0.10)))(@types/react@19.2.2)(bufferutil@4.0.9)(react@19.2.0)(typescript@5.9.3)(utf-8-validate@5.0.10)(zod@4.1.12)
      '@reown/appkit-ui': 1.7.8(@react-native-async-storage/async-storage@2.2.0(react-native@0.82.1(@babel/core@7.28.5)(@types/react@19.2.2)(bufferutil@4.0.9)(react@19.2.0)(utf-8-validate@5.0.10)))(@types/react@19.2.2)(bufferutil@4.0.9)(react@19.2.0)(typescript@5.9.3)(utf-8-validate@5.0.10)(zod@4.1.12)
      '@reown/appkit-utils': 1.7.8(@react-native-async-storage/async-storage@2.2.0(react-native@0.82.1(@babel/core@7.28.5)(@types/react@19.2.2)(bufferutil@4.0.9)(react@19.2.0)(utf-8-validate@5.0.10)))(@types/react@19.2.2)(bufferutil@4.0.9)(react@19.2.0)(typescript@5.9.3)(utf-8-validate@5.0.10)(valtio@1.13.2(@types/react@19.2.2)(react@19.2.0))(zod@4.1.12)
      '@reown/appkit-wallet': 1.7.8(bufferutil@4.0.9)(typescript@5.9.3)(utf-8-validate@5.0.10)
      lit: 3.3.0
    transitivePeerDependencies:
      - '@azure/app-configuration'
      - '@azure/cosmos'
      - '@azure/data-tables'
      - '@azure/identity'
      - '@azure/keyvault-secrets'
      - '@azure/storage-blob'
      - '@capacitor/preferences'
      - '@deno/kv'
      - '@netlify/blobs'
      - '@planetscale/database'
      - '@react-native-async-storage/async-storage'
      - '@types/react'
      - '@upstash/redis'
      - '@vercel/blob'
      - '@vercel/functions'
      - '@vercel/kv'
      - aws4fetch
      - bufferutil
      - db0
      - encoding
      - ioredis
      - react
      - typescript
      - uploadthing
      - utf-8-validate
      - valtio
      - zod

  '@reown/appkit-ui@1.7.8(@react-native-async-storage/async-storage@2.2.0(react-native@0.82.1(@babel/core@7.28.5)(@types/react@19.2.2)(bufferutil@4.0.9)(react@19.2.0)(utf-8-validate@5.0.10)))(@types/react@19.2.2)(bufferutil@4.0.9)(react@19.2.0)(typescript@5.9.3)(utf-8-validate@5.0.10)(zod@4.1.12)':
    dependencies:
      '@reown/appkit-common': 1.7.8(bufferutil@4.0.9)(typescript@5.9.3)(utf-8-validate@5.0.10)(zod@4.1.12)
      '@reown/appkit-controllers': 1.7.8(@react-native-async-storage/async-storage@2.2.0(react-native@0.82.1(@babel/core@7.28.5)(@types/react@19.2.2)(bufferutil@4.0.9)(react@19.2.0)(utf-8-validate@5.0.10)))(@types/react@19.2.2)(bufferutil@4.0.9)(react@19.2.0)(typescript@5.9.3)(utf-8-validate@5.0.10)(zod@4.1.12)
      '@reown/appkit-wallet': 1.7.8(bufferutil@4.0.9)(typescript@5.9.3)(utf-8-validate@5.0.10)
      lit: 3.3.0
      qrcode: 1.5.3
    transitivePeerDependencies:
      - '@azure/app-configuration'
      - '@azure/cosmos'
      - '@azure/data-tables'
      - '@azure/identity'
      - '@azure/keyvault-secrets'
      - '@azure/storage-blob'
      - '@capacitor/preferences'
      - '@deno/kv'
      - '@netlify/blobs'
      - '@planetscale/database'
      - '@react-native-async-storage/async-storage'
      - '@types/react'
      - '@upstash/redis'
      - '@vercel/blob'
      - '@vercel/functions'
      - '@vercel/kv'
      - aws4fetch
      - bufferutil
      - db0
      - encoding
      - ioredis
      - react
      - typescript
      - uploadthing
      - utf-8-validate
      - zod

  '@reown/appkit-utils@1.7.8(@react-native-async-storage/async-storage@2.2.0(react-native@0.82.1(@babel/core@7.28.5)(@types/react@19.2.2)(bufferutil@4.0.9)(react@19.2.0)(utf-8-validate@5.0.10)))(@types/react@19.2.2)(bufferutil@4.0.9)(react@19.2.0)(typescript@5.9.3)(utf-8-validate@5.0.10)(valtio@1.13.2(@types/react@19.2.2)(react@19.2.0))(zod@4.1.12)':
    dependencies:
      '@reown/appkit-common': 1.7.8(bufferutil@4.0.9)(typescript@5.9.3)(utf-8-validate@5.0.10)(zod@4.1.12)
      '@reown/appkit-controllers': 1.7.8(@react-native-async-storage/async-storage@2.2.0(react-native@0.82.1(@babel/core@7.28.5)(@types/react@19.2.2)(bufferutil@4.0.9)(react@19.2.0)(utf-8-validate@5.0.10)))(@types/react@19.2.2)(bufferutil@4.0.9)(react@19.2.0)(typescript@5.9.3)(utf-8-validate@5.0.10)(zod@4.1.12)
      '@reown/appkit-polyfills': 1.7.8
      '@reown/appkit-wallet': 1.7.8(bufferutil@4.0.9)(typescript@5.9.3)(utf-8-validate@5.0.10)
      '@walletconnect/logger': 2.1.2
      '@walletconnect/universal-provider': 2.21.0(@react-native-async-storage/async-storage@2.2.0(react-native@0.82.1(@babel/core@7.28.5)(@types/react@19.2.2)(bufferutil@4.0.9)(react@19.2.0)(utf-8-validate@5.0.10)))(bufferutil@4.0.9)(typescript@5.9.3)(utf-8-validate@5.0.10)(zod@4.1.12)
      valtio: 1.13.2(@types/react@19.2.2)(react@19.2.0)
      viem: 2.38.4(bufferutil@4.0.9)(typescript@5.9.3)(utf-8-validate@5.0.10)(zod@4.1.12)
    transitivePeerDependencies:
      - '@azure/app-configuration'
      - '@azure/cosmos'
      - '@azure/data-tables'
      - '@azure/identity'
      - '@azure/keyvault-secrets'
      - '@azure/storage-blob'
      - '@capacitor/preferences'
      - '@deno/kv'
      - '@netlify/blobs'
      - '@planetscale/database'
      - '@react-native-async-storage/async-storage'
      - '@types/react'
      - '@upstash/redis'
      - '@vercel/blob'
      - '@vercel/functions'
      - '@vercel/kv'
      - aws4fetch
      - bufferutil
      - db0
      - encoding
      - ioredis
      - react
      - typescript
      - uploadthing
      - utf-8-validate
      - zod

  '@reown/appkit-wallet@1.7.8(bufferutil@4.0.9)(typescript@5.9.3)(utf-8-validate@5.0.10)':
    dependencies:
      '@reown/appkit-common': 1.7.8(bufferutil@4.0.9)(typescript@5.9.3)(utf-8-validate@5.0.10)(zod@3.22.4)
      '@reown/appkit-polyfills': 1.7.8
      '@walletconnect/logger': 2.1.2
      zod: 3.22.4
    transitivePeerDependencies:
      - bufferutil
      - typescript
      - utf-8-validate

  '@reown/appkit@1.7.8(@react-native-async-storage/async-storage@2.2.0(react-native@0.82.1(@babel/core@7.28.5)(@types/react@19.2.2)(bufferutil@4.0.9)(react@19.2.0)(utf-8-validate@5.0.10)))(@types/react@19.2.2)(bufferutil@4.0.9)(react@19.2.0)(typescript@5.9.3)(utf-8-validate@5.0.10)(zod@4.1.12)':
    dependencies:
      '@reown/appkit-common': 1.7.8(bufferutil@4.0.9)(typescript@5.9.3)(utf-8-validate@5.0.10)(zod@4.1.12)
      '@reown/appkit-controllers': 1.7.8(@react-native-async-storage/async-storage@2.2.0(react-native@0.82.1(@babel/core@7.28.5)(@types/react@19.2.2)(bufferutil@4.0.9)(react@19.2.0)(utf-8-validate@5.0.10)))(@types/react@19.2.2)(bufferutil@4.0.9)(react@19.2.0)(typescript@5.9.3)(utf-8-validate@5.0.10)(zod@4.1.12)
      '@reown/appkit-pay': 1.7.8(@react-native-async-storage/async-storage@2.2.0(react-native@0.82.1(@babel/core@7.28.5)(@types/react@19.2.2)(bufferutil@4.0.9)(react@19.2.0)(utf-8-validate@5.0.10)))(@types/react@19.2.2)(bufferutil@4.0.9)(react@19.2.0)(typescript@5.9.3)(utf-8-validate@5.0.10)(zod@4.1.12)
      '@reown/appkit-polyfills': 1.7.8
      '@reown/appkit-scaffold-ui': 1.7.8(@react-native-async-storage/async-storage@2.2.0(react-native@0.82.1(@babel/core@7.28.5)(@types/react@19.2.2)(bufferutil@4.0.9)(react@19.2.0)(utf-8-validate@5.0.10)))(@types/react@19.2.2)(bufferutil@4.0.9)(react@19.2.0)(typescript@5.9.3)(utf-8-validate@5.0.10)(valtio@1.13.2(@types/react@19.2.2)(react@19.2.0))(zod@4.1.12)
      '@reown/appkit-ui': 1.7.8(@react-native-async-storage/async-storage@2.2.0(react-native@0.82.1(@babel/core@7.28.5)(@types/react@19.2.2)(bufferutil@4.0.9)(react@19.2.0)(utf-8-validate@5.0.10)))(@types/react@19.2.2)(bufferutil@4.0.9)(react@19.2.0)(typescript@5.9.3)(utf-8-validate@5.0.10)(zod@4.1.12)
      '@reown/appkit-utils': 1.7.8(@react-native-async-storage/async-storage@2.2.0(react-native@0.82.1(@babel/core@7.28.5)(@types/react@19.2.2)(bufferutil@4.0.9)(react@19.2.0)(utf-8-validate@5.0.10)))(@types/react@19.2.2)(bufferutil@4.0.9)(react@19.2.0)(typescript@5.9.3)(utf-8-validate@5.0.10)(valtio@1.13.2(@types/react@19.2.2)(react@19.2.0))(zod@4.1.12)
      '@reown/appkit-wallet': 1.7.8(bufferutil@4.0.9)(typescript@5.9.3)(utf-8-validate@5.0.10)
      '@walletconnect/types': 2.21.0(@react-native-async-storage/async-storage@2.2.0(react-native@0.82.1(@babel/core@7.28.5)(@types/react@19.2.2)(bufferutil@4.0.9)(react@19.2.0)(utf-8-validate@5.0.10)))
      '@walletconnect/universal-provider': 2.21.0(@react-native-async-storage/async-storage@2.2.0(react-native@0.82.1(@babel/core@7.28.5)(@types/react@19.2.2)(bufferutil@4.0.9)(react@19.2.0)(utf-8-validate@5.0.10)))(bufferutil@4.0.9)(typescript@5.9.3)(utf-8-validate@5.0.10)(zod@4.1.12)
      bs58: 6.0.0
      valtio: 1.13.2(@types/react@19.2.2)(react@19.2.0)
      viem: 2.38.4(bufferutil@4.0.9)(typescript@5.9.3)(utf-8-validate@5.0.10)(zod@4.1.12)
    transitivePeerDependencies:
      - '@azure/app-configuration'
      - '@azure/cosmos'
      - '@azure/data-tables'
      - '@azure/identity'
      - '@azure/keyvault-secrets'
      - '@azure/storage-blob'
      - '@capacitor/preferences'
      - '@deno/kv'
      - '@netlify/blobs'
      - '@planetscale/database'
      - '@react-native-async-storage/async-storage'
      - '@types/react'
      - '@upstash/redis'
      - '@vercel/blob'
      - '@vercel/functions'
      - '@vercel/kv'
      - aws4fetch
      - bufferutil
      - db0
      - encoding
      - ioredis
      - react
      - typescript
      - uploadthing
      - utf-8-validate
      - zod

  '@rtsao/scc@1.1.0': {}

  '@rushstack/eslint-patch@1.14.1': {}

  '@safe-global/safe-apps-provider@0.18.6(bufferutil@4.0.9)(typescript@5.9.3)(utf-8-validate@5.0.10)(zod@4.1.12)':
    dependencies:
      '@safe-global/safe-apps-sdk': 9.1.0(bufferutil@4.0.9)(typescript@5.9.3)(utf-8-validate@5.0.10)(zod@4.1.12)
      events: 3.3.0
    transitivePeerDependencies:
      - bufferutil
      - typescript
      - utf-8-validate
      - zod

  '@safe-global/safe-apps-sdk@9.1.0(bufferutil@4.0.9)(typescript@5.9.3)(utf-8-validate@5.0.10)(zod@4.1.12)':
    dependencies:
      '@safe-global/safe-gateway-typescript-sdk': 3.23.1
      viem: 2.38.4(bufferutil@4.0.9)(typescript@5.9.3)(utf-8-validate@5.0.10)(zod@4.1.12)
    transitivePeerDependencies:
      - bufferutil
      - typescript
      - utf-8-validate
      - zod

  '@safe-global/safe-gateway-typescript-sdk@3.23.1': {}

  '@scure/base@1.1.9': {}

  '@scure/base@1.2.6': {}

  '@scure/bip32@1.4.0':
    dependencies:
      '@noble/curves': 1.4.2
      '@noble/hashes': 1.4.0
      '@scure/base': 1.1.9

  '@scure/bip32@1.6.2':
    dependencies:
      '@noble/curves': 1.8.1
      '@noble/hashes': 1.7.1
      '@scure/base': 1.2.6

  '@scure/bip32@1.7.0':
    dependencies:
      '@noble/curves': 1.9.1
      '@noble/hashes': 1.8.0
      '@scure/base': 1.2.6

  '@scure/bip39@1.3.0':
    dependencies:
      '@noble/hashes': 1.4.0
      '@scure/base': 1.1.9

  '@scure/bip39@1.5.4':
    dependencies:
      '@noble/hashes': 1.7.1
      '@scure/base': 1.2.6

  '@scure/bip39@1.6.0':
    dependencies:
      '@noble/hashes': 1.8.0
      '@scure/base': 1.2.6

  '@selderee/plugin-htmlparser2@0.11.0':
    dependencies:
      domhandler: 5.0.3
      selderee: 0.11.0

  '@sinclair/typebox@0.27.8': {}

  '@sinonjs/commons@3.0.1':
    dependencies:
      type-detect: 4.0.8

  '@sinonjs/fake-timers@10.3.0':
    dependencies:
      '@sinonjs/commons': 3.0.1

  '@socket.io/component-emitter@3.1.2': {}

  '@solana-program/system@0.8.1(@solana/kit@3.0.3(fastestsmallesttextencoderdecoder@1.0.22)(typescript@5.9.3)(ws@8.18.0(bufferutil@4.0.9)(utf-8-validate@5.0.10)))':
    dependencies:
      '@solana/kit': 3.0.3(fastestsmallesttextencoderdecoder@1.0.22)(typescript@5.9.3)(ws@8.18.0(bufferutil@4.0.9)(utf-8-validate@5.0.10))

  '@solana-program/token@0.6.0(@solana/kit@3.0.3(fastestsmallesttextencoderdecoder@1.0.22)(typescript@5.9.3)(ws@8.18.0(bufferutil@4.0.9)(utf-8-validate@5.0.10)))':
    dependencies:
      '@solana/kit': 3.0.3(fastestsmallesttextencoderdecoder@1.0.22)(typescript@5.9.3)(ws@8.18.0(bufferutil@4.0.9)(utf-8-validate@5.0.10))

  '@solana/accounts@3.0.3(fastestsmallesttextencoderdecoder@1.0.22)(typescript@5.9.3)':
    dependencies:
      '@solana/addresses': 3.0.3(fastestsmallesttextencoderdecoder@1.0.22)(typescript@5.9.3)
      '@solana/codecs-core': 3.0.3(typescript@5.9.3)
      '@solana/codecs-strings': 3.0.3(fastestsmallesttextencoderdecoder@1.0.22)(typescript@5.9.3)
      '@solana/errors': 3.0.3(typescript@5.9.3)
      '@solana/rpc-spec': 3.0.3(typescript@5.9.3)
      '@solana/rpc-types': 3.0.3(fastestsmallesttextencoderdecoder@1.0.22)(typescript@5.9.3)
      typescript: 5.9.3
    transitivePeerDependencies:
      - fastestsmallesttextencoderdecoder

  '@solana/addresses@3.0.3(fastestsmallesttextencoderdecoder@1.0.22)(typescript@5.9.3)':
    dependencies:
      '@solana/assertions': 3.0.3(typescript@5.9.3)
      '@solana/codecs-core': 3.0.3(typescript@5.9.3)
      '@solana/codecs-strings': 3.0.3(fastestsmallesttextencoderdecoder@1.0.22)(typescript@5.9.3)
      '@solana/errors': 3.0.3(typescript@5.9.3)
      '@solana/nominal-types': 3.0.3(typescript@5.9.3)
      typescript: 5.9.3
    transitivePeerDependencies:
      - fastestsmallesttextencoderdecoder

  '@solana/assertions@3.0.3(typescript@5.9.3)':
    dependencies:
      '@solana/errors': 3.0.3(typescript@5.9.3)
      typescript: 5.9.3

  '@solana/buffer-layout@4.0.1':
    dependencies:
      buffer: 6.0.3

  '@solana/codecs-core@2.3.0(typescript@5.9.3)':
    dependencies:
      '@solana/errors': 2.3.0(typescript@5.9.3)
      typescript: 5.9.3

  '@solana/codecs-core@3.0.3(typescript@5.9.3)':
    dependencies:
      '@solana/errors': 3.0.3(typescript@5.9.3)
      typescript: 5.9.3

  '@solana/codecs-data-structures@3.0.3(typescript@5.9.3)':
    dependencies:
      '@solana/codecs-core': 3.0.3(typescript@5.9.3)
      '@solana/codecs-numbers': 3.0.3(typescript@5.9.3)
      '@solana/errors': 3.0.3(typescript@5.9.3)
      typescript: 5.9.3

  '@solana/codecs-numbers@2.3.0(typescript@5.9.3)':
    dependencies:
      '@solana/codecs-core': 2.3.0(typescript@5.9.3)
      '@solana/errors': 2.3.0(typescript@5.9.3)
      typescript: 5.9.3

  '@solana/codecs-numbers@3.0.3(typescript@5.9.3)':
    dependencies:
      '@solana/codecs-core': 3.0.3(typescript@5.9.3)
      '@solana/errors': 3.0.3(typescript@5.9.3)
      typescript: 5.9.3

  '@solana/codecs-strings@3.0.3(fastestsmallesttextencoderdecoder@1.0.22)(typescript@5.9.3)':
    dependencies:
      '@solana/codecs-core': 3.0.3(typescript@5.9.3)
      '@solana/codecs-numbers': 3.0.3(typescript@5.9.3)
      '@solana/errors': 3.0.3(typescript@5.9.3)
      fastestsmallesttextencoderdecoder: 1.0.22
      typescript: 5.9.3

  '@solana/codecs@3.0.3(fastestsmallesttextencoderdecoder@1.0.22)(typescript@5.9.3)':
    dependencies:
      '@solana/codecs-core': 3.0.3(typescript@5.9.3)
      '@solana/codecs-data-structures': 3.0.3(typescript@5.9.3)
      '@solana/codecs-numbers': 3.0.3(typescript@5.9.3)
      '@solana/codecs-strings': 3.0.3(fastestsmallesttextencoderdecoder@1.0.22)(typescript@5.9.3)
      '@solana/options': 3.0.3(fastestsmallesttextencoderdecoder@1.0.22)(typescript@5.9.3)
      typescript: 5.9.3
    transitivePeerDependencies:
      - fastestsmallesttextencoderdecoder

  '@solana/errors@2.3.0(typescript@5.9.3)':
    dependencies:
      chalk: 5.6.2
      commander: 14.0.2
      typescript: 5.9.3

  '@solana/errors@3.0.3(typescript@5.9.3)':
    dependencies:
      chalk: 5.6.2
      commander: 14.0.0
      typescript: 5.9.3

  '@solana/fast-stable-stringify@3.0.3(typescript@5.9.3)':
    dependencies:
      typescript: 5.9.3

  '@solana/functional@3.0.3(typescript@5.9.3)':
    dependencies:
      typescript: 5.9.3

  '@solana/instruction-plans@3.0.3(fastestsmallesttextencoderdecoder@1.0.22)(typescript@5.9.3)':
    dependencies:
      '@solana/errors': 3.0.3(typescript@5.9.3)
      '@solana/instructions': 3.0.3(typescript@5.9.3)
      '@solana/promises': 3.0.3(typescript@5.9.3)
      '@solana/transaction-messages': 3.0.3(fastestsmallesttextencoderdecoder@1.0.22)(typescript@5.9.3)
      '@solana/transactions': 3.0.3(fastestsmallesttextencoderdecoder@1.0.22)(typescript@5.9.3)
      typescript: 5.9.3
    transitivePeerDependencies:
      - fastestsmallesttextencoderdecoder

  '@solana/instructions@3.0.3(typescript@5.9.3)':
    dependencies:
      '@solana/codecs-core': 3.0.3(typescript@5.9.3)
      '@solana/errors': 3.0.3(typescript@5.9.3)
      typescript: 5.9.3

  '@solana/keys@3.0.3(fastestsmallesttextencoderdecoder@1.0.22)(typescript@5.9.3)':
    dependencies:
      '@solana/assertions': 3.0.3(typescript@5.9.3)
      '@solana/codecs-core': 3.0.3(typescript@5.9.3)
      '@solana/codecs-strings': 3.0.3(fastestsmallesttextencoderdecoder@1.0.22)(typescript@5.9.3)
      '@solana/errors': 3.0.3(typescript@5.9.3)
      '@solana/nominal-types': 3.0.3(typescript@5.9.3)
      typescript: 5.9.3
    transitivePeerDependencies:
      - fastestsmallesttextencoderdecoder

  '@solana/kit@3.0.3(fastestsmallesttextencoderdecoder@1.0.22)(typescript@5.9.3)(ws@8.18.0(bufferutil@4.0.9)(utf-8-validate@5.0.10))':
    dependencies:
      '@solana/accounts': 3.0.3(fastestsmallesttextencoderdecoder@1.0.22)(typescript@5.9.3)
      '@solana/addresses': 3.0.3(fastestsmallesttextencoderdecoder@1.0.22)(typescript@5.9.3)
      '@solana/codecs': 3.0.3(fastestsmallesttextencoderdecoder@1.0.22)(typescript@5.9.3)
      '@solana/errors': 3.0.3(typescript@5.9.3)
      '@solana/functional': 3.0.3(typescript@5.9.3)
      '@solana/instruction-plans': 3.0.3(fastestsmallesttextencoderdecoder@1.0.22)(typescript@5.9.3)
      '@solana/instructions': 3.0.3(typescript@5.9.3)
      '@solana/keys': 3.0.3(fastestsmallesttextencoderdecoder@1.0.22)(typescript@5.9.3)
      '@solana/programs': 3.0.3(fastestsmallesttextencoderdecoder@1.0.22)(typescript@5.9.3)
      '@solana/rpc': 3.0.3(fastestsmallesttextencoderdecoder@1.0.22)(typescript@5.9.3)
      '@solana/rpc-parsed-types': 3.0.3(typescript@5.9.3)
      '@solana/rpc-spec-types': 3.0.3(typescript@5.9.3)
      '@solana/rpc-subscriptions': 3.0.3(fastestsmallesttextencoderdecoder@1.0.22)(typescript@5.9.3)(ws@8.18.0(bufferutil@4.0.9)(utf-8-validate@5.0.10))
      '@solana/rpc-types': 3.0.3(fastestsmallesttextencoderdecoder@1.0.22)(typescript@5.9.3)
      '@solana/signers': 3.0.3(fastestsmallesttextencoderdecoder@1.0.22)(typescript@5.9.3)
      '@solana/sysvars': 3.0.3(fastestsmallesttextencoderdecoder@1.0.22)(typescript@5.9.3)
      '@solana/transaction-confirmation': 3.0.3(fastestsmallesttextencoderdecoder@1.0.22)(typescript@5.9.3)(ws@8.18.0(bufferutil@4.0.9)(utf-8-validate@5.0.10))
      '@solana/transaction-messages': 3.0.3(fastestsmallesttextencoderdecoder@1.0.22)(typescript@5.9.3)
      '@solana/transactions': 3.0.3(fastestsmallesttextencoderdecoder@1.0.22)(typescript@5.9.3)
      typescript: 5.9.3
    transitivePeerDependencies:
      - fastestsmallesttextencoderdecoder
      - ws

  '@solana/nominal-types@3.0.3(typescript@5.9.3)':
    dependencies:
      typescript: 5.9.3

  '@solana/options@3.0.3(fastestsmallesttextencoderdecoder@1.0.22)(typescript@5.9.3)':
    dependencies:
      '@solana/codecs-core': 3.0.3(typescript@5.9.3)
      '@solana/codecs-data-structures': 3.0.3(typescript@5.9.3)
      '@solana/codecs-numbers': 3.0.3(typescript@5.9.3)
      '@solana/codecs-strings': 3.0.3(fastestsmallesttextencoderdecoder@1.0.22)(typescript@5.9.3)
      '@solana/errors': 3.0.3(typescript@5.9.3)
      typescript: 5.9.3
    transitivePeerDependencies:
      - fastestsmallesttextencoderdecoder

  '@solana/programs@3.0.3(fastestsmallesttextencoderdecoder@1.0.22)(typescript@5.9.3)':
    dependencies:
      '@solana/addresses': 3.0.3(fastestsmallesttextencoderdecoder@1.0.22)(typescript@5.9.3)
      '@solana/errors': 3.0.3(typescript@5.9.3)
      typescript: 5.9.3
    transitivePeerDependencies:
      - fastestsmallesttextencoderdecoder

  '@solana/promises@3.0.3(typescript@5.9.3)':
    dependencies:
      typescript: 5.9.3

  '@solana/rpc-api@3.0.3(fastestsmallesttextencoderdecoder@1.0.22)(typescript@5.9.3)':
    dependencies:
      '@solana/addresses': 3.0.3(fastestsmallesttextencoderdecoder@1.0.22)(typescript@5.9.3)
      '@solana/codecs-core': 3.0.3(typescript@5.9.3)
      '@solana/codecs-strings': 3.0.3(fastestsmallesttextencoderdecoder@1.0.22)(typescript@5.9.3)
      '@solana/errors': 3.0.3(typescript@5.9.3)
      '@solana/keys': 3.0.3(fastestsmallesttextencoderdecoder@1.0.22)(typescript@5.9.3)
      '@solana/rpc-parsed-types': 3.0.3(typescript@5.9.3)
      '@solana/rpc-spec': 3.0.3(typescript@5.9.3)
      '@solana/rpc-transformers': 3.0.3(fastestsmallesttextencoderdecoder@1.0.22)(typescript@5.9.3)
      '@solana/rpc-types': 3.0.3(fastestsmallesttextencoderdecoder@1.0.22)(typescript@5.9.3)
      '@solana/transaction-messages': 3.0.3(fastestsmallesttextencoderdecoder@1.0.22)(typescript@5.9.3)
      '@solana/transactions': 3.0.3(fastestsmallesttextencoderdecoder@1.0.22)(typescript@5.9.3)
      typescript: 5.9.3
    transitivePeerDependencies:
      - fastestsmallesttextencoderdecoder

  '@solana/rpc-parsed-types@3.0.3(typescript@5.9.3)':
    dependencies:
      typescript: 5.9.3

  '@solana/rpc-spec-types@3.0.3(typescript@5.9.3)':
    dependencies:
      typescript: 5.9.3

  '@solana/rpc-spec@3.0.3(typescript@5.9.3)':
    dependencies:
      '@solana/errors': 3.0.3(typescript@5.9.3)
      '@solana/rpc-spec-types': 3.0.3(typescript@5.9.3)
      typescript: 5.9.3

  '@solana/rpc-subscriptions-api@3.0.3(fastestsmallesttextencoderdecoder@1.0.22)(typescript@5.9.3)':
    dependencies:
      '@solana/addresses': 3.0.3(fastestsmallesttextencoderdecoder@1.0.22)(typescript@5.9.3)
      '@solana/keys': 3.0.3(fastestsmallesttextencoderdecoder@1.0.22)(typescript@5.9.3)
      '@solana/rpc-subscriptions-spec': 3.0.3(typescript@5.9.3)
      '@solana/rpc-transformers': 3.0.3(fastestsmallesttextencoderdecoder@1.0.22)(typescript@5.9.3)
      '@solana/rpc-types': 3.0.3(fastestsmallesttextencoderdecoder@1.0.22)(typescript@5.9.3)
      '@solana/transaction-messages': 3.0.3(fastestsmallesttextencoderdecoder@1.0.22)(typescript@5.9.3)
      '@solana/transactions': 3.0.3(fastestsmallesttextencoderdecoder@1.0.22)(typescript@5.9.3)
      typescript: 5.9.3
    transitivePeerDependencies:
      - fastestsmallesttextencoderdecoder

  '@solana/rpc-subscriptions-channel-websocket@3.0.3(typescript@5.9.3)(ws@8.18.0(bufferutil@4.0.9)(utf-8-validate@5.0.10))':
    dependencies:
      '@solana/errors': 3.0.3(typescript@5.9.3)
      '@solana/functional': 3.0.3(typescript@5.9.3)
      '@solana/rpc-subscriptions-spec': 3.0.3(typescript@5.9.3)
      '@solana/subscribable': 3.0.3(typescript@5.9.3)
      typescript: 5.9.3
      ws: 8.18.0(bufferutil@4.0.9)(utf-8-validate@5.0.10)

  '@solana/rpc-subscriptions-spec@3.0.3(typescript@5.9.3)':
    dependencies:
      '@solana/errors': 3.0.3(typescript@5.9.3)
      '@solana/promises': 3.0.3(typescript@5.9.3)
      '@solana/rpc-spec-types': 3.0.3(typescript@5.9.3)
      '@solana/subscribable': 3.0.3(typescript@5.9.3)
      typescript: 5.9.3

  '@solana/rpc-subscriptions@3.0.3(fastestsmallesttextencoderdecoder@1.0.22)(typescript@5.9.3)(ws@8.18.0(bufferutil@4.0.9)(utf-8-validate@5.0.10))':
    dependencies:
      '@solana/errors': 3.0.3(typescript@5.9.3)
      '@solana/fast-stable-stringify': 3.0.3(typescript@5.9.3)
      '@solana/functional': 3.0.3(typescript@5.9.3)
      '@solana/promises': 3.0.3(typescript@5.9.3)
      '@solana/rpc-spec-types': 3.0.3(typescript@5.9.3)
      '@solana/rpc-subscriptions-api': 3.0.3(fastestsmallesttextencoderdecoder@1.0.22)(typescript@5.9.3)
      '@solana/rpc-subscriptions-channel-websocket': 3.0.3(typescript@5.9.3)(ws@8.18.0(bufferutil@4.0.9)(utf-8-validate@5.0.10))
      '@solana/rpc-subscriptions-spec': 3.0.3(typescript@5.9.3)
      '@solana/rpc-transformers': 3.0.3(fastestsmallesttextencoderdecoder@1.0.22)(typescript@5.9.3)
      '@solana/rpc-types': 3.0.3(fastestsmallesttextencoderdecoder@1.0.22)(typescript@5.9.3)
      '@solana/subscribable': 3.0.3(typescript@5.9.3)
      typescript: 5.9.3
    transitivePeerDependencies:
      - fastestsmallesttextencoderdecoder
      - ws

  '@solana/rpc-transformers@3.0.3(fastestsmallesttextencoderdecoder@1.0.22)(typescript@5.9.3)':
    dependencies:
      '@solana/errors': 3.0.3(typescript@5.9.3)
      '@solana/functional': 3.0.3(typescript@5.9.3)
      '@solana/nominal-types': 3.0.3(typescript@5.9.3)
      '@solana/rpc-spec-types': 3.0.3(typescript@5.9.3)
      '@solana/rpc-types': 3.0.3(fastestsmallesttextencoderdecoder@1.0.22)(typescript@5.9.3)
      typescript: 5.9.3
    transitivePeerDependencies:
      - fastestsmallesttextencoderdecoder

  '@solana/rpc-transport-http@3.0.3(typescript@5.9.3)':
    dependencies:
      '@solana/errors': 3.0.3(typescript@5.9.3)
      '@solana/rpc-spec': 3.0.3(typescript@5.9.3)
      '@solana/rpc-spec-types': 3.0.3(typescript@5.9.3)
      typescript: 5.9.3
      undici-types: 7.16.0

  '@solana/rpc-types@3.0.3(fastestsmallesttextencoderdecoder@1.0.22)(typescript@5.9.3)':
    dependencies:
      '@solana/addresses': 3.0.3(fastestsmallesttextencoderdecoder@1.0.22)(typescript@5.9.3)
      '@solana/codecs-core': 3.0.3(typescript@5.9.3)
      '@solana/codecs-numbers': 3.0.3(typescript@5.9.3)
      '@solana/codecs-strings': 3.0.3(fastestsmallesttextencoderdecoder@1.0.22)(typescript@5.9.3)
      '@solana/errors': 3.0.3(typescript@5.9.3)
      '@solana/nominal-types': 3.0.3(typescript@5.9.3)
      typescript: 5.9.3
    transitivePeerDependencies:
      - fastestsmallesttextencoderdecoder

  '@solana/rpc@3.0.3(fastestsmallesttextencoderdecoder@1.0.22)(typescript@5.9.3)':
    dependencies:
      '@solana/errors': 3.0.3(typescript@5.9.3)
      '@solana/fast-stable-stringify': 3.0.3(typescript@5.9.3)
      '@solana/functional': 3.0.3(typescript@5.9.3)
      '@solana/rpc-api': 3.0.3(fastestsmallesttextencoderdecoder@1.0.22)(typescript@5.9.3)
      '@solana/rpc-spec': 3.0.3(typescript@5.9.3)
      '@solana/rpc-spec-types': 3.0.3(typescript@5.9.3)
      '@solana/rpc-transformers': 3.0.3(fastestsmallesttextencoderdecoder@1.0.22)(typescript@5.9.3)
      '@solana/rpc-transport-http': 3.0.3(typescript@5.9.3)
      '@solana/rpc-types': 3.0.3(fastestsmallesttextencoderdecoder@1.0.22)(typescript@5.9.3)
      typescript: 5.9.3
    transitivePeerDependencies:
      - fastestsmallesttextencoderdecoder

  '@solana/signers@3.0.3(fastestsmallesttextencoderdecoder@1.0.22)(typescript@5.9.3)':
    dependencies:
      '@solana/addresses': 3.0.3(fastestsmallesttextencoderdecoder@1.0.22)(typescript@5.9.3)
      '@solana/codecs-core': 3.0.3(typescript@5.9.3)
      '@solana/errors': 3.0.3(typescript@5.9.3)
      '@solana/instructions': 3.0.3(typescript@5.9.3)
      '@solana/keys': 3.0.3(fastestsmallesttextencoderdecoder@1.0.22)(typescript@5.9.3)
      '@solana/nominal-types': 3.0.3(typescript@5.9.3)
      '@solana/transaction-messages': 3.0.3(fastestsmallesttextencoderdecoder@1.0.22)(typescript@5.9.3)
      '@solana/transactions': 3.0.3(fastestsmallesttextencoderdecoder@1.0.22)(typescript@5.9.3)
      typescript: 5.9.3
    transitivePeerDependencies:
      - fastestsmallesttextencoderdecoder

  '@solana/subscribable@3.0.3(typescript@5.9.3)':
    dependencies:
      '@solana/errors': 3.0.3(typescript@5.9.3)
      typescript: 5.9.3

  '@solana/sysvars@3.0.3(fastestsmallesttextencoderdecoder@1.0.22)(typescript@5.9.3)':
    dependencies:
      '@solana/accounts': 3.0.3(fastestsmallesttextencoderdecoder@1.0.22)(typescript@5.9.3)
      '@solana/codecs': 3.0.3(fastestsmallesttextencoderdecoder@1.0.22)(typescript@5.9.3)
      '@solana/errors': 3.0.3(typescript@5.9.3)
      '@solana/rpc-types': 3.0.3(fastestsmallesttextencoderdecoder@1.0.22)(typescript@5.9.3)
      typescript: 5.9.3
    transitivePeerDependencies:
      - fastestsmallesttextencoderdecoder

  '@solana/transaction-confirmation@3.0.3(fastestsmallesttextencoderdecoder@1.0.22)(typescript@5.9.3)(ws@8.18.0(bufferutil@4.0.9)(utf-8-validate@5.0.10))':
    dependencies:
      '@solana/addresses': 3.0.3(fastestsmallesttextencoderdecoder@1.0.22)(typescript@5.9.3)
      '@solana/codecs-strings': 3.0.3(fastestsmallesttextencoderdecoder@1.0.22)(typescript@5.9.3)
      '@solana/errors': 3.0.3(typescript@5.9.3)
      '@solana/keys': 3.0.3(fastestsmallesttextencoderdecoder@1.0.22)(typescript@5.9.3)
      '@solana/promises': 3.0.3(typescript@5.9.3)
      '@solana/rpc': 3.0.3(fastestsmallesttextencoderdecoder@1.0.22)(typescript@5.9.3)
      '@solana/rpc-subscriptions': 3.0.3(fastestsmallesttextencoderdecoder@1.0.22)(typescript@5.9.3)(ws@8.18.0(bufferutil@4.0.9)(utf-8-validate@5.0.10))
      '@solana/rpc-types': 3.0.3(fastestsmallesttextencoderdecoder@1.0.22)(typescript@5.9.3)
      '@solana/transaction-messages': 3.0.3(fastestsmallesttextencoderdecoder@1.0.22)(typescript@5.9.3)
      '@solana/transactions': 3.0.3(fastestsmallesttextencoderdecoder@1.0.22)(typescript@5.9.3)
      typescript: 5.9.3
    transitivePeerDependencies:
      - fastestsmallesttextencoderdecoder
      - ws

  '@solana/transaction-messages@3.0.3(fastestsmallesttextencoderdecoder@1.0.22)(typescript@5.9.3)':
    dependencies:
      '@solana/addresses': 3.0.3(fastestsmallesttextencoderdecoder@1.0.22)(typescript@5.9.3)
      '@solana/codecs-core': 3.0.3(typescript@5.9.3)
      '@solana/codecs-data-structures': 3.0.3(typescript@5.9.3)
      '@solana/codecs-numbers': 3.0.3(typescript@5.9.3)
      '@solana/errors': 3.0.3(typescript@5.9.3)
      '@solana/functional': 3.0.3(typescript@5.9.3)
      '@solana/instructions': 3.0.3(typescript@5.9.3)
      '@solana/nominal-types': 3.0.3(typescript@5.9.3)
      '@solana/rpc-types': 3.0.3(fastestsmallesttextencoderdecoder@1.0.22)(typescript@5.9.3)
      typescript: 5.9.3
    transitivePeerDependencies:
      - fastestsmallesttextencoderdecoder

  '@solana/transactions@3.0.3(fastestsmallesttextencoderdecoder@1.0.22)(typescript@5.9.3)':
    dependencies:
      '@solana/addresses': 3.0.3(fastestsmallesttextencoderdecoder@1.0.22)(typescript@5.9.3)
      '@solana/codecs-core': 3.0.3(typescript@5.9.3)
      '@solana/codecs-data-structures': 3.0.3(typescript@5.9.3)
      '@solana/codecs-numbers': 3.0.3(typescript@5.9.3)
      '@solana/codecs-strings': 3.0.3(fastestsmallesttextencoderdecoder@1.0.22)(typescript@5.9.3)
      '@solana/errors': 3.0.3(typescript@5.9.3)
      '@solana/functional': 3.0.3(typescript@5.9.3)
      '@solana/instructions': 3.0.3(typescript@5.9.3)
      '@solana/keys': 3.0.3(fastestsmallesttextencoderdecoder@1.0.22)(typescript@5.9.3)
      '@solana/nominal-types': 3.0.3(typescript@5.9.3)
      '@solana/rpc-types': 3.0.3(fastestsmallesttextencoderdecoder@1.0.22)(typescript@5.9.3)
      '@solana/transaction-messages': 3.0.3(fastestsmallesttextencoderdecoder@1.0.22)(typescript@5.9.3)
      typescript: 5.9.3
    transitivePeerDependencies:
      - fastestsmallesttextencoderdecoder

  '@solana/web3.js@1.98.4(bufferutil@4.0.9)(typescript@5.9.3)(utf-8-validate@5.0.10)':
    dependencies:
      '@babel/runtime': 7.28.4
      '@noble/curves': 1.9.7
      '@noble/hashes': 1.4.0
      '@solana/buffer-layout': 4.0.1
      '@solana/codecs-numbers': 2.3.0(typescript@5.9.3)
      agentkeepalive: 4.6.0
      bn.js: 5.2.2
      borsh: 0.7.0
      bs58: 4.0.1
      buffer: 6.0.3
      fast-stable-stringify: 1.0.0
      jayson: 4.2.0(bufferutil@4.0.9)(utf-8-validate@5.0.10)
      node-fetch: 2.7.0
      rpc-websockets: 9.2.0
      superstruct: 2.0.2
    transitivePeerDependencies:
      - bufferutil
      - encoding
      - typescript
      - utf-8-validate

  '@stablelib/base64@1.0.1': {}

  '@standard-schema/spec@1.0.0': {}

  '@standard-schema/utils@0.3.0': {}

  '@swc/counter@0.1.3': {}

  '@swc/helpers@0.5.15':
    dependencies:
      tslib: 2.8.1

  '@swc/helpers@0.5.17':
    dependencies:
      tslib: 2.8.1

  '@tailwindcss/node@4.1.16':
    dependencies:
      '@jridgewell/remapping': 2.3.5
      enhanced-resolve: 5.18.3
      jiti: 2.6.1
      lightningcss: 1.30.2
      magic-string: 0.30.21
      source-map-js: 1.2.1
      tailwindcss: 4.1.16

  '@tailwindcss/oxide-android-arm64@4.1.16':
    optional: true

  '@tailwindcss/oxide-darwin-arm64@4.1.16':
    optional: true

  '@tailwindcss/oxide-darwin-x64@4.1.16':
    optional: true

  '@tailwindcss/oxide-freebsd-x64@4.1.16':
    optional: true

  '@tailwindcss/oxide-linux-arm-gnueabihf@4.1.16':
    optional: true

  '@tailwindcss/oxide-linux-arm64-gnu@4.1.16':
    optional: true

  '@tailwindcss/oxide-linux-arm64-musl@4.1.16':
    optional: true

  '@tailwindcss/oxide-linux-x64-gnu@4.1.16':
    optional: true

  '@tailwindcss/oxide-linux-x64-musl@4.1.16':
    optional: true

  '@tailwindcss/oxide-wasm32-wasi@4.1.16':
    optional: true

  '@tailwindcss/oxide-win32-arm64-msvc@4.1.16':
    optional: true

  '@tailwindcss/oxide-win32-x64-msvc@4.1.16':
    optional: true

  '@tailwindcss/oxide@4.1.16':
    optionalDependencies:
      '@tailwindcss/oxide-android-arm64': 4.1.16
      '@tailwindcss/oxide-darwin-arm64': 4.1.16
      '@tailwindcss/oxide-darwin-x64': 4.1.16
      '@tailwindcss/oxide-freebsd-x64': 4.1.16
      '@tailwindcss/oxide-linux-arm-gnueabihf': 4.1.16
      '@tailwindcss/oxide-linux-arm64-gnu': 4.1.16
      '@tailwindcss/oxide-linux-arm64-musl': 4.1.16
      '@tailwindcss/oxide-linux-x64-gnu': 4.1.16
      '@tailwindcss/oxide-linux-x64-musl': 4.1.16
      '@tailwindcss/oxide-wasm32-wasi': 4.1.16
      '@tailwindcss/oxide-win32-arm64-msvc': 4.1.16
      '@tailwindcss/oxide-win32-x64-msvc': 4.1.16

  '@tailwindcss/postcss@4.1.16':
    dependencies:
      '@alloc/quick-lru': 5.2.0
      '@tailwindcss/node': 4.1.16
      '@tailwindcss/oxide': 4.1.16
      postcss: 8.5.6
      tailwindcss: 4.1.16

  '@tanstack/query-core@5.90.5': {}

  '@tanstack/react-query@5.90.5(react@19.2.0)':
    dependencies:
      '@tanstack/query-core': 5.90.5
      react: 19.2.0

  '@tybys/wasm-util@0.10.1':
    dependencies:
      tslib: 2.8.1
    optional: true

  '@types/babel__core@7.20.5':
    dependencies:
      '@babel/parser': 7.28.5
      '@babel/types': 7.28.5
      '@types/babel__generator': 7.27.0
      '@types/babel__template': 7.4.4
      '@types/babel__traverse': 7.28.0

  '@types/babel__generator@7.27.0':
    dependencies:
      '@babel/types': 7.28.5

  '@types/babel__template@7.4.4':
    dependencies:
      '@babel/parser': 7.28.5
      '@babel/types': 7.28.5

  '@types/babel__traverse@7.28.0':
    dependencies:
      '@babel/types': 7.28.5

  '@types/connect@3.4.38':
    dependencies:
      '@types/node': 20.19.23

  '@types/cors@2.8.19':
    dependencies:
      '@types/node': 20.19.23

  '@types/crypto-js@4.2.2': {}

  '@types/d3-array@3.2.2': {}

  '@types/d3-color@3.1.3': {}

  '@types/d3-ease@3.0.2': {}

  '@types/d3-interpolate@3.0.4':
    dependencies:
      '@types/d3-color': 3.1.3

  '@types/d3-path@3.1.1': {}

  '@types/d3-scale@4.0.9':
    dependencies:
      '@types/d3-time': 3.0.4

  '@types/d3-shape@3.1.7':
    dependencies:
      '@types/d3-path': 3.1.1

  '@types/d3-time@3.0.4': {}

  '@types/d3-timer@3.0.2': {}

  '@types/debug@4.1.12':
    dependencies:
      '@types/ms': 2.1.0

  '@types/emscripten@1.41.4': {}

  '@types/estree@1.0.8': {}

  '@types/graceful-fs@4.1.9':
    dependencies:
      '@types/node': 20.19.23

  '@types/istanbul-lib-coverage@2.0.6': {}

  '@types/istanbul-lib-report@3.0.3':
    dependencies:
      '@types/istanbul-lib-coverage': 2.0.6

  '@types/istanbul-reports@3.0.4':
    dependencies:
      '@types/istanbul-lib-report': 3.0.3

  '@types/json-schema@7.0.15': {}

  '@types/json5@0.0.29': {}

  '@types/lodash@4.17.20': {}

  '@types/ms@2.1.0': {}

  '@types/node@12.20.55': {}

  '@types/node@20.19.23':
    dependencies:
      undici-types: 6.21.0

  '@types/node@22.18.12':
    dependencies:
      undici-types: 6.21.0

  '@types/pako@2.0.4': {}

  '@types/qrcode.react@3.0.0(react@19.2.0)':
    dependencies:
      qrcode.react: 4.2.0(react@19.2.0)
    transitivePeerDependencies:
      - react

  '@types/raf@3.4.3':
    optional: true

  '@types/react-dom@19.2.2(@types/react@19.2.2)':
    dependencies:
      '@types/react': 19.2.2

  '@types/react@19.2.2':
    dependencies:
      csstype: 3.1.3

  '@types/stack-utils@2.0.3': {}

  '@types/trusted-types@2.0.7': {}

  '@types/use-sync-external-store@0.0.6': {}

  '@types/uuid@8.3.4': {}

  '@types/ws@7.4.7':
    dependencies:
      '@types/node': 20.19.23

  '@types/ws@8.18.1':
    dependencies:
      '@types/node': 20.19.23

  '@types/yargs-parser@21.0.3': {}

  '@types/yargs@17.0.34':
    dependencies:
      '@types/yargs-parser': 21.0.3

  '@typescript-eslint/eslint-plugin@8.46.2(@typescript-eslint/parser@8.46.2(eslint@9.38.0(jiti@2.6.1))(typescript@5.9.3))(eslint@9.38.0(jiti@2.6.1))(typescript@5.9.3)':
    dependencies:
      '@eslint-community/regexpp': 4.12.2
      '@typescript-eslint/parser': 8.46.2(eslint@9.38.0(jiti@2.6.1))(typescript@5.9.3)
      '@typescript-eslint/scope-manager': 8.46.2
      '@typescript-eslint/type-utils': 8.46.2(eslint@9.38.0(jiti@2.6.1))(typescript@5.9.3)
      '@typescript-eslint/utils': 8.46.2(eslint@9.38.0(jiti@2.6.1))(typescript@5.9.3)
      '@typescript-eslint/visitor-keys': 8.46.2
      eslint: 9.38.0(jiti@2.6.1)
      graphemer: 1.4.0
      ignore: 7.0.5
      natural-compare: 1.4.0
      ts-api-utils: 2.1.0(typescript@5.9.3)
      typescript: 5.9.3
    transitivePeerDependencies:
      - supports-color

  '@typescript-eslint/parser@8.46.2(eslint@9.38.0(jiti@2.6.1))(typescript@5.9.3)':
    dependencies:
      '@typescript-eslint/scope-manager': 8.46.2
      '@typescript-eslint/types': 8.46.2
      '@typescript-eslint/typescript-estree': 8.46.2(typescript@5.9.3)
      '@typescript-eslint/visitor-keys': 8.46.2
      debug: 4.4.3
      eslint: 9.38.0(jiti@2.6.1)
      typescript: 5.9.3
    transitivePeerDependencies:
      - supports-color

  '@typescript-eslint/project-service@8.46.2(typescript@5.9.3)':
    dependencies:
      '@typescript-eslint/tsconfig-utils': 8.46.2(typescript@5.9.3)
      '@typescript-eslint/types': 8.46.2
      debug: 4.4.3
      typescript: 5.9.3
    transitivePeerDependencies:
      - supports-color

  '@typescript-eslint/scope-manager@8.46.2':
    dependencies:
      '@typescript-eslint/types': 8.46.2
      '@typescript-eslint/visitor-keys': 8.46.2

  '@typescript-eslint/tsconfig-utils@8.46.2(typescript@5.9.3)':
    dependencies:
      typescript: 5.9.3

  '@typescript-eslint/type-utils@8.46.2(eslint@9.38.0(jiti@2.6.1))(typescript@5.9.3)':
    dependencies:
      '@typescript-eslint/types': 8.46.2
      '@typescript-eslint/typescript-estree': 8.46.2(typescript@5.9.3)
      '@typescript-eslint/utils': 8.46.2(eslint@9.38.0(jiti@2.6.1))(typescript@5.9.3)
      debug: 4.4.3
      eslint: 9.38.0(jiti@2.6.1)
      ts-api-utils: 2.1.0(typescript@5.9.3)
      typescript: 5.9.3
    transitivePeerDependencies:
      - supports-color

  '@typescript-eslint/types@8.46.2': {}

  '@typescript-eslint/typescript-estree@8.46.2(typescript@5.9.3)':
    dependencies:
      '@typescript-eslint/project-service': 8.46.2(typescript@5.9.3)
      '@typescript-eslint/tsconfig-utils': 8.46.2(typescript@5.9.3)
      '@typescript-eslint/types': 8.46.2
      '@typescript-eslint/visitor-keys': 8.46.2
      debug: 4.4.3
      fast-glob: 3.3.3
      is-glob: 4.0.3
      minimatch: 9.0.5
      semver: 7.7.3
      ts-api-utils: 2.1.0(typescript@5.9.3)
      typescript: 5.9.3
    transitivePeerDependencies:
      - supports-color

  '@typescript-eslint/utils@8.46.2(eslint@9.38.0(jiti@2.6.1))(typescript@5.9.3)':
    dependencies:
      '@eslint-community/eslint-utils': 4.9.0(eslint@9.38.0(jiti@2.6.1))
      '@typescript-eslint/scope-manager': 8.46.2
      '@typescript-eslint/types': 8.46.2
      '@typescript-eslint/typescript-estree': 8.46.2(typescript@5.9.3)
      eslint: 9.38.0(jiti@2.6.1)
      typescript: 5.9.3
    transitivePeerDependencies:
      - supports-color

  '@typescript-eslint/visitor-keys@8.46.2':
    dependencies:
      '@typescript-eslint/types': 8.46.2
      eslint-visitor-keys: 4.2.1

  '@unrs/resolver-binding-android-arm-eabi@1.11.1':
    optional: true

  '@unrs/resolver-binding-android-arm64@1.11.1':
    optional: true

  '@unrs/resolver-binding-darwin-arm64@1.11.1':
    optional: true

  '@unrs/resolver-binding-darwin-x64@1.11.1':
    optional: true

  '@unrs/resolver-binding-freebsd-x64@1.11.1':
    optional: true

  '@unrs/resolver-binding-linux-arm-gnueabihf@1.11.1':
    optional: true

  '@unrs/resolver-binding-linux-arm-musleabihf@1.11.1':
    optional: true

  '@unrs/resolver-binding-linux-arm64-gnu@1.11.1':
    optional: true

  '@unrs/resolver-binding-linux-arm64-musl@1.11.1':
    optional: true

  '@unrs/resolver-binding-linux-ppc64-gnu@1.11.1':
    optional: true

  '@unrs/resolver-binding-linux-riscv64-gnu@1.11.1':
    optional: true

  '@unrs/resolver-binding-linux-riscv64-musl@1.11.1':
    optional: true

  '@unrs/resolver-binding-linux-s390x-gnu@1.11.1':
    optional: true

  '@unrs/resolver-binding-linux-x64-gnu@1.11.1':
    optional: true

  '@unrs/resolver-binding-linux-x64-musl@1.11.1':
    optional: true

  '@unrs/resolver-binding-wasm32-wasi@1.11.1':
    dependencies:
      '@napi-rs/wasm-runtime': 0.2.12
    optional: true

  '@unrs/resolver-binding-win32-arm64-msvc@1.11.1':
    optional: true

  '@unrs/resolver-binding-win32-ia32-msvc@1.11.1':
    optional: true

  '@unrs/resolver-binding-win32-x64-msvc@1.11.1':
    optional: true

  '@wagmi/connectors@6.1.0(17055cf1141fd418ebad319e0f1b6a4e)':
    dependencies:
      '@base-org/account': 1.1.1(@types/react@19.2.2)(bufferutil@4.0.9)(immer@10.2.0)(react@19.2.0)(typescript@5.9.3)(use-sync-external-store@1.4.0(react@19.2.0))(utf-8-validate@5.0.10)(zod@4.1.12)
      '@coinbase/wallet-sdk': 4.3.6(@types/react@19.2.2)(bufferutil@4.0.9)(immer@10.2.0)(react@19.2.0)(typescript@5.9.3)(use-sync-external-store@1.4.0(react@19.2.0))(utf-8-validate@5.0.10)(zod@4.1.12)
      '@gemini-wallet/core': 0.2.0(viem@2.38.4(bufferutil@4.0.9)(typescript@5.9.3)(utf-8-validate@5.0.10)(zod@4.1.12))
      '@metamask/sdk': 0.33.1(bufferutil@4.0.9)(utf-8-validate@5.0.10)
      '@safe-global/safe-apps-provider': 0.18.6(bufferutil@4.0.9)(typescript@5.9.3)(utf-8-validate@5.0.10)(zod@4.1.12)
      '@safe-global/safe-apps-sdk': 9.1.0(bufferutil@4.0.9)(typescript@5.9.3)(utf-8-validate@5.0.10)(zod@4.1.12)
      '@wagmi/core': 2.22.1(@tanstack/query-core@5.90.5)(@types/react@19.2.2)(immer@10.2.0)(react@19.2.0)(typescript@5.9.3)(use-sync-external-store@1.4.0(react@19.2.0))(viem@2.38.4(bufferutil@4.0.9)(typescript@5.9.3)(utf-8-validate@5.0.10)(zod@4.1.12))
      '@walletconnect/ethereum-provider': 2.21.1(@react-native-async-storage/async-storage@2.2.0(react-native@0.82.1(@babel/core@7.28.5)(@types/react@19.2.2)(bufferutil@4.0.9)(react@19.2.0)(utf-8-validate@5.0.10)))(@types/react@19.2.2)(bufferutil@4.0.9)(react@19.2.0)(typescript@5.9.3)(utf-8-validate@5.0.10)(zod@4.1.12)
      cbw-sdk: '@coinbase/wallet-sdk@3.9.3'
      porto: 0.2.19(@tanstack/react-query@5.90.5(react@19.2.0))(@types/react@19.2.2)(@wagmi/core@2.22.1(@tanstack/query-core@5.90.5)(@types/react@19.2.2)(immer@10.2.0)(react@19.2.0)(typescript@5.9.3)(use-sync-external-store@1.4.0(react@19.2.0))(viem@2.38.4(bufferutil@4.0.9)(typescript@5.9.3)(utf-8-validate@5.0.10)(zod@4.1.12)))(immer@10.2.0)(react@19.2.0)(typescript@5.9.3)(use-sync-external-store@1.4.0(react@19.2.0))(viem@2.38.4(bufferutil@4.0.9)(typescript@5.9.3)(utf-8-validate@5.0.10)(zod@4.1.12))(wagmi@2.18.2(@react-native-async-storage/async-storage@2.2.0(react-native@0.82.1(@babel/core@7.28.5)(@types/react@19.2.2)(bufferutil@4.0.9)(react@19.2.0)(utf-8-validate@5.0.10)))(@tanstack/query-core@5.90.5)(@tanstack/react-query@5.90.5(react@19.2.0))(@types/react@19.2.2)(bufferutil@4.0.9)(immer@10.2.0)(react@19.2.0)(typescript@5.9.3)(utf-8-validate@5.0.10)(viem@2.38.4(bufferutil@4.0.9)(typescript@5.9.3)(utf-8-validate@5.0.10)(zod@4.1.12))(zod@4.1.12))
      viem: 2.38.4(bufferutil@4.0.9)(typescript@5.9.3)(utf-8-validate@5.0.10)(zod@4.1.12)
    optionalDependencies:
      typescript: 5.9.3
    transitivePeerDependencies:
      - '@azure/app-configuration'
      - '@azure/cosmos'
      - '@azure/data-tables'
      - '@azure/identity'
      - '@azure/keyvault-secrets'
      - '@azure/storage-blob'
      - '@capacitor/preferences'
      - '@deno/kv'
      - '@netlify/blobs'
      - '@planetscale/database'
      - '@react-native-async-storage/async-storage'
      - '@tanstack/react-query'
      - '@types/react'
      - '@upstash/redis'
      - '@vercel/blob'
      - '@vercel/functions'
      - '@vercel/kv'
      - aws4fetch
      - bufferutil
      - db0
      - encoding
      - immer
      - ioredis
      - react
      - supports-color
      - uploadthing
      - use-sync-external-store
      - utf-8-validate
      - wagmi
      - zod

  '@wagmi/core@2.22.1(@tanstack/query-core@5.90.5)(@types/react@19.2.2)(immer@10.2.0)(react@19.2.0)(typescript@5.9.3)(use-sync-external-store@1.4.0(react@19.2.0))(viem@2.38.4(bufferutil@4.0.9)(typescript@5.9.3)(utf-8-validate@5.0.10)(zod@4.1.12))':
    dependencies:
      eventemitter3: 5.0.1
      mipd: 0.0.7(typescript@5.9.3)
      viem: 2.38.4(bufferutil@4.0.9)(typescript@5.9.3)(utf-8-validate@5.0.10)(zod@4.1.12)
      zustand: 5.0.0(@types/react@19.2.2)(immer@10.2.0)(react@19.2.0)(use-sync-external-store@1.4.0(react@19.2.0))
    optionalDependencies:
      '@tanstack/query-core': 5.90.5
      typescript: 5.9.3
    transitivePeerDependencies:
      - '@types/react'
      - immer
      - react
      - use-sync-external-store

  '@walletconnect/core@2.21.0(@react-native-async-storage/async-storage@2.2.0(react-native@0.82.1(@babel/core@7.28.5)(@types/react@19.2.2)(bufferutil@4.0.9)(react@19.2.0)(utf-8-validate@5.0.10)))(bufferutil@4.0.9)(typescript@5.9.3)(utf-8-validate@5.0.10)(zod@4.1.12)':
    dependencies:
      '@walletconnect/heartbeat': 1.2.2
      '@walletconnect/jsonrpc-provider': 1.0.14
      '@walletconnect/jsonrpc-types': 1.0.4
      '@walletconnect/jsonrpc-utils': 1.0.8
      '@walletconnect/jsonrpc-ws-connection': 1.0.16(bufferutil@4.0.9)(utf-8-validate@5.0.10)
      '@walletconnect/keyvaluestorage': 1.1.1(@react-native-async-storage/async-storage@2.2.0(react-native@0.82.1(@babel/core@7.28.5)(@types/react@19.2.2)(bufferutil@4.0.9)(react@19.2.0)(utf-8-validate@5.0.10)))
      '@walletconnect/logger': 2.1.2
      '@walletconnect/relay-api': 1.0.11
      '@walletconnect/relay-auth': 1.1.0
      '@walletconnect/safe-json': 1.0.2
      '@walletconnect/time': 1.0.2
      '@walletconnect/types': 2.21.0(@react-native-async-storage/async-storage@2.2.0(react-native@0.82.1(@babel/core@7.28.5)(@types/react@19.2.2)(bufferutil@4.0.9)(react@19.2.0)(utf-8-validate@5.0.10)))
      '@walletconnect/utils': 2.21.0(@react-native-async-storage/async-storage@2.2.0(react-native@0.82.1(@babel/core@7.28.5)(@types/react@19.2.2)(bufferutil@4.0.9)(react@19.2.0)(utf-8-validate@5.0.10)))(bufferutil@4.0.9)(typescript@5.9.3)(utf-8-validate@5.0.10)(zod@4.1.12)
      '@walletconnect/window-getters': 1.0.1
      es-toolkit: 1.33.0
      events: 3.3.0
      uint8arrays: 3.1.0
    transitivePeerDependencies:
      - '@azure/app-configuration'
      - '@azure/cosmos'
      - '@azure/data-tables'
      - '@azure/identity'
      - '@azure/keyvault-secrets'
      - '@azure/storage-blob'
      - '@capacitor/preferences'
      - '@deno/kv'
      - '@netlify/blobs'
      - '@planetscale/database'
      - '@react-native-async-storage/async-storage'
      - '@upstash/redis'
      - '@vercel/blob'
      - '@vercel/functions'
      - '@vercel/kv'
      - aws4fetch
      - bufferutil
      - db0
      - ioredis
      - typescript
      - uploadthing
      - utf-8-validate
      - zod

  '@walletconnect/core@2.21.1(@react-native-async-storage/async-storage@2.2.0(react-native@0.82.1(@babel/core@7.28.5)(@types/react@19.2.2)(bufferutil@4.0.9)(react@19.2.0)(utf-8-validate@5.0.10)))(bufferutil@4.0.9)(typescript@5.9.3)(utf-8-validate@5.0.10)(zod@4.1.12)':
    dependencies:
      '@walletconnect/heartbeat': 1.2.2
      '@walletconnect/jsonrpc-provider': 1.0.14
      '@walletconnect/jsonrpc-types': 1.0.4
      '@walletconnect/jsonrpc-utils': 1.0.8
      '@walletconnect/jsonrpc-ws-connection': 1.0.16(bufferutil@4.0.9)(utf-8-validate@5.0.10)
      '@walletconnect/keyvaluestorage': 1.1.1(@react-native-async-storage/async-storage@2.2.0(react-native@0.82.1(@babel/core@7.28.5)(@types/react@19.2.2)(bufferutil@4.0.9)(react@19.2.0)(utf-8-validate@5.0.10)))
      '@walletconnect/logger': 2.1.2
      '@walletconnect/relay-api': 1.0.11
      '@walletconnect/relay-auth': 1.1.0
      '@walletconnect/safe-json': 1.0.2
      '@walletconnect/time': 1.0.2
      '@walletconnect/types': 2.21.1(@react-native-async-storage/async-storage@2.2.0(react-native@0.82.1(@babel/core@7.28.5)(@types/react@19.2.2)(bufferutil@4.0.9)(react@19.2.0)(utf-8-validate@5.0.10)))
      '@walletconnect/utils': 2.21.1(@react-native-async-storage/async-storage@2.2.0(react-native@0.82.1(@babel/core@7.28.5)(@types/react@19.2.2)(bufferutil@4.0.9)(react@19.2.0)(utf-8-validate@5.0.10)))(bufferutil@4.0.9)(typescript@5.9.3)(utf-8-validate@5.0.10)(zod@4.1.12)
      '@walletconnect/window-getters': 1.0.1
      es-toolkit: 1.33.0
      events: 3.3.0
      uint8arrays: 3.1.0
    transitivePeerDependencies:
      - '@azure/app-configuration'
      - '@azure/cosmos'
      - '@azure/data-tables'
      - '@azure/identity'
      - '@azure/keyvault-secrets'
      - '@azure/storage-blob'
      - '@capacitor/preferences'
      - '@deno/kv'
      - '@netlify/blobs'
      - '@planetscale/database'
      - '@react-native-async-storage/async-storage'
      - '@upstash/redis'
      - '@vercel/blob'
      - '@vercel/functions'
      - '@vercel/kv'
      - aws4fetch
      - bufferutil
      - db0
      - ioredis
      - typescript
      - uploadthing
      - utf-8-validate
      - zod

  '@walletconnect/environment@1.0.1':
    dependencies:
      tslib: 1.14.1

  '@walletconnect/ethereum-provider@2.21.1(@react-native-async-storage/async-storage@2.2.0(react-native@0.82.1(@babel/core@7.28.5)(@types/react@19.2.2)(bufferutil@4.0.9)(react@19.2.0)(utf-8-validate@5.0.10)))(@types/react@19.2.2)(bufferutil@4.0.9)(react@19.2.0)(typescript@5.9.3)(utf-8-validate@5.0.10)(zod@4.1.12)':
    dependencies:
      '@reown/appkit': 1.7.8(@react-native-async-storage/async-storage@2.2.0(react-native@0.82.1(@babel/core@7.28.5)(@types/react@19.2.2)(bufferutil@4.0.9)(react@19.2.0)(utf-8-validate@5.0.10)))(@types/react@19.2.2)(bufferutil@4.0.9)(react@19.2.0)(typescript@5.9.3)(utf-8-validate@5.0.10)(zod@4.1.12)
      '@walletconnect/jsonrpc-http-connection': 1.0.8
      '@walletconnect/jsonrpc-provider': 1.0.14
      '@walletconnect/jsonrpc-types': 1.0.4
      '@walletconnect/jsonrpc-utils': 1.0.8
      '@walletconnect/keyvaluestorage': 1.1.1(@react-native-async-storage/async-storage@2.2.0(react-native@0.82.1(@babel/core@7.28.5)(@types/react@19.2.2)(bufferutil@4.0.9)(react@19.2.0)(utf-8-validate@5.0.10)))
      '@walletconnect/sign-client': 2.21.1(@react-native-async-storage/async-storage@2.2.0(react-native@0.82.1(@babel/core@7.28.5)(@types/react@19.2.2)(bufferutil@4.0.9)(react@19.2.0)(utf-8-validate@5.0.10)))(bufferutil@4.0.9)(typescript@5.9.3)(utf-8-validate@5.0.10)(zod@4.1.12)
      '@walletconnect/types': 2.21.1(@react-native-async-storage/async-storage@2.2.0(react-native@0.82.1(@babel/core@7.28.5)(@types/react@19.2.2)(bufferutil@4.0.9)(react@19.2.0)(utf-8-validate@5.0.10)))
      '@walletconnect/universal-provider': 2.21.1(@react-native-async-storage/async-storage@2.2.0(react-native@0.82.1(@babel/core@7.28.5)(@types/react@19.2.2)(bufferutil@4.0.9)(react@19.2.0)(utf-8-validate@5.0.10)))(bufferutil@4.0.9)(typescript@5.9.3)(utf-8-validate@5.0.10)(zod@4.1.12)
      '@walletconnect/utils': 2.21.1(@react-native-async-storage/async-storage@2.2.0(react-native@0.82.1(@babel/core@7.28.5)(@types/react@19.2.2)(bufferutil@4.0.9)(react@19.2.0)(utf-8-validate@5.0.10)))(bufferutil@4.0.9)(typescript@5.9.3)(utf-8-validate@5.0.10)(zod@4.1.12)
      events: 3.3.0
    transitivePeerDependencies:
      - '@azure/app-configuration'
      - '@azure/cosmos'
      - '@azure/data-tables'
      - '@azure/identity'
      - '@azure/keyvault-secrets'
      - '@azure/storage-blob'
      - '@capacitor/preferences'
      - '@deno/kv'
      - '@netlify/blobs'
      - '@planetscale/database'
      - '@react-native-async-storage/async-storage'
      - '@types/react'
      - '@upstash/redis'
      - '@vercel/blob'
      - '@vercel/functions'
      - '@vercel/kv'
      - aws4fetch
      - bufferutil
      - db0
      - encoding
      - ioredis
      - react
      - typescript
      - uploadthing
      - utf-8-validate
      - zod

  '@walletconnect/events@1.0.1':
    dependencies:
      keyvaluestorage-interface: 1.0.0
      tslib: 1.14.1

  '@walletconnect/heartbeat@1.2.2':
    dependencies:
      '@walletconnect/events': 1.0.1
      '@walletconnect/time': 1.0.2
      events: 3.3.0

  '@walletconnect/jsonrpc-http-connection@1.0.8':
    dependencies:
      '@walletconnect/jsonrpc-utils': 1.0.8
      '@walletconnect/safe-json': 1.0.2
      cross-fetch: 3.2.0
      events: 3.3.0
    transitivePeerDependencies:
      - encoding

  '@walletconnect/jsonrpc-provider@1.0.14':
    dependencies:
      '@walletconnect/jsonrpc-utils': 1.0.8
      '@walletconnect/safe-json': 1.0.2
      events: 3.3.0

  '@walletconnect/jsonrpc-types@1.0.4':
    dependencies:
      events: 3.3.0
      keyvaluestorage-interface: 1.0.0

  '@walletconnect/jsonrpc-utils@1.0.8':
    dependencies:
      '@walletconnect/environment': 1.0.1
      '@walletconnect/jsonrpc-types': 1.0.4
      tslib: 1.14.1

  '@walletconnect/jsonrpc-ws-connection@1.0.16(bufferutil@4.0.9)(utf-8-validate@5.0.10)':
    dependencies:
      '@walletconnect/jsonrpc-utils': 1.0.8
      '@walletconnect/safe-json': 1.0.2
      events: 3.3.0
      ws: 7.5.10(bufferutil@4.0.9)(utf-8-validate@5.0.10)
    transitivePeerDependencies:
      - bufferutil
      - utf-8-validate

  '@walletconnect/keyvaluestorage@1.1.1(@react-native-async-storage/async-storage@2.2.0(react-native@0.82.1(@babel/core@7.28.5)(@types/react@19.2.2)(bufferutil@4.0.9)(react@19.2.0)(utf-8-validate@5.0.10)))':
    dependencies:
      '@walletconnect/safe-json': 1.0.2
      idb-keyval: 6.2.2
      unstorage: 1.17.1(idb-keyval@6.2.2)
    optionalDependencies:
      '@react-native-async-storage/async-storage': 2.2.0(react-native@0.82.1(@babel/core@7.28.5)(@types/react@19.2.2)(bufferutil@4.0.9)(react@19.2.0)(utf-8-validate@5.0.10))
    transitivePeerDependencies:
      - '@azure/app-configuration'
      - '@azure/cosmos'
      - '@azure/data-tables'
      - '@azure/identity'
      - '@azure/keyvault-secrets'
      - '@azure/storage-blob'
      - '@capacitor/preferences'
      - '@deno/kv'
      - '@netlify/blobs'
      - '@planetscale/database'
      - '@upstash/redis'
      - '@vercel/blob'
      - '@vercel/functions'
      - '@vercel/kv'
      - aws4fetch
      - db0
      - ioredis
      - uploadthing

  '@walletconnect/logger@2.1.2':
    dependencies:
      '@walletconnect/safe-json': 1.0.2
      pino: 7.11.0

  '@walletconnect/relay-api@1.0.11':
    dependencies:
      '@walletconnect/jsonrpc-types': 1.0.4

  '@walletconnect/relay-auth@1.1.0':
    dependencies:
      '@noble/curves': 1.8.0
      '@noble/hashes': 1.7.0
      '@walletconnect/safe-json': 1.0.2
      '@walletconnect/time': 1.0.2
      uint8arrays: 3.1.0

  '@walletconnect/safe-json@1.0.2':
    dependencies:
      tslib: 1.14.1

  '@walletconnect/sign-client@2.21.0(@react-native-async-storage/async-storage@2.2.0(react-native@0.82.1(@babel/core@7.28.5)(@types/react@19.2.2)(bufferutil@4.0.9)(react@19.2.0)(utf-8-validate@5.0.10)))(bufferutil@4.0.9)(typescript@5.9.3)(utf-8-validate@5.0.10)(zod@4.1.12)':
    dependencies:
      '@walletconnect/core': 2.21.0(@react-native-async-storage/async-storage@2.2.0(react-native@0.82.1(@babel/core@7.28.5)(@types/react@19.2.2)(bufferutil@4.0.9)(react@19.2.0)(utf-8-validate@5.0.10)))(bufferutil@4.0.9)(typescript@5.9.3)(utf-8-validate@5.0.10)(zod@4.1.12)
      '@walletconnect/events': 1.0.1
      '@walletconnect/heartbeat': 1.2.2
      '@walletconnect/jsonrpc-utils': 1.0.8
      '@walletconnect/logger': 2.1.2
      '@walletconnect/time': 1.0.2
      '@walletconnect/types': 2.21.0(@react-native-async-storage/async-storage@2.2.0(react-native@0.82.1(@babel/core@7.28.5)(@types/react@19.2.2)(bufferutil@4.0.9)(react@19.2.0)(utf-8-validate@5.0.10)))
      '@walletconnect/utils': 2.21.0(@react-native-async-storage/async-storage@2.2.0(react-native@0.82.1(@babel/core@7.28.5)(@types/react@19.2.2)(bufferutil@4.0.9)(react@19.2.0)(utf-8-validate@5.0.10)))(bufferutil@4.0.9)(typescript@5.9.3)(utf-8-validate@5.0.10)(zod@4.1.12)
      events: 3.3.0
    transitivePeerDependencies:
      - '@azure/app-configuration'
      - '@azure/cosmos'
      - '@azure/data-tables'
      - '@azure/identity'
      - '@azure/keyvault-secrets'
      - '@azure/storage-blob'
      - '@capacitor/preferences'
      - '@deno/kv'
      - '@netlify/blobs'
      - '@planetscale/database'
      - '@react-native-async-storage/async-storage'
      - '@upstash/redis'
      - '@vercel/blob'
      - '@vercel/functions'
      - '@vercel/kv'
      - aws4fetch
      - bufferutil
      - db0
      - ioredis
      - typescript
      - uploadthing
      - utf-8-validate
      - zod

  '@walletconnect/sign-client@2.21.1(@react-native-async-storage/async-storage@2.2.0(react-native@0.82.1(@babel/core@7.28.5)(@types/react@19.2.2)(bufferutil@4.0.9)(react@19.2.0)(utf-8-validate@5.0.10)))(bufferutil@4.0.9)(typescript@5.9.3)(utf-8-validate@5.0.10)(zod@4.1.12)':
    dependencies:
      '@walletconnect/core': 2.21.1(@react-native-async-storage/async-storage@2.2.0(react-native@0.82.1(@babel/core@7.28.5)(@types/react@19.2.2)(bufferutil@4.0.9)(react@19.2.0)(utf-8-validate@5.0.10)))(bufferutil@4.0.9)(typescript@5.9.3)(utf-8-validate@5.0.10)(zod@4.1.12)
      '@walletconnect/events': 1.0.1
      '@walletconnect/heartbeat': 1.2.2
      '@walletconnect/jsonrpc-utils': 1.0.8
      '@walletconnect/logger': 2.1.2
      '@walletconnect/time': 1.0.2
      '@walletconnect/types': 2.21.1(@react-native-async-storage/async-storage@2.2.0(react-native@0.82.1(@babel/core@7.28.5)(@types/react@19.2.2)(bufferutil@4.0.9)(react@19.2.0)(utf-8-validate@5.0.10)))
      '@walletconnect/utils': 2.21.1(@react-native-async-storage/async-storage@2.2.0(react-native@0.82.1(@babel/core@7.28.5)(@types/react@19.2.2)(bufferutil@4.0.9)(react@19.2.0)(utf-8-validate@5.0.10)))(bufferutil@4.0.9)(typescript@5.9.3)(utf-8-validate@5.0.10)(zod@4.1.12)
      events: 3.3.0
    transitivePeerDependencies:
      - '@azure/app-configuration'
      - '@azure/cosmos'
      - '@azure/data-tables'
      - '@azure/identity'
      - '@azure/keyvault-secrets'
      - '@azure/storage-blob'
      - '@capacitor/preferences'
      - '@deno/kv'
      - '@netlify/blobs'
      - '@planetscale/database'
      - '@react-native-async-storage/async-storage'
      - '@upstash/redis'
      - '@vercel/blob'
      - '@vercel/functions'
      - '@vercel/kv'
      - aws4fetch
      - bufferutil
      - db0
      - ioredis
      - typescript
      - uploadthing
      - utf-8-validate
      - zod

  '@walletconnect/time@1.0.2':
    dependencies:
      tslib: 1.14.1

  '@walletconnect/types@2.21.0(@react-native-async-storage/async-storage@2.2.0(react-native@0.82.1(@babel/core@7.28.5)(@types/react@19.2.2)(bufferutil@4.0.9)(react@19.2.0)(utf-8-validate@5.0.10)))':
    dependencies:
      '@walletconnect/events': 1.0.1
      '@walletconnect/heartbeat': 1.2.2
      '@walletconnect/jsonrpc-types': 1.0.4
      '@walletconnect/keyvaluestorage': 1.1.1(@react-native-async-storage/async-storage@2.2.0(react-native@0.82.1(@babel/core@7.28.5)(@types/react@19.2.2)(bufferutil@4.0.9)(react@19.2.0)(utf-8-validate@5.0.10)))
      '@walletconnect/logger': 2.1.2
      events: 3.3.0
    transitivePeerDependencies:
      - '@azure/app-configuration'
      - '@azure/cosmos'
      - '@azure/data-tables'
      - '@azure/identity'
      - '@azure/keyvault-secrets'
      - '@azure/storage-blob'
      - '@capacitor/preferences'
      - '@deno/kv'
      - '@netlify/blobs'
      - '@planetscale/database'
      - '@react-native-async-storage/async-storage'
      - '@upstash/redis'
      - '@vercel/blob'
      - '@vercel/functions'
      - '@vercel/kv'
      - aws4fetch
      - db0
      - ioredis
      - uploadthing

  '@walletconnect/types@2.21.1(@react-native-async-storage/async-storage@2.2.0(react-native@0.82.1(@babel/core@7.28.5)(@types/react@19.2.2)(bufferutil@4.0.9)(react@19.2.0)(utf-8-validate@5.0.10)))':
    dependencies:
      '@walletconnect/events': 1.0.1
      '@walletconnect/heartbeat': 1.2.2
      '@walletconnect/jsonrpc-types': 1.0.4
      '@walletconnect/keyvaluestorage': 1.1.1(@react-native-async-storage/async-storage@2.2.0(react-native@0.82.1(@babel/core@7.28.5)(@types/react@19.2.2)(bufferutil@4.0.9)(react@19.2.0)(utf-8-validate@5.0.10)))
      '@walletconnect/logger': 2.1.2
      events: 3.3.0
    transitivePeerDependencies:
      - '@azure/app-configuration'
      - '@azure/cosmos'
      - '@azure/data-tables'
      - '@azure/identity'
      - '@azure/keyvault-secrets'
      - '@azure/storage-blob'
      - '@capacitor/preferences'
      - '@deno/kv'
      - '@netlify/blobs'
      - '@planetscale/database'
      - '@react-native-async-storage/async-storage'
      - '@upstash/redis'
      - '@vercel/blob'
      - '@vercel/functions'
      - '@vercel/kv'
      - aws4fetch
      - db0
      - ioredis
      - uploadthing

  '@walletconnect/universal-provider@2.21.0(@react-native-async-storage/async-storage@2.2.0(react-native@0.82.1(@babel/core@7.28.5)(@types/react@19.2.2)(bufferutil@4.0.9)(react@19.2.0)(utf-8-validate@5.0.10)))(bufferutil@4.0.9)(typescript@5.9.3)(utf-8-validate@5.0.10)(zod@4.1.12)':
    dependencies:
      '@walletconnect/events': 1.0.1
      '@walletconnect/jsonrpc-http-connection': 1.0.8
      '@walletconnect/jsonrpc-provider': 1.0.14
      '@walletconnect/jsonrpc-types': 1.0.4
      '@walletconnect/jsonrpc-utils': 1.0.8
      '@walletconnect/keyvaluestorage': 1.1.1(@react-native-async-storage/async-storage@2.2.0(react-native@0.82.1(@babel/core@7.28.5)(@types/react@19.2.2)(bufferutil@4.0.9)(react@19.2.0)(utf-8-validate@5.0.10)))
      '@walletconnect/logger': 2.1.2
      '@walletconnect/sign-client': 2.21.0(@react-native-async-storage/async-storage@2.2.0(react-native@0.82.1(@babel/core@7.28.5)(@types/react@19.2.2)(bufferutil@4.0.9)(react@19.2.0)(utf-8-validate@5.0.10)))(bufferutil@4.0.9)(typescript@5.9.3)(utf-8-validate@5.0.10)(zod@4.1.12)
      '@walletconnect/types': 2.21.0(@react-native-async-storage/async-storage@2.2.0(react-native@0.82.1(@babel/core@7.28.5)(@types/react@19.2.2)(bufferutil@4.0.9)(react@19.2.0)(utf-8-validate@5.0.10)))
      '@walletconnect/utils': 2.21.0(@react-native-async-storage/async-storage@2.2.0(react-native@0.82.1(@babel/core@7.28.5)(@types/react@19.2.2)(bufferutil@4.0.9)(react@19.2.0)(utf-8-validate@5.0.10)))(bufferutil@4.0.9)(typescript@5.9.3)(utf-8-validate@5.0.10)(zod@4.1.12)
      es-toolkit: 1.33.0
      events: 3.3.0
    transitivePeerDependencies:
      - '@azure/app-configuration'
      - '@azure/cosmos'
      - '@azure/data-tables'
      - '@azure/identity'
      - '@azure/keyvault-secrets'
      - '@azure/storage-blob'
      - '@capacitor/preferences'
      - '@deno/kv'
      - '@netlify/blobs'
      - '@planetscale/database'
      - '@react-native-async-storage/async-storage'
      - '@upstash/redis'
      - '@vercel/blob'
      - '@vercel/functions'
      - '@vercel/kv'
      - aws4fetch
      - bufferutil
      - db0
      - encoding
      - ioredis
      - typescript
      - uploadthing
      - utf-8-validate
      - zod

  '@walletconnect/universal-provider@2.21.1(@react-native-async-storage/async-storage@2.2.0(react-native@0.82.1(@babel/core@7.28.5)(@types/react@19.2.2)(bufferutil@4.0.9)(react@19.2.0)(utf-8-validate@5.0.10)))(bufferutil@4.0.9)(typescript@5.9.3)(utf-8-validate@5.0.10)(zod@4.1.12)':
    dependencies:
      '@walletconnect/events': 1.0.1
      '@walletconnect/jsonrpc-http-connection': 1.0.8
      '@walletconnect/jsonrpc-provider': 1.0.14
      '@walletconnect/jsonrpc-types': 1.0.4
      '@walletconnect/jsonrpc-utils': 1.0.8
      '@walletconnect/keyvaluestorage': 1.1.1(@react-native-async-storage/async-storage@2.2.0(react-native@0.82.1(@babel/core@7.28.5)(@types/react@19.2.2)(bufferutil@4.0.9)(react@19.2.0)(utf-8-validate@5.0.10)))
      '@walletconnect/logger': 2.1.2
      '@walletconnect/sign-client': 2.21.1(@react-native-async-storage/async-storage@2.2.0(react-native@0.82.1(@babel/core@7.28.5)(@types/react@19.2.2)(bufferutil@4.0.9)(react@19.2.0)(utf-8-validate@5.0.10)))(bufferutil@4.0.9)(typescript@5.9.3)(utf-8-validate@5.0.10)(zod@4.1.12)
      '@walletconnect/types': 2.21.1(@react-native-async-storage/async-storage@2.2.0(react-native@0.82.1(@babel/core@7.28.5)(@types/react@19.2.2)(bufferutil@4.0.9)(react@19.2.0)(utf-8-validate@5.0.10)))
      '@walletconnect/utils': 2.21.1(@react-native-async-storage/async-storage@2.2.0(react-native@0.82.1(@babel/core@7.28.5)(@types/react@19.2.2)(bufferutil@4.0.9)(react@19.2.0)(utf-8-validate@5.0.10)))(bufferutil@4.0.9)(typescript@5.9.3)(utf-8-validate@5.0.10)(zod@4.1.12)
      es-toolkit: 1.33.0
      events: 3.3.0
    transitivePeerDependencies:
      - '@azure/app-configuration'
      - '@azure/cosmos'
      - '@azure/data-tables'
      - '@azure/identity'
      - '@azure/keyvault-secrets'
      - '@azure/storage-blob'
      - '@capacitor/preferences'
      - '@deno/kv'
      - '@netlify/blobs'
      - '@planetscale/database'
      - '@react-native-async-storage/async-storage'
      - '@upstash/redis'
      - '@vercel/blob'
      - '@vercel/functions'
      - '@vercel/kv'
      - aws4fetch
      - bufferutil
      - db0
      - encoding
      - ioredis
      - typescript
      - uploadthing
      - utf-8-validate
      - zod

  '@walletconnect/utils@2.21.0(@react-native-async-storage/async-storage@2.2.0(react-native@0.82.1(@babel/core@7.28.5)(@types/react@19.2.2)(bufferutil@4.0.9)(react@19.2.0)(utf-8-validate@5.0.10)))(bufferutil@4.0.9)(typescript@5.9.3)(utf-8-validate@5.0.10)(zod@4.1.12)':
    dependencies:
      '@noble/ciphers': 1.2.1
      '@noble/curves': 1.8.1
      '@noble/hashes': 1.7.1
      '@walletconnect/jsonrpc-utils': 1.0.8
      '@walletconnect/keyvaluestorage': 1.1.1(@react-native-async-storage/async-storage@2.2.0(react-native@0.82.1(@babel/core@7.28.5)(@types/react@19.2.2)(bufferutil@4.0.9)(react@19.2.0)(utf-8-validate@5.0.10)))
      '@walletconnect/relay-api': 1.0.11
      '@walletconnect/relay-auth': 1.1.0
      '@walletconnect/safe-json': 1.0.2
      '@walletconnect/time': 1.0.2
      '@walletconnect/types': 2.21.0(@react-native-async-storage/async-storage@2.2.0(react-native@0.82.1(@babel/core@7.28.5)(@types/react@19.2.2)(bufferutil@4.0.9)(react@19.2.0)(utf-8-validate@5.0.10)))
      '@walletconnect/window-getters': 1.0.1
      '@walletconnect/window-metadata': 1.0.1
      bs58: 6.0.0
      detect-browser: 5.3.0
      query-string: 7.1.3
      uint8arrays: 3.1.0
      viem: 2.23.2(bufferutil@4.0.9)(typescript@5.9.3)(utf-8-validate@5.0.10)(zod@4.1.12)
    transitivePeerDependencies:
      - '@azure/app-configuration'
      - '@azure/cosmos'
      - '@azure/data-tables'
      - '@azure/identity'
      - '@azure/keyvault-secrets'
      - '@azure/storage-blob'
      - '@capacitor/preferences'
      - '@deno/kv'
      - '@netlify/blobs'
      - '@planetscale/database'
      - '@react-native-async-storage/async-storage'
      - '@upstash/redis'
      - '@vercel/blob'
      - '@vercel/functions'
      - '@vercel/kv'
      - aws4fetch
      - bufferutil
      - db0
      - ioredis
      - typescript
      - uploadthing
      - utf-8-validate
      - zod

  '@walletconnect/utils@2.21.1(@react-native-async-storage/async-storage@2.2.0(react-native@0.82.1(@babel/core@7.28.5)(@types/react@19.2.2)(bufferutil@4.0.9)(react@19.2.0)(utf-8-validate@5.0.10)))(bufferutil@4.0.9)(typescript@5.9.3)(utf-8-validate@5.0.10)(zod@4.1.12)':
    dependencies:
      '@noble/ciphers': 1.2.1
      '@noble/curves': 1.8.1
      '@noble/hashes': 1.7.1
      '@walletconnect/jsonrpc-utils': 1.0.8
      '@walletconnect/keyvaluestorage': 1.1.1(@react-native-async-storage/async-storage@2.2.0(react-native@0.82.1(@babel/core@7.28.5)(@types/react@19.2.2)(bufferutil@4.0.9)(react@19.2.0)(utf-8-validate@5.0.10)))
      '@walletconnect/relay-api': 1.0.11
      '@walletconnect/relay-auth': 1.1.0
      '@walletconnect/safe-json': 1.0.2
      '@walletconnect/time': 1.0.2
      '@walletconnect/types': 2.21.1(@react-native-async-storage/async-storage@2.2.0(react-native@0.82.1(@babel/core@7.28.5)(@types/react@19.2.2)(bufferutil@4.0.9)(react@19.2.0)(utf-8-validate@5.0.10)))
      '@walletconnect/window-getters': 1.0.1
      '@walletconnect/window-metadata': 1.0.1
      bs58: 6.0.0
      detect-browser: 5.3.0
      query-string: 7.1.3
      uint8arrays: 3.1.0
      viem: 2.23.2(bufferutil@4.0.9)(typescript@5.9.3)(utf-8-validate@5.0.10)(zod@4.1.12)
    transitivePeerDependencies:
      - '@azure/app-configuration'
      - '@azure/cosmos'
      - '@azure/data-tables'
      - '@azure/identity'
      - '@azure/keyvault-secrets'
      - '@azure/storage-blob'
      - '@capacitor/preferences'
      - '@deno/kv'
      - '@netlify/blobs'
      - '@planetscale/database'
      - '@react-native-async-storage/async-storage'
      - '@upstash/redis'
      - '@vercel/blob'
      - '@vercel/functions'
      - '@vercel/kv'
      - aws4fetch
      - bufferutil
      - db0
      - ioredis
      - typescript
      - uploadthing
      - utf-8-validate
      - zod

  '@walletconnect/window-getters@1.0.1':
    dependencies:
      tslib: 1.14.1

  '@walletconnect/window-metadata@1.0.1':
    dependencies:
      '@walletconnect/window-getters': 1.0.1
      tslib: 1.14.1

  '@yudiel/react-qr-scanner@2.4.1(@types/emscripten@1.41.4)(react-dom@19.2.0(react@19.2.0))(react@19.2.0)':
    dependencies:
      barcode-detector: 3.0.6(@types/emscripten@1.41.4)
      react: 19.2.0
      react-dom: 19.2.0(react@19.2.0)
      webrtc-adapter: 9.0.3
    transitivePeerDependencies:
      - '@types/emscripten'

  abitype@1.0.6(typescript@5.9.3)(zod@3.25.76):
    optionalDependencies:
      typescript: 5.9.3
      zod: 3.25.76

  abitype@1.0.8(typescript@5.9.3)(zod@4.1.12):
    optionalDependencies:
      typescript: 5.9.3
      zod: 4.1.12

  abitype@1.1.0(typescript@5.9.3)(zod@3.22.4):
    optionalDependencies:
      typescript: 5.9.3
      zod: 3.22.4

  abitype@1.1.0(typescript@5.9.3)(zod@3.25.76):
    optionalDependencies:
      typescript: 5.9.3
      zod: 3.25.76

  abitype@1.1.0(typescript@5.9.3)(zod@4.1.12):
    optionalDependencies:
      typescript: 5.9.3
      zod: 4.1.12

  abitype@1.1.1(typescript@5.9.3)(zod@3.25.76):
    optionalDependencies:
      typescript: 5.9.3
      zod: 3.25.76

  abitype@1.1.1(typescript@5.9.3)(zod@4.1.12):
    optionalDependencies:
      typescript: 5.9.3
      zod: 4.1.12

  abort-controller@3.0.0:
    dependencies:
      event-target-shim: 5.0.1

  accepts@1.3.8:
    dependencies:
      mime-types: 2.1.35
      negotiator: 0.6.3

  acorn-jsx@5.3.2(acorn@8.15.0):
    dependencies:
      acorn: 8.15.0

  acorn@8.15.0: {}

  agent-base@7.1.4: {}

  agentkeepalive@4.6.0:
    dependencies:
      humanize-ms: 1.2.1

  ajv@6.12.6:
    dependencies:
      fast-deep-equal: 3.1.3
      fast-json-stable-stringify: 2.1.0
      json-schema-traverse: 0.4.1
      uri-js: 4.4.1

  anser@1.4.10: {}

  ansi-regex@5.0.1: {}

  ansi-regex@6.2.2: {}

  ansi-styles@4.3.0:
    dependencies:
      color-convert: 2.0.1

  ansi-styles@5.2.0: {}

  ansi-styles@6.2.3: {}

  anymatch@3.1.3:
    dependencies:
      normalize-path: 3.0.0
      picomatch: 2.3.1

  argparse@1.0.10:
    dependencies:
      sprintf-js: 1.0.3

  argparse@2.0.1: {}

  aria-hidden@1.2.6:
    dependencies:
      tslib: 2.8.1

  aria-query@5.3.2: {}

  array-buffer-byte-length@1.0.2:
    dependencies:
      call-bound: 1.0.4
      is-array-buffer: 3.0.5

  array-includes@3.1.9:
    dependencies:
      call-bind: 1.0.8
      call-bound: 1.0.4
      define-properties: 1.2.1
      es-abstract: 1.24.0
      es-object-atoms: 1.1.1
      get-intrinsic: 1.3.0
      is-string: 1.1.1
      math-intrinsics: 1.1.0

  array.prototype.findlast@1.2.5:
    dependencies:
      call-bind: 1.0.8
      define-properties: 1.2.1
      es-abstract: 1.24.0
      es-errors: 1.3.0
      es-object-atoms: 1.1.1
      es-shim-unscopables: 1.1.0

  array.prototype.findlastindex@1.2.6:
    dependencies:
      call-bind: 1.0.8
      call-bound: 1.0.4
      define-properties: 1.2.1
      es-abstract: 1.24.0
      es-errors: 1.3.0
      es-object-atoms: 1.1.1
      es-shim-unscopables: 1.1.0

  array.prototype.flat@1.3.3:
    dependencies:
      call-bind: 1.0.8
      define-properties: 1.2.1
      es-abstract: 1.24.0
      es-shim-unscopables: 1.1.0

  array.prototype.flatmap@1.3.3:
    dependencies:
      call-bind: 1.0.8
      define-properties: 1.2.1
      es-abstract: 1.24.0
      es-shim-unscopables: 1.1.0

  array.prototype.tosorted@1.1.4:
    dependencies:
      call-bind: 1.0.8
      define-properties: 1.2.1
      es-abstract: 1.24.0
      es-errors: 1.3.0
      es-shim-unscopables: 1.1.0

  arraybuffer.prototype.slice@1.0.4:
    dependencies:
      array-buffer-byte-length: 1.0.2
      call-bind: 1.0.8
      define-properties: 1.2.1
      es-abstract: 1.24.0
      es-errors: 1.3.0
      get-intrinsic: 1.3.0
      is-array-buffer: 3.0.5

  asap@2.0.6: {}

  ast-types-flow@0.0.8: {}

  async-function@1.0.0: {}

  async-limiter@1.0.1: {}

  async-mutex@0.2.6:
    dependencies:
      tslib: 2.8.1

  asynckit@0.4.0: {}

  atomic-sleep@1.0.0: {}

  available-typed-arrays@1.0.7:
    dependencies:
      possible-typed-array-names: 1.1.0

  axe-core@4.11.0: {}

  axios-retry@4.5.0(axios@1.12.2):
    dependencies:
      axios: 1.12.2
      is-retry-allowed: 2.2.0

  axios@1.12.2:
    dependencies:
      follow-redirects: 1.15.11
      form-data: 4.0.4
      proxy-from-env: 1.1.0
    transitivePeerDependencies:
      - debug

  axobject-query@4.1.0: {}

  babel-jest@29.7.0(@babel/core@7.28.5):
    dependencies:
      '@babel/core': 7.28.5
      '@jest/transform': 29.7.0
      '@types/babel__core': 7.20.5
      babel-plugin-istanbul: 6.1.1
      babel-preset-jest: 29.6.3(@babel/core@7.28.5)
      chalk: 4.1.2
      graceful-fs: 4.2.11
      slash: 3.0.0
    transitivePeerDependencies:
      - supports-color

  babel-plugin-istanbul@6.1.1:
    dependencies:
      '@babel/helper-plugin-utils': 7.27.1
      '@istanbuljs/load-nyc-config': 1.1.0
      '@istanbuljs/schema': 0.1.3
      istanbul-lib-instrument: 5.2.1
      test-exclude: 6.0.0
    transitivePeerDependencies:
      - supports-color

  babel-plugin-jest-hoist@29.6.3:
    dependencies:
      '@babel/template': 7.27.2
      '@babel/types': 7.28.5
      '@types/babel__core': 7.20.5
      '@types/babel__traverse': 7.28.0

  babel-plugin-syntax-hermes-parser@0.32.0:
    dependencies:
      hermes-parser: 0.32.0

  babel-preset-current-node-syntax@1.2.0(@babel/core@7.28.5):
    dependencies:
      '@babel/core': 7.28.5
      '@babel/plugin-syntax-async-generators': 7.8.4(@babel/core@7.28.5)
      '@babel/plugin-syntax-bigint': 7.8.3(@babel/core@7.28.5)
      '@babel/plugin-syntax-class-properties': 7.12.13(@babel/core@7.28.5)
      '@babel/plugin-syntax-class-static-block': 7.14.5(@babel/core@7.28.5)
      '@babel/plugin-syntax-import-attributes': 7.27.1(@babel/core@7.28.5)
      '@babel/plugin-syntax-import-meta': 7.10.4(@babel/core@7.28.5)
      '@babel/plugin-syntax-json-strings': 7.8.3(@babel/core@7.28.5)
      '@babel/plugin-syntax-logical-assignment-operators': 7.10.4(@babel/core@7.28.5)
      '@babel/plugin-syntax-nullish-coalescing-operator': 7.8.3(@babel/core@7.28.5)
      '@babel/plugin-syntax-numeric-separator': 7.10.4(@babel/core@7.28.5)
      '@babel/plugin-syntax-object-rest-spread': 7.8.3(@babel/core@7.28.5)
      '@babel/plugin-syntax-optional-catch-binding': 7.8.3(@babel/core@7.28.5)
      '@babel/plugin-syntax-optional-chaining': 7.8.3(@babel/core@7.28.5)
      '@babel/plugin-syntax-private-property-in-object': 7.14.5(@babel/core@7.28.5)
      '@babel/plugin-syntax-top-level-await': 7.14.5(@babel/core@7.28.5)

  babel-preset-jest@29.6.3(@babel/core@7.28.5):
    dependencies:
      '@babel/core': 7.28.5
      babel-plugin-jest-hoist: 29.6.3
      babel-preset-current-node-syntax: 1.2.0(@babel/core@7.28.5)

  balanced-match@1.0.2: {}

  barcode-detector@3.0.6(@types/emscripten@1.41.4):
    dependencies:
      zxing-wasm: 2.2.2(@types/emscripten@1.41.4)
    transitivePeerDependencies:
      - '@types/emscripten'

  base-x@3.0.11:
    dependencies:
      safe-buffer: 5.2.1

  base-x@5.0.1: {}

  base64-arraybuffer@1.0.2:
    optional: true

  base64-js@1.5.1: {}

  base64id@2.0.0: {}

  baseline-browser-mapping@2.8.20: {}

  big.js@6.2.2: {}

  bn.js@5.2.2: {}

  borsh@0.7.0:
    dependencies:
      bn.js: 5.2.2
      bs58: 4.0.1
      text-encoding-utf-8: 1.0.2

  bowser@2.12.1: {}

  brace-expansion@1.1.12:
    dependencies:
      balanced-match: 1.0.2
      concat-map: 0.0.1

  brace-expansion@2.0.2:
    dependencies:
      balanced-match: 1.0.2

  braces@3.0.3:
    dependencies:
      fill-range: 7.1.1

  browserslist@4.27.0:
    dependencies:
      baseline-browser-mapping: 2.8.20
      caniuse-lite: 1.0.30001751
      electron-to-chromium: 1.5.240
      node-releases: 2.0.26
      update-browserslist-db: 1.1.4(browserslist@4.27.0)

  bs58@4.0.1:
    dependencies:
      base-x: 3.0.11

  bs58@6.0.0:
    dependencies:
      base-x: 5.0.1

  bser@2.1.1:
    dependencies:
      node-int64: 0.4.0

  buffer-from@1.1.2: {}

  buffer@6.0.3:
    dependencies:
      base64-js: 1.5.1
      ieee754: 1.2.1

  bufferutil@4.0.9:
    dependencies:
      node-gyp-build: 4.8.4

  busboy@1.6.0:
    dependencies:
      streamsearch: 1.1.0

  call-bind-apply-helpers@1.0.2:
    dependencies:
      es-errors: 1.3.0
      function-bind: 1.1.2

  call-bind@1.0.8:
    dependencies:
      call-bind-apply-helpers: 1.0.2
      es-define-property: 1.0.1
      get-intrinsic: 1.3.0
      set-function-length: 1.2.2

  call-bound@1.0.4:
    dependencies:
      call-bind-apply-helpers: 1.0.2
      get-intrinsic: 1.3.0

  callsites@3.1.0: {}

  camelcase@5.3.1: {}

  camelcase@6.3.0: {}

  caniuse-lite@1.0.30001751: {}

  canvg@3.0.11:
    dependencies:
      '@babel/runtime': 7.28.4
      '@types/raf': 3.4.3
      core-js: 3.46.0
      raf: 3.4.1
      regenerator-runtime: 0.13.11
      rgbcolor: 1.0.1
      stackblur-canvas: 2.7.0
      svg-pathdata: 6.0.3
    optional: true

  chalk@4.1.2:
    dependencies:
      ansi-styles: 4.3.0
      supports-color: 7.2.0

  chalk@5.6.2: {}

  charenc@0.0.2: {}

  chokidar@4.0.3:
    dependencies:
      readdirp: 4.1.2

  chrome-launcher@0.15.2:
    dependencies:
      '@types/node': 20.19.23
      escape-string-regexp: 4.0.0
      is-wsl: 2.2.0
      lighthouse-logger: 1.4.2
    transitivePeerDependencies:
      - supports-color

  chromium-edge-launcher@0.2.0:
    dependencies:
      '@types/node': 20.19.23
      escape-string-regexp: 4.0.0
      is-wsl: 2.2.0
      lighthouse-logger: 1.4.2
      mkdirp: 1.0.4
      rimraf: 3.0.2
    transitivePeerDependencies:
      - supports-color

  ci-info@2.0.0: {}

  ci-info@3.9.0: {}

  citty@0.1.6:
    dependencies:
      consola: 3.4.2

  cli-cursor@5.0.0:
    dependencies:
      restore-cursor: 5.1.0

  cli-spinners@2.9.2: {}

  client-only@0.0.1: {}

  cliui@6.0.0:
    dependencies:
      string-width: 4.2.3
      strip-ansi: 6.0.1
      wrap-ansi: 6.2.0

  cliui@8.0.1:
    dependencies:
      string-width: 4.2.3
      strip-ansi: 6.0.1
      wrap-ansi: 7.0.0

  clsx@1.2.1: {}

  clsx@2.1.1: {}

  color-convert@2.0.1:
    dependencies:
      color-name: 1.1.4

  color-name@1.1.4: {}

  colorette@2.0.20: {}

  combined-stream@1.0.8:
    dependencies:
      delayed-stream: 1.0.0

  comlink@4.4.2: {}

  commander@12.1.0: {}

  commander@13.1.0: {}

  commander@14.0.0: {}

  commander@14.0.2: {}

  commander@2.20.3: {}

  concat-map@0.0.1: {}

  confbox@0.2.2: {}

  connect@3.7.0:
    dependencies:
      debug: 2.6.9
      finalhandler: 1.1.2
      parseurl: 1.3.3
      utils-merge: 1.0.1
    transitivePeerDependencies:
      - supports-color

  consola@3.4.2: {}

  convert-source-map@2.0.0: {}

  cookie-es@1.2.2: {}

  cookie@0.7.2: {}

  core-js@3.46.0:
    optional: true

  core-util-is@1.0.3: {}

  cors@2.8.5:
    dependencies:
      object-assign: 4.1.1
      vary: 1.1.2

  crc-32@1.2.2: {}

  cross-fetch@3.2.0:
    dependencies:
      node-fetch: 2.7.0
    transitivePeerDependencies:
      - encoding

  cross-fetch@4.1.0:
    dependencies:
      node-fetch: 2.7.0
    transitivePeerDependencies:
      - encoding

  cross-spawn@7.0.6:
    dependencies:
      path-key: 3.1.1
      shebang-command: 2.0.0
      which: 2.0.2

  crossws@0.3.5:
    dependencies:
      uncrypto: 0.1.3

  crypt@0.0.2: {}

  crypto-js@4.2.0: {}

  css-line-break@2.1.0:
    dependencies:
      utrie: 1.0.2
    optional: true

  csstype@3.1.3: {}

  d3-array@3.2.4:
    dependencies:
      internmap: 2.0.3

  d3-color@3.1.0: {}

  d3-ease@3.0.1: {}

  d3-format@3.1.0: {}

  d3-interpolate@3.0.1:
    dependencies:
      d3-color: 3.1.0

  d3-path@3.1.0: {}

  d3-scale@4.0.2:
    dependencies:
      d3-array: 3.2.4
      d3-format: 3.1.0
      d3-interpolate: 3.0.1
      d3-time: 3.1.0
      d3-time-format: 4.1.0

  d3-shape@3.2.0:
    dependencies:
      d3-path: 3.1.0

  d3-time-format@4.1.0:
    dependencies:
      d3-time: 3.1.0

  d3-time@3.1.0:
    dependencies:
      d3-array: 3.2.4

  d3-timer@3.0.1: {}

  damerau-levenshtein@1.0.8: {}

  data-view-buffer@1.0.2:
    dependencies:
      call-bound: 1.0.4
      es-errors: 1.3.0
      is-data-view: 1.0.2

  data-view-byte-length@1.0.2:
    dependencies:
      call-bound: 1.0.4
      es-errors: 1.3.0
      is-data-view: 1.0.2

  data-view-byte-offset@1.0.1:
    dependencies:
      call-bound: 1.0.4
      es-errors: 1.3.0
      is-data-view: 1.0.2

  date-fns@2.30.0:
    dependencies:
      '@babel/runtime': 7.28.4

  dateformat@4.6.3: {}

  dayjs@1.11.13: {}

  debounce@2.2.0: {}

  debug@2.6.9:
    dependencies:
      ms: 2.0.0

  debug@3.2.7:
    dependencies:
      ms: 2.1.3

  debug@4.3.4:
    dependencies:
      ms: 2.1.2

  debug@4.3.7:
    dependencies:
      ms: 2.1.3

  debug@4.4.3:
    dependencies:
      ms: 2.1.3

  decamelize@1.2.0: {}

  decimal.js-light@2.5.1: {}

  decode-uri-component@0.2.2: {}

  deep-is@0.1.4: {}

  deepmerge@4.3.1: {}

  define-data-property@1.1.4:
    dependencies:
      es-define-property: 1.0.1
      es-errors: 1.3.0
      gopd: 1.2.0

  define-properties@1.2.1:
    dependencies:
      define-data-property: 1.1.4
      has-property-descriptors: 1.0.2
      object-keys: 1.1.1

  defu@6.1.4: {}

  delay@5.0.0: {}

  delayed-stream@1.0.0: {}

  depd@2.0.0: {}

  derive-valtio@0.1.0(valtio@1.13.2(@types/react@19.2.2)(react@19.2.0)):
    dependencies:
      valtio: 1.13.2(@types/react@19.2.2)(react@19.2.0)

  destr@2.0.5: {}

  destroy@1.2.0: {}

  detect-browser@5.3.0: {}

  detect-libc@2.1.2: {}

  detect-node-es@1.1.0: {}

  dijkstrajs@1.0.3: {}

  doctrine@2.1.0:
    dependencies:
      esutils: 2.0.3

  dom-serializer@2.0.0:
    dependencies:
      domelementtype: 2.3.0
      domhandler: 5.0.3
      entities: 4.5.0

  domelementtype@2.3.0: {}

  domhandler@5.0.3:
    dependencies:
      domelementtype: 2.3.0

  dompurify@3.3.0:
    optionalDependencies:
      '@types/trusted-types': 2.0.7
    optional: true

  domutils@3.2.2:
    dependencies:
      dom-serializer: 2.0.0
      domelementtype: 2.3.0
      domhandler: 5.0.3

  dotenv@17.2.3: {}

  dunder-proto@1.0.1:
    dependencies:
      call-bind-apply-helpers: 1.0.2
      es-errors: 1.3.0
      gopd: 1.2.0

  duplexify@4.1.3:
    dependencies:
      end-of-stream: 1.4.5
      inherits: 2.0.4
      readable-stream: 3.6.2
      stream-shift: 1.0.3

  eastasianwidth@0.2.0: {}

  eciesjs@0.4.16:
    dependencies:
      '@ecies/ciphers': 0.2.4(@noble/ciphers@1.3.0)
      '@noble/ciphers': 1.3.0
      '@noble/curves': 1.9.7
      '@noble/hashes': 1.8.0

  ee-first@1.1.1: {}

  electron-to-chromium@1.5.240: {}

  emoji-regex@10.6.0: {}

  emoji-regex@8.0.0: {}

  emoji-regex@9.2.2: {}

  encode-utf8@1.0.3: {}

  encodeurl@1.0.2: {}

  encodeurl@2.0.0: {}

  end-of-stream@1.4.5:
    dependencies:
      once: 1.4.0

  engine.io-client@6.6.3(bufferutil@4.0.9)(utf-8-validate@5.0.10):
    dependencies:
      '@socket.io/component-emitter': 3.1.2
      debug: 4.3.4
      engine.io-parser: 5.2.3
      ws: 8.17.1(bufferutil@4.0.9)(utf-8-validate@5.0.10)
      xmlhttprequest-ssl: 2.1.2
    transitivePeerDependencies:
      - bufferutil
      - supports-color
      - utf-8-validate

  engine.io-parser@5.2.3: {}

  engine.io@6.6.4(bufferutil@4.0.9)(utf-8-validate@5.0.10):
    dependencies:
      '@types/cors': 2.8.19
      '@types/node': 20.19.23
      accepts: 1.3.8
      base64id: 2.0.0
      cookie: 0.7.2
      cors: 2.8.5
      debug: 4.3.7
      engine.io-parser: 5.2.3
      ws: 8.17.1(bufferutil@4.0.9)(utf-8-validate@5.0.10)
    transitivePeerDependencies:
      - bufferutil
      - supports-color
      - utf-8-validate

  enhanced-resolve@5.18.3:
    dependencies:
      graceful-fs: 4.2.11
      tapable: 2.3.0

  entities@4.5.0: {}

  error-stack-parser@2.1.4:
    dependencies:
      stackframe: 1.3.4

  es-abstract@1.24.0:
    dependencies:
      array-buffer-byte-length: 1.0.2
      arraybuffer.prototype.slice: 1.0.4
      available-typed-arrays: 1.0.7
      call-bind: 1.0.8
      call-bound: 1.0.4
      data-view-buffer: 1.0.2
      data-view-byte-length: 1.0.2
      data-view-byte-offset: 1.0.1
      es-define-property: 1.0.1
      es-errors: 1.3.0
      es-object-atoms: 1.1.1
      es-set-tostringtag: 2.1.0
      es-to-primitive: 1.3.0
      function.prototype.name: 1.1.8
      get-intrinsic: 1.3.0
      get-proto: 1.0.1
      get-symbol-description: 1.1.0
      globalthis: 1.0.4
      gopd: 1.2.0
      has-property-descriptors: 1.0.2
      has-proto: 1.2.0
      has-symbols: 1.1.0
      hasown: 2.0.2
      internal-slot: 1.1.0
      is-array-buffer: 3.0.5
      is-callable: 1.2.7
      is-data-view: 1.0.2
      is-negative-zero: 2.0.3
      is-regex: 1.2.1
      is-set: 2.0.3
      is-shared-array-buffer: 1.0.4
      is-string: 1.1.1
      is-typed-array: 1.1.15
      is-weakref: 1.1.1
      math-intrinsics: 1.1.0
      object-inspect: 1.13.4
      object-keys: 1.1.1
      object.assign: 4.1.7
      own-keys: 1.0.1
      regexp.prototype.flags: 1.5.4
      safe-array-concat: 1.1.3
      safe-push-apply: 1.0.0
      safe-regex-test: 1.1.0
      set-proto: 1.0.0
      stop-iteration-iterator: 1.1.0
      string.prototype.trim: 1.2.10
      string.prototype.trimend: 1.0.9
      string.prototype.trimstart: 1.0.8
      typed-array-buffer: 1.0.3
      typed-array-byte-length: 1.0.3
      typed-array-byte-offset: 1.0.4
      typed-array-length: 1.0.7
      unbox-primitive: 1.1.0
      which-typed-array: 1.1.19

  es-define-property@1.0.1: {}

  es-errors@1.3.0: {}

  es-iterator-helpers@1.2.1:
    dependencies:
      call-bind: 1.0.8
      call-bound: 1.0.4
      define-properties: 1.2.1
      es-abstract: 1.24.0
      es-errors: 1.3.0
      es-set-tostringtag: 2.1.0
      function-bind: 1.1.2
      get-intrinsic: 1.3.0
      globalthis: 1.0.4
      gopd: 1.2.0
      has-property-descriptors: 1.0.2
      has-proto: 1.2.0
      has-symbols: 1.1.0
      internal-slot: 1.1.0
      iterator.prototype: 1.1.5
      safe-array-concat: 1.1.3

  es-object-atoms@1.1.1:
    dependencies:
      es-errors: 1.3.0

  es-set-tostringtag@2.1.0:
    dependencies:
      es-errors: 1.3.0
      get-intrinsic: 1.3.0
      has-tostringtag: 1.0.2
      hasown: 2.0.2

  es-shim-unscopables@1.1.0:
    dependencies:
      hasown: 2.0.2

  es-to-primitive@1.3.0:
    dependencies:
      is-callable: 1.2.7
      is-date-object: 1.1.0
      is-symbol: 1.1.1

  es-toolkit@1.33.0: {}

  es-toolkit@1.41.0: {}

  es6-promise@4.2.8: {}

  es6-promisify@5.0.0:
    dependencies:
      es6-promise: 4.2.8

  esbuild@0.25.11:
    optionalDependencies:
      '@esbuild/aix-ppc64': 0.25.11
      '@esbuild/android-arm': 0.25.11
      '@esbuild/android-arm64': 0.25.11
      '@esbuild/android-x64': 0.25.11
      '@esbuild/darwin-arm64': 0.25.11
      '@esbuild/darwin-x64': 0.25.11
      '@esbuild/freebsd-arm64': 0.25.11
      '@esbuild/freebsd-x64': 0.25.11
      '@esbuild/linux-arm': 0.25.11
      '@esbuild/linux-arm64': 0.25.11
      '@esbuild/linux-ia32': 0.25.11
      '@esbuild/linux-loong64': 0.25.11
      '@esbuild/linux-mips64el': 0.25.11
      '@esbuild/linux-ppc64': 0.25.11
      '@esbuild/linux-riscv64': 0.25.11
      '@esbuild/linux-s390x': 0.25.11
      '@esbuild/linux-x64': 0.25.11
      '@esbuild/netbsd-arm64': 0.25.11
      '@esbuild/netbsd-x64': 0.25.11
      '@esbuild/openbsd-arm64': 0.25.11
      '@esbuild/openbsd-x64': 0.25.11
      '@esbuild/openharmony-arm64': 0.25.11
      '@esbuild/sunos-x64': 0.25.11
      '@esbuild/win32-arm64': 0.25.11
      '@esbuild/win32-ia32': 0.25.11
      '@esbuild/win32-x64': 0.25.11

  escalade@3.2.0: {}

  escape-html@1.0.3: {}

  escape-string-regexp@2.0.0: {}

  escape-string-regexp@4.0.0: {}

  eslint-config-next@15.3.4(eslint@9.38.0(jiti@2.6.1))(typescript@5.9.3):
    dependencies:
      '@next/eslint-plugin-next': 15.3.4
      '@rushstack/eslint-patch': 1.14.1
      '@typescript-eslint/eslint-plugin': 8.46.2(@typescript-eslint/parser@8.46.2(eslint@9.38.0(jiti@2.6.1))(typescript@5.9.3))(eslint@9.38.0(jiti@2.6.1))(typescript@5.9.3)
      '@typescript-eslint/parser': 8.46.2(eslint@9.38.0(jiti@2.6.1))(typescript@5.9.3)
      eslint: 9.38.0(jiti@2.6.1)
      eslint-import-resolver-node: 0.3.9
      eslint-import-resolver-typescript: 3.10.1(eslint-plugin-import@2.32.0)(eslint@9.38.0(jiti@2.6.1))
      eslint-plugin-import: 2.32.0(@typescript-eslint/parser@8.46.2(eslint@9.38.0(jiti@2.6.1))(typescript@5.9.3))(eslint-import-resolver-typescript@3.10.1)(eslint@9.38.0(jiti@2.6.1))
      eslint-plugin-jsx-a11y: 6.10.2(eslint@9.38.0(jiti@2.6.1))
      eslint-plugin-react: 7.37.5(eslint@9.38.0(jiti@2.6.1))
      eslint-plugin-react-hooks: 5.2.0(eslint@9.38.0(jiti@2.6.1))
    optionalDependencies:
      typescript: 5.9.3
    transitivePeerDependencies:
      - eslint-import-resolver-webpack
      - eslint-plugin-import-x
      - supports-color

  eslint-import-resolver-node@0.3.9:
    dependencies:
      debug: 3.2.7
      is-core-module: 2.16.1
      resolve: 1.22.11
    transitivePeerDependencies:
      - supports-color

  eslint-import-resolver-typescript@3.10.1(eslint-plugin-import@2.32.0)(eslint@9.38.0(jiti@2.6.1)):
    dependencies:
      '@nolyfill/is-core-module': 1.0.39
      debug: 4.4.3
      eslint: 9.38.0(jiti@2.6.1)
      get-tsconfig: 4.13.0
      is-bun-module: 2.0.0
      stable-hash: 0.0.5
      tinyglobby: 0.2.15
      unrs-resolver: 1.11.1
    optionalDependencies:
      eslint-plugin-import: 2.32.0(@typescript-eslint/parser@8.46.2(eslint@9.38.0(jiti@2.6.1))(typescript@5.9.3))(eslint-import-resolver-typescript@3.10.1)(eslint@9.38.0(jiti@2.6.1))
    transitivePeerDependencies:
      - supports-color

  eslint-module-utils@2.12.1(@typescript-eslint/parser@8.46.2(eslint@9.38.0(jiti@2.6.1))(typescript@5.9.3))(eslint-import-resolver-node@0.3.9)(eslint-import-resolver-typescript@3.10.1)(eslint@9.38.0(jiti@2.6.1)):
    dependencies:
      debug: 3.2.7
    optionalDependencies:
      '@typescript-eslint/parser': 8.46.2(eslint@9.38.0(jiti@2.6.1))(typescript@5.9.3)
      eslint: 9.38.0(jiti@2.6.1)
      eslint-import-resolver-node: 0.3.9
      eslint-import-resolver-typescript: 3.10.1(eslint-plugin-import@2.32.0)(eslint@9.38.0(jiti@2.6.1))
    transitivePeerDependencies:
      - supports-color

  eslint-plugin-import@2.32.0(@typescript-eslint/parser@8.46.2(eslint@9.38.0(jiti@2.6.1))(typescript@5.9.3))(eslint-import-resolver-typescript@3.10.1)(eslint@9.38.0(jiti@2.6.1)):
    dependencies:
      '@rtsao/scc': 1.1.0
      array-includes: 3.1.9
      array.prototype.findlastindex: 1.2.6
      array.prototype.flat: 1.3.3
      array.prototype.flatmap: 1.3.3
      debug: 3.2.7
      doctrine: 2.1.0
      eslint: 9.38.0(jiti@2.6.1)
      eslint-import-resolver-node: 0.3.9
      eslint-module-utils: 2.12.1(@typescript-eslint/parser@8.46.2(eslint@9.38.0(jiti@2.6.1))(typescript@5.9.3))(eslint-import-resolver-node@0.3.9)(eslint-import-resolver-typescript@3.10.1)(eslint@9.38.0(jiti@2.6.1))
      hasown: 2.0.2
      is-core-module: 2.16.1
      is-glob: 4.0.3
      minimatch: 3.1.2
      object.fromentries: 2.0.8
      object.groupby: 1.0.3
      object.values: 1.2.1
      semver: 6.3.1
      string.prototype.trimend: 1.0.9
      tsconfig-paths: 3.15.0
    optionalDependencies:
      '@typescript-eslint/parser': 8.46.2(eslint@9.38.0(jiti@2.6.1))(typescript@5.9.3)
    transitivePeerDependencies:
      - eslint-import-resolver-typescript
      - eslint-import-resolver-webpack
      - supports-color

  eslint-plugin-jsx-a11y@6.10.2(eslint@9.38.0(jiti@2.6.1)):
    dependencies:
      aria-query: 5.3.2
      array-includes: 3.1.9
      array.prototype.flatmap: 1.3.3
      ast-types-flow: 0.0.8
      axe-core: 4.11.0
      axobject-query: 4.1.0
      damerau-levenshtein: 1.0.8
      emoji-regex: 9.2.2
      eslint: 9.38.0(jiti@2.6.1)
      hasown: 2.0.2
      jsx-ast-utils: 3.3.5
      language-tags: 1.0.9
      minimatch: 3.1.2
      object.fromentries: 2.0.8
      safe-regex-test: 1.1.0
      string.prototype.includes: 2.0.1

  eslint-plugin-react-hooks@5.2.0(eslint@9.38.0(jiti@2.6.1)):
    dependencies:
      eslint: 9.38.0(jiti@2.6.1)

  eslint-plugin-react@7.37.5(eslint@9.38.0(jiti@2.6.1)):
    dependencies:
      array-includes: 3.1.9
      array.prototype.findlast: 1.2.5
      array.prototype.flatmap: 1.3.3
      array.prototype.tosorted: 1.1.4
      doctrine: 2.1.0
      es-iterator-helpers: 1.2.1
      eslint: 9.38.0(jiti@2.6.1)
      estraverse: 5.3.0
      hasown: 2.0.2
      jsx-ast-utils: 3.3.5
      minimatch: 3.1.2
      object.entries: 1.1.9
      object.fromentries: 2.0.8
      object.values: 1.2.1
      prop-types: 15.8.1
      resolve: 2.0.0-next.5
      semver: 6.3.1
      string.prototype.matchall: 4.0.12
      string.prototype.repeat: 1.0.0

  eslint-scope@8.4.0:
    dependencies:
      esrecurse: 4.3.0
      estraverse: 5.3.0

  eslint-visitor-keys@3.4.3: {}

  eslint-visitor-keys@4.2.1: {}

  eslint@9.38.0(jiti@2.6.1):
    dependencies:
      '@eslint-community/eslint-utils': 4.9.0(eslint@9.38.0(jiti@2.6.1))
      '@eslint-community/regexpp': 4.12.2
      '@eslint/config-array': 0.21.1
      '@eslint/config-helpers': 0.4.1
      '@eslint/core': 0.16.0
      '@eslint/eslintrc': 3.3.1
      '@eslint/js': 9.38.0
      '@eslint/plugin-kit': 0.4.0
      '@humanfs/node': 0.16.7
      '@humanwhocodes/module-importer': 1.0.1
      '@humanwhocodes/retry': 0.4.3
      '@types/estree': 1.0.8
      ajv: 6.12.6
      chalk: 4.1.2
      cross-spawn: 7.0.6
      debug: 4.4.3
      escape-string-regexp: 4.0.0
      eslint-scope: 8.4.0
      eslint-visitor-keys: 4.2.1
      espree: 10.4.0
      esquery: 1.6.0
      esutils: 2.0.3
      fast-deep-equal: 3.1.3
      file-entry-cache: 8.0.0
      find-up: 5.0.0
      glob-parent: 6.0.2
      ignore: 5.3.2
      imurmurhash: 0.1.4
      is-glob: 4.0.3
      json-stable-stringify-without-jsonify: 1.0.1
      lodash.merge: 4.6.2
      minimatch: 3.1.2
      natural-compare: 1.4.0
      optionator: 0.9.4
    optionalDependencies:
      jiti: 2.6.1
    transitivePeerDependencies:
      - supports-color

  espree@10.4.0:
    dependencies:
      acorn: 8.15.0
      acorn-jsx: 5.3.2(acorn@8.15.0)
      eslint-visitor-keys: 4.2.1

  esprima@4.0.1: {}

  esquery@1.6.0:
    dependencies:
      estraverse: 5.3.0

  esrecurse@4.3.0:
    dependencies:
      estraverse: 5.3.0

  estraverse@5.3.0: {}

  esutils@2.0.3: {}

  etag@1.8.1: {}

  eth-block-tracker@7.1.0:
    dependencies:
      '@metamask/eth-json-rpc-provider': 1.0.1
      '@metamask/safe-event-emitter': 3.1.2
      '@metamask/utils': 5.0.2
      json-rpc-random-id: 1.0.1
      pify: 3.0.0
    transitivePeerDependencies:
      - supports-color

  eth-json-rpc-filters@6.0.1:
    dependencies:
      '@metamask/safe-event-emitter': 3.1.2
      async-mutex: 0.2.6
      eth-query: 2.1.2
      json-rpc-engine: 6.1.0
      pify: 5.0.0

  eth-query@2.1.2:
    dependencies:
      json-rpc-random-id: 1.0.1
      xtend: 4.0.2

  eth-rpc-errors@4.0.3:
    dependencies:
      fast-safe-stringify: 2.1.1

  ethereum-cryptography@2.2.1:
    dependencies:
      '@noble/curves': 1.4.2
      '@noble/hashes': 1.4.0
      '@scure/bip32': 1.4.0
      '@scure/bip39': 1.3.0

  event-target-shim@5.0.1: {}

  eventemitter2@6.4.9: {}

  eventemitter3@5.0.1: {}

  events@3.3.0: {}

  exponential-backoff@3.1.3: {}

  exsolve@1.0.7: {}

  extension-port-stream@3.0.0:
    dependencies:
      readable-stream: 3.6.2
      webextension-polyfill: 0.10.0

  eyes@0.1.8: {}

  fast-copy@3.0.2: {}

  fast-deep-equal@2.0.1: {}

  fast-deep-equal@3.1.3: {}

  fast-glob@3.3.1:
    dependencies:
      '@nodelib/fs.stat': 2.0.5
      '@nodelib/fs.walk': 1.2.8
      glob-parent: 5.1.2
      merge2: 1.4.1
      micromatch: 4.0.8

  fast-glob@3.3.3:
    dependencies:
      '@nodelib/fs.stat': 2.0.5
      '@nodelib/fs.walk': 1.2.8
      glob-parent: 5.1.2
      merge2: 1.4.1
      micromatch: 4.0.8

  fast-json-stable-stringify@2.1.0: {}

  fast-levenshtein@2.0.6: {}

  fast-png@6.4.0:
    dependencies:
      '@types/pako': 2.0.4
      iobuffer: 5.4.0
      pako: 2.1.0

  fast-redact@3.5.0: {}

  fast-safe-stringify@2.1.1: {}

  fast-sha256@1.3.0: {}

  fast-stable-stringify@1.0.0: {}

  fastestsmallesttextencoderdecoder@1.0.22: {}

  fastq@1.19.1:
    dependencies:
      reusify: 1.1.0

  fb-dotslash@0.5.8: {}

  fb-watchman@2.0.2:
    dependencies:
      bser: 2.1.1

  fdir@6.5.0(picomatch@4.0.3):
    optionalDependencies:
      picomatch: 4.0.3

  fflate@0.8.2: {}

  file-entry-cache@8.0.0:
    dependencies:
      flat-cache: 4.0.1

  fill-range@7.1.1:
    dependencies:
      to-regex-range: 5.0.1

  filter-obj@1.1.0: {}

  finalhandler@1.1.2:
    dependencies:
      debug: 2.6.9
      encodeurl: 1.0.2
      escape-html: 1.0.3
      on-finished: 2.3.0
      parseurl: 1.3.3
      statuses: 1.5.0
      unpipe: 1.0.0
    transitivePeerDependencies:
      - supports-color

  find-up@4.1.0:
    dependencies:
      locate-path: 5.0.0
      path-exists: 4.0.0

  find-up@5.0.0:
    dependencies:
      locate-path: 6.0.0
      path-exists: 4.0.0

  flat-cache@4.0.1:
    dependencies:
      flatted: 3.3.3
      keyv: 4.5.4

  flatted@3.3.3: {}

  flow-enums-runtime@0.0.6: {}

  follow-redirects@1.15.11: {}

  for-each@0.3.5:
    dependencies:
      is-callable: 1.2.7

  foreground-child@3.3.1:
    dependencies:
      cross-spawn: 7.0.6
      signal-exit: 4.1.0

  form-data@4.0.4:
    dependencies:
      asynckit: 0.4.0
      combined-stream: 1.0.8
      es-set-tostringtag: 2.1.0
      hasown: 2.0.2
      mime-types: 2.1.35

  framer-motion@12.23.24(react-dom@19.2.0(react@19.2.0))(react@19.2.0):
    dependencies:
      motion-dom: 12.23.23
      motion-utils: 12.23.6
      tslib: 2.8.1
    optionalDependencies:
      react: 19.2.0
      react-dom: 19.2.0(react@19.2.0)

  fresh@0.5.2: {}

  fs.realpath@1.0.0: {}

  fsevents@2.3.3:
    optional: true

  function-bind@1.1.2: {}

  function.prototype.name@1.1.8:
    dependencies:
      call-bind: 1.0.8
      call-bound: 1.0.4
      define-properties: 1.2.1
      functions-have-names: 1.2.3
      hasown: 2.0.2
      is-callable: 1.2.7

  functions-have-names@1.2.3: {}

  generator-function@2.0.1: {}

  gensync@1.0.0-beta.2: {}

  get-caller-file@2.0.5: {}

  get-east-asian-width@1.4.0: {}

  get-intrinsic@1.3.0:
    dependencies:
      call-bind-apply-helpers: 1.0.2
      es-define-property: 1.0.1
      es-errors: 1.3.0
      es-object-atoms: 1.1.1
      function-bind: 1.1.2
      get-proto: 1.0.1
      gopd: 1.2.0
      has-symbols: 1.1.0
      hasown: 2.0.2
      math-intrinsics: 1.1.0

  get-nonce@1.0.1: {}

  get-package-type@0.1.0: {}

  get-proto@1.0.1:
    dependencies:
      dunder-proto: 1.0.1
      es-object-atoms: 1.1.1

  get-symbol-description@1.1.0:
    dependencies:
      call-bound: 1.0.4
      es-errors: 1.3.0
      get-intrinsic: 1.3.0

  get-tsconfig@4.13.0:
    dependencies:
      resolve-pkg-maps: 1.0.0

  glob-parent@5.1.2:
    dependencies:
      is-glob: 4.0.3

  glob-parent@6.0.2:
    dependencies:
      is-glob: 4.0.3

  glob@11.0.3:
    dependencies:
      foreground-child: 3.3.1
      jackspeak: 4.1.1
      minimatch: 10.0.3
      minipass: 7.1.2
      package-json-from-dist: 1.0.1
      path-scurry: 2.0.0

  glob@7.2.3:
    dependencies:
      fs.realpath: 1.0.0
      inflight: 1.0.6
      inherits: 2.0.4
      minimatch: 3.1.2
      once: 1.4.0
      path-is-absolute: 1.0.1

  globals@14.0.0: {}

  globalthis@1.0.4:
    dependencies:
      define-properties: 1.2.1
      gopd: 1.2.0

  gopd@1.2.0: {}

  graceful-fs@4.2.11: {}

  graphemer@1.4.0: {}

  graphql-request@6.1.0(graphql@16.11.0):
    dependencies:
      '@graphql-typed-document-node/core': 3.2.0(graphql@16.11.0)
      cross-fetch: 3.2.0
      graphql: 16.11.0
    transitivePeerDependencies:
      - encoding

  graphql@16.11.0: {}

  h3@1.15.4:
    dependencies:
      cookie-es: 1.2.2
      crossws: 0.3.5
      defu: 6.1.4
      destr: 2.0.5
      iron-webcrypto: 1.2.1
      node-mock-http: 1.0.3
      radix3: 1.1.2
      ufo: 1.6.1
      uncrypto: 0.1.3

  has-bigints@1.1.0: {}

  has-flag@4.0.0: {}

  has-property-descriptors@1.0.2:
    dependencies:
      es-define-property: 1.0.1

  has-proto@1.2.0:
    dependencies:
      dunder-proto: 1.0.1

  has-symbols@1.1.0: {}

  has-tostringtag@1.0.2:
    dependencies:
      has-symbols: 1.1.0

  hasown@2.0.2:
    dependencies:
      function-bind: 1.1.2

  help-me@5.0.0: {}

  hermes-compiler@0.0.0: {}

  hermes-estree@0.32.0: {}

  hermes-parser@0.32.0:
    dependencies:
      hermes-estree: 0.32.0

  hono@4.10.3: {}

  html-to-text@9.0.5:
    dependencies:
      '@selderee/plugin-htmlparser2': 0.11.0
      deepmerge: 4.3.1
      dom-serializer: 2.0.0
      htmlparser2: 8.0.2
      selderee: 0.11.0

  html2canvas@1.4.1:
    dependencies:
      css-line-break: 2.1.0
      text-segmentation: 1.0.3
    optional: true

  htmlparser2@8.0.2:
    dependencies:
      domelementtype: 2.3.0
      domhandler: 5.0.3
      domutils: 3.2.2
      entities: 4.5.0

  http-errors@2.0.0:
    dependencies:
      depd: 2.0.0
      inherits: 2.0.4
      setprototypeof: 1.2.0
      statuses: 2.0.1
      toidentifier: 1.0.1

  https-proxy-agent@7.0.6:
    dependencies:
      agent-base: 7.1.4
      debug: 4.4.3
    transitivePeerDependencies:
      - supports-color

  humanize-ms@1.2.1:
    dependencies:
      ms: 2.1.3

  idb-keyval@6.2.1: {}

  idb-keyval@6.2.2: {}

  ieee754@1.2.1: {}

  ignore@5.3.2: {}

  ignore@7.0.5: {}

  image-size@1.2.1:
    dependencies:
      queue: 6.0.2

  immer@10.2.0: {}

  import-fresh@3.3.1:
    dependencies:
      parent-module: 1.0.1
      resolve-from: 4.0.0

  imurmurhash@0.1.4: {}

  inflight@1.0.6:
    dependencies:
      once: 1.4.0
      wrappy: 1.0.2

  inherits@2.0.4: {}

  internal-slot@1.1.0:
    dependencies:
      es-errors: 1.3.0
      hasown: 2.0.2
      side-channel: 1.1.0

  internmap@2.0.3: {}

  invariant@2.2.4:
    dependencies:
      loose-envify: 1.4.0

  iobuffer@5.4.0: {}
<<<<<<< HEAD
=======

  ip-regex@4.3.0: {}
>>>>>>> fd9200cb

  iron-webcrypto@1.2.1: {}

  is-arguments@1.2.0:
    dependencies:
      call-bound: 1.0.4
      has-tostringtag: 1.0.2

  is-array-buffer@3.0.5:
    dependencies:
      call-bind: 1.0.8
      call-bound: 1.0.4
      get-intrinsic: 1.3.0

  is-async-function@2.1.1:
    dependencies:
      async-function: 1.0.0
      call-bound: 1.0.4
      get-proto: 1.0.1
      has-tostringtag: 1.0.2
      safe-regex-test: 1.1.0

  is-bigint@1.1.0:
    dependencies:
      has-bigints: 1.1.0

  is-boolean-object@1.2.2:
    dependencies:
      call-bound: 1.0.4
      has-tostringtag: 1.0.2

  is-buffer@1.1.6: {}

  is-bun-module@2.0.0:
    dependencies:
      semver: 7.7.3

  is-callable@1.2.7: {}

  is-core-module@2.16.1:
    dependencies:
      hasown: 2.0.2

  is-data-view@1.0.2:
    dependencies:
      call-bound: 1.0.4
      get-intrinsic: 1.3.0
      is-typed-array: 1.1.15

  is-date-object@1.1.0:
    dependencies:
      call-bound: 1.0.4
      has-tostringtag: 1.0.2

  is-docker@2.2.1: {}

  is-extglob@2.1.1: {}

  is-finalizationregistry@1.1.1:
    dependencies:
      call-bound: 1.0.4

  is-fullwidth-code-point@3.0.0: {}

  is-generator-function@1.1.2:
    dependencies:
      call-bound: 1.0.4
      generator-function: 2.0.1
      get-proto: 1.0.1
      has-tostringtag: 1.0.2
      safe-regex-test: 1.1.0

  is-glob@4.0.3:
    dependencies:
      is-extglob: 2.1.1

  is-interactive@2.0.0: {}

  is-map@2.0.3: {}

  is-negative-zero@2.0.3: {}

  is-number-object@1.1.1:
    dependencies:
      call-bound: 1.0.4
      has-tostringtag: 1.0.2

  is-number@7.0.0: {}

  is-plain-obj@2.1.0: {}

  is-regex@1.2.1:
    dependencies:
      call-bound: 1.0.4
      gopd: 1.2.0
      has-tostringtag: 1.0.2
      hasown: 2.0.2

  is-retry-allowed@2.2.0: {}

  is-set@2.0.3: {}

  is-shared-array-buffer@1.0.4:
    dependencies:
      call-bound: 1.0.4

  is-stream@2.0.1: {}

  is-string@1.1.1:
    dependencies:
      call-bound: 1.0.4
      has-tostringtag: 1.0.2

  is-symbol@1.1.1:
    dependencies:
      call-bound: 1.0.4
      has-symbols: 1.1.0
      safe-regex-test: 1.1.0

  is-typed-array@1.1.15:
    dependencies:
      which-typed-array: 1.1.19

  is-unicode-supported@1.3.0: {}

  is-unicode-supported@2.1.0: {}

  is-weakmap@2.0.2: {}

  is-weakref@1.1.1:
    dependencies:
      call-bound: 1.0.4

  is-weakset@2.0.4:
    dependencies:
      call-bound: 1.0.4
      get-intrinsic: 1.3.0

  is-wsl@2.2.0:
    dependencies:
      is-docker: 2.2.1

  isarray@1.0.0: {}

  isarray@2.0.5: {}

  isexe@2.0.0: {}

  isomorphic-ws@4.0.1(ws@7.5.10(bufferutil@4.0.9)(utf-8-validate@5.0.10)):
    dependencies:
      ws: 7.5.10(bufferutil@4.0.9)(utf-8-validate@5.0.10)

  isows@1.0.6(ws@8.18.0(bufferutil@4.0.9)(utf-8-validate@5.0.10)):
    dependencies:
      ws: 8.18.0(bufferutil@4.0.9)(utf-8-validate@5.0.10)

  isows@1.0.7(ws@8.18.3(bufferutil@4.0.9)(utf-8-validate@5.0.10)):
    dependencies:
      ws: 8.18.3(bufferutil@4.0.9)(utf-8-validate@5.0.10)

  istanbul-lib-coverage@3.2.2: {}

  istanbul-lib-instrument@5.2.1:
    dependencies:
      '@babel/core': 7.28.5
      '@babel/parser': 7.28.5
      '@istanbuljs/schema': 0.1.3
      istanbul-lib-coverage: 3.2.2
      semver: 6.3.1
    transitivePeerDependencies:
      - supports-color

  iterator.prototype@1.1.5:
    dependencies:
      define-data-property: 1.1.4
      es-object-atoms: 1.1.1
      get-intrinsic: 1.3.0
      get-proto: 1.0.1
      has-symbols: 1.1.0
      set-function-name: 2.0.2

  jackspeak@4.1.1:
    dependencies:
      '@isaacs/cliui': 8.0.2

  jayson@4.2.0(bufferutil@4.0.9)(utf-8-validate@5.0.10):
    dependencies:
      '@types/connect': 3.4.38
      '@types/node': 12.20.55
      '@types/ws': 7.4.7
      commander: 2.20.3
      delay: 5.0.0
      es6-promisify: 5.0.0
      eyes: 0.1.8
      isomorphic-ws: 4.0.1(ws@7.5.10(bufferutil@4.0.9)(utf-8-validate@5.0.10))
      json-stringify-safe: 5.0.1
      stream-json: 1.9.1
      uuid: 8.3.2
      ws: 7.5.10(bufferutil@4.0.9)(utf-8-validate@5.0.10)
    transitivePeerDependencies:
      - bufferutil
      - utf-8-validate

  jest-environment-node@29.7.0:
    dependencies:
      '@jest/environment': 29.7.0
      '@jest/fake-timers': 29.7.0
      '@jest/types': 29.6.3
      '@types/node': 20.19.23
      jest-mock: 29.7.0
      jest-util: 29.7.0

  jest-get-type@29.6.3: {}

  jest-haste-map@29.7.0:
    dependencies:
      '@jest/types': 29.6.3
      '@types/graceful-fs': 4.1.9
      '@types/node': 20.19.23
      anymatch: 3.1.3
      fb-watchman: 2.0.2
      graceful-fs: 4.2.11
      jest-regex-util: 29.6.3
      jest-util: 29.7.0
      jest-worker: 29.7.0
      micromatch: 4.0.8
      walker: 1.0.8
    optionalDependencies:
      fsevents: 2.3.3

  jest-message-util@29.7.0:
    dependencies:
      '@babel/code-frame': 7.27.1
      '@jest/types': 29.6.3
      '@types/stack-utils': 2.0.3
      chalk: 4.1.2
      graceful-fs: 4.2.11
      micromatch: 4.0.8
      pretty-format: 29.7.0
      slash: 3.0.0
      stack-utils: 2.0.6

  jest-mock@29.7.0:
    dependencies:
      '@jest/types': 29.6.3
      '@types/node': 20.19.23
      jest-util: 29.7.0

  jest-regex-util@29.6.3: {}

  jest-util@29.7.0:
    dependencies:
      '@jest/types': 29.6.3
      '@types/node': 20.19.23
      chalk: 4.1.2
      ci-info: 3.9.0
      graceful-fs: 4.2.11
      picomatch: 2.3.1

  jest-validate@29.7.0:
    dependencies:
      '@jest/types': 29.6.3
      camelcase: 6.3.0
      chalk: 4.1.2
      jest-get-type: 29.6.3
      leven: 3.1.0
      pretty-format: 29.7.0

  jest-worker@29.7.0:
    dependencies:
      '@types/node': 20.19.23
      jest-util: 29.7.0
      merge-stream: 2.0.0
      supports-color: 8.1.1

  jiti@2.4.2: {}

  jiti@2.6.1: {}

  jose@5.10.0: {}

  jose@6.1.0: {}

  joycon@3.1.1: {}

  js-tokens@4.0.0: {}

  js-yaml@3.14.1:
    dependencies:
      argparse: 1.0.10
      esprima: 4.0.1

  js-yaml@4.1.0:
    dependencies:
      argparse: 2.0.1

  jsc-safe-url@0.2.4: {}

  jsesc@3.1.0: {}

  json-buffer@3.0.1: {}

  json-rpc-engine@6.1.0:
    dependencies:
      '@metamask/safe-event-emitter': 2.0.0
      eth-rpc-errors: 4.0.3

  json-rpc-random-id@1.0.1: {}

  json-schema-traverse@0.4.1: {}

  json-stable-stringify-without-jsonify@1.0.1: {}

  json-stringify-safe@5.0.1: {}

  json5@1.0.2:
    dependencies:
      minimist: 1.2.8

  json5@2.2.3: {}

  jspdf@3.0.3:
    dependencies:
      '@babel/runtime': 7.28.4
      fast-png: 6.4.0
      fflate: 0.8.2
    optionalDependencies:
      canvg: 3.0.11
      core-js: 3.46.0
      dompurify: 3.3.0
      html2canvas: 1.4.1

  jsx-ast-utils@3.3.5:
    dependencies:
      array-includes: 3.1.9
      array.prototype.flat: 1.3.3
      object.assign: 4.1.7
      object.values: 1.2.1

  keccak@3.0.4:
    dependencies:
      node-addon-api: 2.0.2
      node-gyp-build: 4.8.4
      readable-stream: 3.6.2

  keyv@4.5.4:
    dependencies:
      json-buffer: 3.0.1

  keyvaluestorage-interface@1.0.0: {}

  kleur@3.0.3: {}

  language-subtag-registry@0.3.23: {}

  language-tags@1.0.9:
    dependencies:
      language-subtag-registry: 0.3.23

  leac@0.6.0: {}

  leven@3.1.0: {}

  levn@0.4.1:
    dependencies:
      prelude-ls: 1.2.1
      type-check: 0.4.0

  lighthouse-logger@1.4.2:
    dependencies:
      debug: 2.6.9
      marky: 1.3.0
    transitivePeerDependencies:
      - supports-color

  lightningcss-android-arm64@1.30.2:
    optional: true

  lightningcss-darwin-arm64@1.30.2:
    optional: true

  lightningcss-darwin-x64@1.30.2:
    optional: true

  lightningcss-freebsd-x64@1.30.2:
    optional: true

  lightningcss-linux-arm-gnueabihf@1.30.2:
    optional: true

  lightningcss-linux-arm64-gnu@1.30.2:
    optional: true

  lightningcss-linux-arm64-musl@1.30.2:
    optional: true

  lightningcss-linux-x64-gnu@1.30.2:
    optional: true

  lightningcss-linux-x64-musl@1.30.2:
    optional: true

  lightningcss-win32-arm64-msvc@1.30.2:
    optional: true

  lightningcss-win32-x64-msvc@1.30.2:
    optional: true

  lightningcss@1.30.2:
    dependencies:
      detect-libc: 2.1.2
    optionalDependencies:
      lightningcss-android-arm64: 1.30.2
      lightningcss-darwin-arm64: 1.30.2
      lightningcss-darwin-x64: 1.30.2
      lightningcss-freebsd-x64: 1.30.2
      lightningcss-linux-arm-gnueabihf: 1.30.2
      lightningcss-linux-arm64-gnu: 1.30.2
      lightningcss-linux-arm64-musl: 1.30.2
      lightningcss-linux-x64-gnu: 1.30.2
      lightningcss-linux-x64-musl: 1.30.2
      lightningcss-win32-arm64-msvc: 1.30.2
      lightningcss-win32-x64-msvc: 1.30.2

  lit-element@4.2.1:
    dependencies:
      '@lit-labs/ssr-dom-shim': 1.4.0
      '@lit/reactive-element': 2.1.1
      lit-html: 3.3.1

  lit-html@3.3.1:
    dependencies:
      '@types/trusted-types': 2.0.7

  lit@3.3.0:
    dependencies:
      '@lit/reactive-element': 2.1.1
      lit-element: 4.2.1
      lit-html: 3.3.1

  locate-path@5.0.0:
    dependencies:
      p-locate: 4.1.0

  locate-path@6.0.0:
    dependencies:
      p-locate: 5.0.0

  lodash.debounce@4.0.8: {}

  lodash.merge@4.6.2: {}

  lodash.throttle@4.1.1: {}

  lodash@4.17.21: {}

  log-symbols@6.0.0:
    dependencies:
      chalk: 5.6.2
      is-unicode-supported: 1.3.0

  log-symbols@7.0.1:
    dependencies:
      is-unicode-supported: 2.1.0
      yoctocolors: 2.1.2

  loose-envify@1.4.0:
    dependencies:
      js-tokens: 4.0.0

  lru-cache@10.4.3: {}

  lru-cache@11.2.2: {}

  lru-cache@5.1.1:
    dependencies:
      yallist: 3.1.1

  magic-string@0.30.21:
    dependencies:
      '@jridgewell/sourcemap-codec': 1.5.5

  makeerror@1.0.12:
    dependencies:
      tmpl: 1.0.5

  marked@15.0.12: {}

  marky@1.3.0: {}

  math-intrinsics@1.1.0: {}

  md5@2.3.0:
    dependencies:
      charenc: 0.0.2
      crypt: 0.0.2
      is-buffer: 1.1.6

  memoize-one@5.2.1: {}

  merge-options@3.0.4:
    dependencies:
      is-plain-obj: 2.1.0

  merge-stream@2.0.0: {}

  merge2@1.4.1: {}

  metro-babel-transformer@0.83.3:
    dependencies:
      '@babel/core': 7.28.5
      flow-enums-runtime: 0.0.6
      hermes-parser: 0.32.0
      nullthrows: 1.1.1
    transitivePeerDependencies:
      - supports-color

  metro-cache-key@0.83.3:
    dependencies:
      flow-enums-runtime: 0.0.6

  metro-cache@0.83.3:
    dependencies:
      exponential-backoff: 3.1.3
      flow-enums-runtime: 0.0.6
      https-proxy-agent: 7.0.6
      metro-core: 0.83.3
    transitivePeerDependencies:
      - supports-color

  metro-config@0.83.3(bufferutil@4.0.9)(utf-8-validate@5.0.10):
    dependencies:
      connect: 3.7.0
      flow-enums-runtime: 0.0.6
      jest-validate: 29.7.0
      metro: 0.83.3(bufferutil@4.0.9)(utf-8-validate@5.0.10)
      metro-cache: 0.83.3
      metro-core: 0.83.3
      metro-runtime: 0.83.3
      yaml: 2.8.1
    transitivePeerDependencies:
      - bufferutil
      - supports-color
      - utf-8-validate

  metro-core@0.83.3:
    dependencies:
      flow-enums-runtime: 0.0.6
      lodash.throttle: 4.1.1
      metro-resolver: 0.83.3

  metro-file-map@0.83.3:
    dependencies:
      debug: 4.4.3
      fb-watchman: 2.0.2
      flow-enums-runtime: 0.0.6
      graceful-fs: 4.2.11
      invariant: 2.2.4
      jest-worker: 29.7.0
      micromatch: 4.0.8
      nullthrows: 1.1.1
      walker: 1.0.8
    transitivePeerDependencies:
      - supports-color

  metro-minify-terser@0.83.3:
    dependencies:
      flow-enums-runtime: 0.0.6
      terser: 5.44.0

  metro-resolver@0.83.3:
    dependencies:
      flow-enums-runtime: 0.0.6

  metro-runtime@0.83.3:
    dependencies:
      '@babel/runtime': 7.28.4
      flow-enums-runtime: 0.0.6

  metro-source-map@0.83.3:
    dependencies:
      '@babel/traverse': 7.28.5
      '@babel/traverse--for-generate-function-map': '@babel/traverse@7.28.5'
      '@babel/types': 7.28.5
      flow-enums-runtime: 0.0.6
      invariant: 2.2.4
      metro-symbolicate: 0.83.3
      nullthrows: 1.1.1
      ob1: 0.83.3
      source-map: 0.5.7
      vlq: 1.0.1
    transitivePeerDependencies:
      - supports-color

  metro-symbolicate@0.83.3:
    dependencies:
      flow-enums-runtime: 0.0.6
      invariant: 2.2.4
      metro-source-map: 0.83.3
      nullthrows: 1.1.1
      source-map: 0.5.7
      vlq: 1.0.1
    transitivePeerDependencies:
      - supports-color

  metro-transform-plugins@0.83.3:
    dependencies:
      '@babel/core': 7.28.5
      '@babel/generator': 7.28.5
      '@babel/template': 7.27.2
      '@babel/traverse': 7.28.5
      flow-enums-runtime: 0.0.6
      nullthrows: 1.1.1
    transitivePeerDependencies:
      - supports-color

  metro-transform-worker@0.83.3(bufferutil@4.0.9)(utf-8-validate@5.0.10):
    dependencies:
      '@babel/core': 7.28.5
      '@babel/generator': 7.28.5
      '@babel/parser': 7.28.5
      '@babel/types': 7.28.5
      flow-enums-runtime: 0.0.6
      metro: 0.83.3(bufferutil@4.0.9)(utf-8-validate@5.0.10)
      metro-babel-transformer: 0.83.3
      metro-cache: 0.83.3
      metro-cache-key: 0.83.3
      metro-minify-terser: 0.83.3
      metro-source-map: 0.83.3
      metro-transform-plugins: 0.83.3
      nullthrows: 1.1.1
    transitivePeerDependencies:
      - bufferutil
      - supports-color
      - utf-8-validate

  metro@0.83.3(bufferutil@4.0.9)(utf-8-validate@5.0.10):
    dependencies:
      '@babel/code-frame': 7.27.1
      '@babel/core': 7.28.5
      '@babel/generator': 7.28.5
      '@babel/parser': 7.28.5
      '@babel/template': 7.27.2
      '@babel/traverse': 7.28.5
      '@babel/types': 7.28.5
      accepts: 1.3.8
      chalk: 4.1.2
      ci-info: 2.0.0
      connect: 3.7.0
      debug: 4.4.3
      error-stack-parser: 2.1.4
      flow-enums-runtime: 0.0.6
      graceful-fs: 4.2.11
      hermes-parser: 0.32.0
      image-size: 1.2.1
      invariant: 2.2.4
      jest-worker: 29.7.0
      jsc-safe-url: 0.2.4
      lodash.throttle: 4.1.1
      metro-babel-transformer: 0.83.3
      metro-cache: 0.83.3
      metro-cache-key: 0.83.3
      metro-config: 0.83.3(bufferutil@4.0.9)(utf-8-validate@5.0.10)
      metro-core: 0.83.3
      metro-file-map: 0.83.3
      metro-resolver: 0.83.3
      metro-runtime: 0.83.3
      metro-source-map: 0.83.3
      metro-symbolicate: 0.83.3
      metro-transform-plugins: 0.83.3
      metro-transform-worker: 0.83.3(bufferutil@4.0.9)(utf-8-validate@5.0.10)
      mime-types: 2.1.35
      nullthrows: 1.1.1
      serialize-error: 2.1.0
      source-map: 0.5.7
      throat: 5.0.0
      ws: 7.5.10(bufferutil@4.0.9)(utf-8-validate@5.0.10)
      yargs: 17.7.2
    transitivePeerDependencies:
      - bufferutil
      - supports-color
      - utf-8-validate

  micro-ftch@0.3.1: {}

  micromatch@4.0.8:
    dependencies:
      braces: 3.0.3
      picomatch: 2.3.1

  mime-db@1.52.0: {}

  mime-db@1.54.0: {}

  mime-types@2.1.35:
    dependencies:
      mime-db: 1.52.0

  mime-types@3.0.1:
    dependencies:
      mime-db: 1.54.0

  mime@1.6.0: {}

  mimic-function@5.0.1: {}

  minimatch@10.0.3:
    dependencies:
      '@isaacs/brace-expansion': 5.0.0

  minimatch@3.1.2:
    dependencies:
      brace-expansion: 1.1.12

  minimatch@9.0.5:
    dependencies:
      brace-expansion: 2.0.2

  minimist@1.2.8: {}

  minipass@7.1.2: {}

  mipd@0.0.7(typescript@5.9.3):
    optionalDependencies:
      typescript: 5.9.3

  mkdirp@1.0.4: {}

  motion-dom@12.23.23:
    dependencies:
      motion-utils: 12.23.6

  motion-utils@12.23.6: {}

  ms@2.0.0: {}

  ms@2.1.2: {}

  ms@2.1.3: {}

  multiformats@9.9.0: {}

  nanoid@3.3.11: {}

  napi-postinstall@0.3.4: {}

  natural-compare@1.4.0: {}

  negotiator@0.6.3: {}

  next@15.3.4(@babel/core@7.28.5)(react-dom@19.2.0(react@19.2.0))(react@19.2.0):
    dependencies:
      '@next/env': 15.3.4
      '@swc/counter': 0.1.3
      '@swc/helpers': 0.5.15
      busboy: 1.6.0
      caniuse-lite: 1.0.30001751
      postcss: 8.4.31
      react: 19.2.0
      react-dom: 19.2.0(react@19.2.0)
      styled-jsx: 5.1.6(@babel/core@7.28.5)(react@19.2.0)
    optionalDependencies:
      '@next/swc-darwin-arm64': 15.3.4
      '@next/swc-darwin-x64': 15.3.4
      '@next/swc-linux-arm64-gnu': 15.3.4
      '@next/swc-linux-arm64-musl': 15.3.4
      '@next/swc-linux-x64-gnu': 15.3.4
      '@next/swc-linux-x64-musl': 15.3.4
      '@next/swc-win32-arm64-msvc': 15.3.4
      '@next/swc-win32-x64-msvc': 15.3.4
      sharp: 0.34.4
    transitivePeerDependencies:
      - '@babel/core'
      - babel-plugin-macros

  node-addon-api@2.0.2: {}

  node-fetch-native@1.6.7: {}

  node-fetch@2.7.0:
    dependencies:
      whatwg-url: 5.0.0

  node-gyp-build@4.8.4: {}

  node-int64@0.4.0: {}

  node-mock-http@1.0.3: {}

  node-releases@2.0.26: {}

  normalize-path@3.0.0: {}

  nullthrows@1.1.1: {}

  nypm@0.6.0:
    dependencies:
      citty: 0.1.6
      consola: 3.4.2
      pathe: 2.0.3
      pkg-types: 2.3.0
      tinyexec: 0.3.2

  ob1@0.83.3:
    dependencies:
      flow-enums-runtime: 0.0.6

  obj-multiplex@1.0.0:
    dependencies:
      end-of-stream: 1.4.5
      once: 1.4.0
      readable-stream: 2.3.8

  object-assign@4.1.1: {}

  object-inspect@1.13.4: {}

  object-keys@1.1.1: {}

  object.assign@4.1.7:
    dependencies:
      call-bind: 1.0.8
      call-bound: 1.0.4
      define-properties: 1.2.1
      es-object-atoms: 1.1.1
      has-symbols: 1.1.0
      object-keys: 1.1.1

  object.entries@1.1.9:
    dependencies:
      call-bind: 1.0.8
      call-bound: 1.0.4
      define-properties: 1.2.1
      es-object-atoms: 1.1.1

  object.fromentries@2.0.8:
    dependencies:
      call-bind: 1.0.8
      define-properties: 1.2.1
      es-abstract: 1.24.0
      es-object-atoms: 1.1.1

  object.groupby@1.0.3:
    dependencies:
      call-bind: 1.0.8
      define-properties: 1.2.1
      es-abstract: 1.24.0

  object.values@1.2.1:
    dependencies:
      call-bind: 1.0.8
      call-bound: 1.0.4
      define-properties: 1.2.1
      es-object-atoms: 1.1.1

  ofetch@1.4.1:
    dependencies:
      destr: 2.0.5
      node-fetch-native: 1.6.7
      ufo: 1.6.1

  on-exit-leak-free@0.2.0: {}

  on-exit-leak-free@2.1.2: {}

  on-finished@2.3.0:
    dependencies:
      ee-first: 1.1.1

  on-finished@2.4.1:
    dependencies:
      ee-first: 1.1.1

  once@1.4.0:
    dependencies:
      wrappy: 1.0.2

  onetime@7.0.0:
    dependencies:
      mimic-function: 5.0.1

  open@7.4.2:
    dependencies:
      is-docker: 2.2.1
      is-wsl: 2.2.0

  openapi-fetch@0.13.8:
    dependencies:
      openapi-typescript-helpers: 0.0.15

  openapi-typescript-helpers@0.0.15: {}

  optionator@0.9.4:
    dependencies:
      deep-is: 0.1.4
      fast-levenshtein: 2.0.6
      levn: 0.4.1
      prelude-ls: 1.2.1
      type-check: 0.4.0
      word-wrap: 1.2.5

  ora@8.2.0:
    dependencies:
      chalk: 5.6.2
      cli-cursor: 5.0.0
      cli-spinners: 2.9.2
      is-interactive: 2.0.0
      is-unicode-supported: 2.1.0
      log-symbols: 6.0.0
      stdin-discarder: 0.2.2
      string-width: 7.2.0
      strip-ansi: 7.1.2

  own-keys@1.0.1:
    dependencies:
      get-intrinsic: 1.3.0
      object-keys: 1.1.1
      safe-push-apply: 1.0.0

  ox@0.4.4(typescript@5.9.3)(zod@3.25.76):
    dependencies:
      '@adraffy/ens-normalize': 1.11.1
      '@noble/curves': 1.9.7
      '@noble/hashes': 1.8.0
      '@scure/bip32': 1.7.0
      '@scure/bip39': 1.6.0
      abitype: 1.1.1(typescript@5.9.3)(zod@3.25.76)
      eventemitter3: 5.0.1
    optionalDependencies:
      typescript: 5.9.3
    transitivePeerDependencies:
      - zod

  ox@0.4.4(typescript@5.9.3)(zod@4.1.12):
    dependencies:
      '@adraffy/ens-normalize': 1.11.1
      '@noble/curves': 1.9.7
      '@noble/hashes': 1.8.0
      '@scure/bip32': 1.7.0
      '@scure/bip39': 1.6.0
      abitype: 1.1.1(typescript@5.9.3)(zod@4.1.12)
      eventemitter3: 5.0.1
    optionalDependencies:
      typescript: 5.9.3
    transitivePeerDependencies:
      - zod

  ox@0.6.7(typescript@5.9.3)(zod@4.1.12):
    dependencies:
      '@adraffy/ens-normalize': 1.11.1
      '@noble/curves': 1.8.1
      '@noble/hashes': 1.7.1
      '@scure/bip32': 1.6.2
      '@scure/bip39': 1.5.4
      abitype: 1.0.8(typescript@5.9.3)(zod@4.1.12)
      eventemitter3: 5.0.1
    optionalDependencies:
      typescript: 5.9.3
    transitivePeerDependencies:
      - zod

  ox@0.6.9(typescript@5.9.3)(zod@4.1.12):
    dependencies:
      '@adraffy/ens-normalize': 1.11.1
      '@noble/curves': 1.9.7
      '@noble/hashes': 1.8.0
      '@scure/bip32': 1.7.0
      '@scure/bip39': 1.6.0
      abitype: 1.1.1(typescript@5.9.3)(zod@4.1.12)
      eventemitter3: 5.0.1
    optionalDependencies:
      typescript: 5.9.3
    transitivePeerDependencies:
      - zod

  ox@0.9.12(typescript@5.9.3)(zod@4.1.12):
    dependencies:
      '@adraffy/ens-normalize': 1.11.1
      '@noble/ciphers': 1.3.0
      '@noble/curves': 1.9.1
      '@noble/hashes': 1.8.0
      '@scure/bip32': 1.7.0
      '@scure/bip39': 1.6.0
      abitype: 1.1.1(typescript@5.9.3)(zod@4.1.12)
      eventemitter3: 5.0.1
    optionalDependencies:
      typescript: 5.9.3
    transitivePeerDependencies:
      - zod

  ox@0.9.6(typescript@5.9.3)(zod@3.22.4):
    dependencies:
      '@adraffy/ens-normalize': 1.11.1
      '@noble/ciphers': 1.3.0
      '@noble/curves': 1.9.1
      '@noble/hashes': 1.8.0
      '@scure/bip32': 1.7.0
      '@scure/bip39': 1.6.0
      abitype: 1.1.0(typescript@5.9.3)(zod@3.22.4)
      eventemitter3: 5.0.1
    optionalDependencies:
      typescript: 5.9.3
    transitivePeerDependencies:
      - zod

  ox@0.9.6(typescript@5.9.3)(zod@3.25.76):
    dependencies:
      '@adraffy/ens-normalize': 1.11.1
      '@noble/ciphers': 1.3.0
      '@noble/curves': 1.9.1
      '@noble/hashes': 1.8.0
      '@scure/bip32': 1.7.0
      '@scure/bip39': 1.6.0
      abitype: 1.1.0(typescript@5.9.3)(zod@3.25.76)
      eventemitter3: 5.0.1
    optionalDependencies:
      typescript: 5.9.3
    transitivePeerDependencies:
      - zod

  ox@0.9.6(typescript@5.9.3)(zod@4.1.12):
    dependencies:
      '@adraffy/ens-normalize': 1.11.1
      '@noble/ciphers': 1.3.0
      '@noble/curves': 1.9.1
      '@noble/hashes': 1.8.0
      '@scure/bip32': 1.7.0
      '@scure/bip39': 1.6.0
      abitype: 1.1.0(typescript@5.9.3)(zod@4.1.12)
      eventemitter3: 5.0.1
    optionalDependencies:
      typescript: 5.9.3
    transitivePeerDependencies:
      - zod

  p-limit@2.3.0:
    dependencies:
      p-try: 2.2.0

  p-limit@3.1.0:
    dependencies:
      yocto-queue: 0.1.0

  p-locate@4.1.0:
    dependencies:
      p-limit: 2.3.0

  p-locate@5.0.0:
    dependencies:
      p-limit: 3.1.0

  p-try@2.2.0: {}

  package-json-from-dist@1.0.1: {}

  pako@2.1.0: {}

  parent-module@1.0.1:
    dependencies:
      callsites: 3.1.0

  parseley@0.12.1:
    dependencies:
      leac: 0.6.0
      peberminta: 0.9.0

  parseurl@1.3.3: {}

  path-exists@4.0.0: {}

  path-is-absolute@1.0.1: {}

  path-key@3.1.1: {}

  path-parse@1.0.7: {}

  path-scurry@2.0.0:
    dependencies:
      lru-cache: 11.2.2
      minipass: 7.1.2

  pathe@2.0.3: {}

  peberminta@0.9.0: {}

  performance-now@2.1.0:
    optional: true

  picocolors@1.1.1: {}

  picomatch@2.3.1: {}

  picomatch@4.0.3: {}

  pify@3.0.0: {}

  pify@5.0.0: {}

  pino-abstract-transport@0.5.0:
    dependencies:
      duplexify: 4.1.3
      split2: 4.2.0

  pino-abstract-transport@2.0.0:
    dependencies:
      split2: 4.2.0

  pino-pretty@13.1.2:
    dependencies:
      colorette: 2.0.20
      dateformat: 4.6.3
      fast-copy: 3.0.2
      fast-safe-stringify: 2.1.1
      help-me: 5.0.0
      joycon: 3.1.1
      minimist: 1.2.8
      on-exit-leak-free: 2.1.2
      pino-abstract-transport: 2.0.0
      pump: 3.0.3
      secure-json-parse: 4.1.0
      sonic-boom: 4.2.0
      strip-json-comments: 5.0.3

  pino-std-serializers@4.0.0: {}

  pino@7.11.0:
    dependencies:
      atomic-sleep: 1.0.0
      fast-redact: 3.5.0
      on-exit-leak-free: 0.2.0
      pino-abstract-transport: 0.5.0
      pino-std-serializers: 4.0.0
      process-warning: 1.0.0
      quick-format-unescaped: 4.0.4
      real-require: 0.1.0
      safe-stable-stringify: 2.5.0
      sonic-boom: 2.8.0
      thread-stream: 0.15.2

  pirates@4.0.7: {}

  pkg-types@2.3.0:
    dependencies:
      confbox: 0.2.2
      exsolve: 1.0.7
      pathe: 2.0.3

  pngjs@5.0.0: {}

  pony-cause@2.1.11: {}

  porto@0.2.19(@tanstack/react-query@5.90.5(react@19.2.0))(@types/react@19.2.2)(@wagmi/core@2.22.1(@tanstack/query-core@5.90.5)(@types/react@19.2.2)(immer@10.2.0)(react@19.2.0)(typescript@5.9.3)(use-sync-external-store@1.4.0(react@19.2.0))(viem@2.38.4(bufferutil@4.0.9)(typescript@5.9.3)(utf-8-validate@5.0.10)(zod@4.1.12)))(immer@10.2.0)(react@19.2.0)(typescript@5.9.3)(use-sync-external-store@1.4.0(react@19.2.0))(viem@2.38.4(bufferutil@4.0.9)(typescript@5.9.3)(utf-8-validate@5.0.10)(zod@4.1.12))(wagmi@2.18.2(@react-native-async-storage/async-storage@2.2.0(react-native@0.82.1(@babel/core@7.28.5)(@types/react@19.2.2)(bufferutil@4.0.9)(react@19.2.0)(utf-8-validate@5.0.10)))(@tanstack/query-core@5.90.5)(@tanstack/react-query@5.90.5(react@19.2.0))(@types/react@19.2.2)(bufferutil@4.0.9)(immer@10.2.0)(react@19.2.0)(typescript@5.9.3)(utf-8-validate@5.0.10)(viem@2.38.4(bufferutil@4.0.9)(typescript@5.9.3)(utf-8-validate@5.0.10)(zod@4.1.12))(zod@4.1.12)):
    dependencies:
      '@wagmi/core': 2.22.1(@tanstack/query-core@5.90.5)(@types/react@19.2.2)(immer@10.2.0)(react@19.2.0)(typescript@5.9.3)(use-sync-external-store@1.4.0(react@19.2.0))(viem@2.38.4(bufferutil@4.0.9)(typescript@5.9.3)(utf-8-validate@5.0.10)(zod@4.1.12))
      hono: 4.10.3
      idb-keyval: 6.2.2
      mipd: 0.0.7(typescript@5.9.3)
      ox: 0.9.12(typescript@5.9.3)(zod@4.1.12)
      viem: 2.38.4(bufferutil@4.0.9)(typescript@5.9.3)(utf-8-validate@5.0.10)(zod@4.1.12)
      zod: 4.1.12
      zustand: 5.0.8(@types/react@19.2.2)(immer@10.2.0)(react@19.2.0)(use-sync-external-store@1.4.0(react@19.2.0))
    optionalDependencies:
      '@tanstack/react-query': 5.90.5(react@19.2.0)
      react: 19.2.0
      typescript: 5.9.3
      wagmi: 2.18.2(@react-native-async-storage/async-storage@2.2.0(react-native@0.82.1(@babel/core@7.28.5)(@types/react@19.2.2)(bufferutil@4.0.9)(react@19.2.0)(utf-8-validate@5.0.10)))(@tanstack/query-core@5.90.5)(@tanstack/react-query@5.90.5(react@19.2.0))(@types/react@19.2.2)(bufferutil@4.0.9)(immer@10.2.0)(react@19.2.0)(typescript@5.9.3)(utf-8-validate@5.0.10)(viem@2.38.4(bufferutil@4.0.9)(typescript@5.9.3)(utf-8-validate@5.0.10)(zod@4.1.12))(zod@4.1.12)
    transitivePeerDependencies:
      - '@types/react'
      - immer
      - use-sync-external-store

  possible-typed-array-names@1.1.0: {}

  postcss@8.4.31:
    dependencies:
      nanoid: 3.3.11
      picocolors: 1.1.1
      source-map-js: 1.2.1

  postcss@8.5.6:
    dependencies:
      nanoid: 3.3.11
      picocolors: 1.1.1
      source-map-js: 1.2.1

  preact@10.24.2: {}

  preact@10.27.2: {}

  prelude-ls@1.2.1: {}

  prettier@3.6.2: {}

  pretty-format@29.7.0:
    dependencies:
      '@jest/schemas': 29.6.3
      ansi-styles: 5.2.0
      react-is: 18.3.1

  prismjs@1.30.0: {}

  process-nextick-args@2.0.1: {}

  process-warning@1.0.0: {}

  promise@8.3.0:
    dependencies:
      asap: 2.0.6

  prompts@2.4.2:
    dependencies:
      kleur: 3.0.3
      sisteransi: 1.0.5

  prop-types@15.8.1:
    dependencies:
      loose-envify: 1.4.0
      object-assign: 4.1.1
      react-is: 16.13.1

  proxy-compare@2.6.0: {}

  proxy-from-env@1.1.0: {}

  pump@3.0.3:
    dependencies:
      end-of-stream: 1.4.5
      once: 1.4.0

  punycode@2.3.1: {}

  qrcode.react@4.2.0(react@19.2.0):
    dependencies:
      react: 19.2.0

  qrcode@1.5.3:
    dependencies:
      dijkstrajs: 1.0.3
      encode-utf8: 1.0.3
      pngjs: 5.0.0
      yargs: 15.4.1

  qrcode@1.5.4:
    dependencies:
      dijkstrajs: 1.0.3
      pngjs: 5.0.0
      yargs: 15.4.1

  query-string@7.1.3:
    dependencies:
      decode-uri-component: 0.2.2
      filter-obj: 1.1.0
      split-on-first: 1.1.0
      strict-uri-encode: 2.0.0

  querystringify@2.2.0: {}

  queue-microtask@1.2.3: {}

  queue@6.0.2:
    dependencies:
      inherits: 2.0.4

  quick-format-unescaped@4.0.4: {}

  radix3@1.1.2: {}

  raf@3.4.1:
    dependencies:
      performance-now: 2.1.0
    optional: true

  range-parser@1.2.1: {}

  react-devtools-core@6.1.5(bufferutil@4.0.9)(utf-8-validate@5.0.10):
    dependencies:
      shell-quote: 1.8.3
      ws: 7.5.10(bufferutil@4.0.9)(utf-8-validate@5.0.10)
    transitivePeerDependencies:
      - bufferutil
      - utf-8-validate

  react-dom@19.2.0(react@19.2.0):
    dependencies:
      react: 19.2.0
      scheduler: 0.27.0

  react-email@4.3.2(bufferutil@4.0.9)(utf-8-validate@5.0.10):
    dependencies:
      '@babel/parser': 7.28.5
      '@babel/traverse': 7.28.5
      chokidar: 4.0.3
      commander: 13.1.0
      debounce: 2.2.0
      esbuild: 0.25.11
      glob: 11.0.3
      jiti: 2.4.2
      log-symbols: 7.0.1
      mime-types: 3.0.1
      normalize-path: 3.0.0
      nypm: 0.6.0
      ora: 8.2.0
      prompts: 2.4.2
      socket.io: 4.8.1(bufferutil@4.0.9)(utf-8-validate@5.0.10)
      tsconfig-paths: 4.2.0
    transitivePeerDependencies:
      - bufferutil
      - supports-color
      - utf-8-validate

  react-is@16.13.1: {}

  react-is@18.3.1: {}

  react-native@0.82.1(@babel/core@7.28.5)(@types/react@19.2.2)(bufferutil@4.0.9)(react@19.2.0)(utf-8-validate@5.0.10):
    dependencies:
      '@jest/create-cache-key-function': 29.7.0
      '@react-native/assets-registry': 0.82.1
      '@react-native/codegen': 0.82.1(@babel/core@7.28.5)
      '@react-native/community-cli-plugin': 0.82.1(bufferutil@4.0.9)(utf-8-validate@5.0.10)
      '@react-native/gradle-plugin': 0.82.1
      '@react-native/js-polyfills': 0.82.1
      '@react-native/normalize-colors': 0.82.1
      '@react-native/virtualized-lists': 0.82.1(@types/react@19.2.2)(react-native@0.82.1(@babel/core@7.28.5)(@types/react@19.2.2)(bufferutil@4.0.9)(react@19.2.0)(utf-8-validate@5.0.10))(react@19.2.0)
      abort-controller: 3.0.0
      anser: 1.4.10
      ansi-regex: 5.0.1
      babel-jest: 29.7.0(@babel/core@7.28.5)
      babel-plugin-syntax-hermes-parser: 0.32.0
      base64-js: 1.5.1
      commander: 12.1.0
      flow-enums-runtime: 0.0.6
      glob: 7.2.3
      hermes-compiler: 0.0.0
      invariant: 2.2.4
      jest-environment-node: 29.7.0
      memoize-one: 5.2.1
      metro-runtime: 0.83.3
      metro-source-map: 0.83.3
      nullthrows: 1.1.1
      pretty-format: 29.7.0
      promise: 8.3.0
      react: 19.2.0
      react-devtools-core: 6.1.5(bufferutil@4.0.9)(utf-8-validate@5.0.10)
      react-refresh: 0.14.2
      regenerator-runtime: 0.13.11
      scheduler: 0.26.0
      semver: 7.7.3
      stacktrace-parser: 0.1.11
      whatwg-fetch: 3.6.20
      ws: 6.2.3(bufferutil@4.0.9)(utf-8-validate@5.0.10)
      yargs: 17.7.2
    optionalDependencies:
      '@types/react': 19.2.2
    transitivePeerDependencies:
      - '@babel/core'
      - '@react-native-community/cli'
      - '@react-native/metro-config'
      - bufferutil
      - supports-color
      - utf-8-validate

  react-promise-suspense@0.3.4:
    dependencies:
      fast-deep-equal: 2.0.1

  react-redux@9.2.0(@types/react@19.2.2)(react@19.2.0)(redux@5.0.1):
    dependencies:
      '@types/use-sync-external-store': 0.0.6
      react: 19.2.0
      use-sync-external-store: 1.6.0(react@19.2.0)
    optionalDependencies:
      '@types/react': 19.2.2
      redux: 5.0.1

  react-refresh@0.14.2: {}

  react-remove-scroll-bar@2.3.8(@types/react@19.2.2)(react@19.2.0):
    dependencies:
      react: 19.2.0
      react-style-singleton: 2.2.3(@types/react@19.2.2)(react@19.2.0)
      tslib: 2.8.1
    optionalDependencies:
      '@types/react': 19.2.2

  react-remove-scroll@2.7.1(@types/react@19.2.2)(react@19.2.0):
    dependencies:
      react: 19.2.0
      react-remove-scroll-bar: 2.3.8(@types/react@19.2.2)(react@19.2.0)
      react-style-singleton: 2.2.3(@types/react@19.2.2)(react@19.2.0)
      tslib: 2.8.1
      use-callback-ref: 1.3.3(@types/react@19.2.2)(react@19.2.0)
      use-sidecar: 1.1.3(@types/react@19.2.2)(react@19.2.0)
    optionalDependencies:
      '@types/react': 19.2.2

  react-style-singleton@2.2.3(@types/react@19.2.2)(react@19.2.0):
    dependencies:
      get-nonce: 1.0.1
      react: 19.2.0
      tslib: 2.8.1
    optionalDependencies:
      '@types/react': 19.2.2

  react@19.2.0: {}

  readable-stream@2.3.8:
    dependencies:
      core-util-is: 1.0.3
      inherits: 2.0.4
      isarray: 1.0.0
      process-nextick-args: 2.0.1
      safe-buffer: 5.1.2
      string_decoder: 1.1.1
      util-deprecate: 1.0.2

  readable-stream@3.6.2:
    dependencies:
      inherits: 2.0.4
      string_decoder: 1.3.0
      util-deprecate: 1.0.2

  readdirp@4.1.2: {}

  real-require@0.1.0: {}

  recharts@3.3.0(@types/react@19.2.2)(react-dom@19.2.0(react@19.2.0))(react-is@18.3.1)(react@19.2.0)(redux@5.0.1):
    dependencies:
      '@reduxjs/toolkit': 2.9.2(react-redux@9.2.0(@types/react@19.2.2)(react@19.2.0)(redux@5.0.1))(react@19.2.0)
      clsx: 2.1.1
      decimal.js-light: 2.5.1
      es-toolkit: 1.41.0
      eventemitter3: 5.0.1
      immer: 10.2.0
      react: 19.2.0
      react-dom: 19.2.0(react@19.2.0)
      react-is: 18.3.1
      react-redux: 9.2.0(@types/react@19.2.2)(react@19.2.0)(redux@5.0.1)
      reselect: 5.1.1
      tiny-invariant: 1.3.3
      use-sync-external-store: 1.6.0(react@19.2.0)
      victory-vendor: 37.3.6
    transitivePeerDependencies:
      - '@types/react'
      - redux

  redux-thunk@3.1.0(redux@5.0.1):
    dependencies:
      redux: 5.0.1

  redux@5.0.1: {}

  reflect.getprototypeof@1.0.10:
    dependencies:
      call-bind: 1.0.8
      define-properties: 1.2.1
      es-abstract: 1.24.0
      es-errors: 1.3.0
      es-object-atoms: 1.1.1
      get-intrinsic: 1.3.0
      get-proto: 1.0.1
      which-builtin-type: 1.2.1

  regenerator-runtime@0.13.11: {}

  regexp.prototype.flags@1.5.4:
    dependencies:
      call-bind: 1.0.8
      define-properties: 1.2.1
      es-errors: 1.3.0
      get-proto: 1.0.1
      gopd: 1.2.0
      set-function-name: 2.0.2

  require-directory@2.1.1: {}

  require-main-filename@2.0.0: {}

  requires-port@1.0.0: {}

  reselect@5.1.1: {}

  resend@6.2.2(@react-email/render@1.4.0(react-dom@19.2.0(react@19.2.0))(react@19.2.0)):
    dependencies:
      svix: 1.76.1
    optionalDependencies:
      '@react-email/render': 1.4.0(react-dom@19.2.0(react@19.2.0))(react@19.2.0)

  resolve-from@4.0.0: {}

  resolve-from@5.0.0: {}

  resolve-pkg-maps@1.0.0: {}

  resolve@1.22.11:
    dependencies:
      is-core-module: 2.16.1
      path-parse: 1.0.7
      supports-preserve-symlinks-flag: 1.0.0

  resolve@2.0.0-next.5:
    dependencies:
      is-core-module: 2.16.1
      path-parse: 1.0.7
      supports-preserve-symlinks-flag: 1.0.0

  restore-cursor@5.1.0:
    dependencies:
      onetime: 7.0.0
      signal-exit: 4.1.0

  reusify@1.1.0: {}

  rgbcolor@1.0.1:
    optional: true

  rimraf@3.0.2:
    dependencies:
      glob: 7.2.3

  rpc-websockets@9.2.0:
    dependencies:
      '@swc/helpers': 0.5.17
      '@types/uuid': 8.3.4
      '@types/ws': 8.18.1
      buffer: 6.0.3
      eventemitter3: 5.0.1
      uuid: 8.3.2
      ws: 8.18.3(bufferutil@4.0.9)(utf-8-validate@5.0.10)
    optionalDependencies:
      bufferutil: 4.0.9
      utf-8-validate: 5.0.10

  run-parallel@1.2.0:
    dependencies:
      queue-microtask: 1.2.3

  safe-array-concat@1.1.3:
    dependencies:
      call-bind: 1.0.8
      call-bound: 1.0.4
      get-intrinsic: 1.3.0
      has-symbols: 1.1.0
      isarray: 2.0.5

  safe-buffer@5.1.2: {}

  safe-buffer@5.2.1: {}

  safe-push-apply@1.0.0:
    dependencies:
      es-errors: 1.3.0
      isarray: 2.0.5

  safe-regex-test@1.1.0:
    dependencies:
      call-bound: 1.0.4
      es-errors: 1.3.0
      is-regex: 1.2.1

  safe-stable-stringify@2.5.0: {}

  scheduler@0.26.0: {}

  scheduler@0.27.0: {}

  sdp@3.2.1: {}

  secure-json-parse@4.1.0: {}

  selderee@0.11.0:
    dependencies:
      parseley: 0.12.1

  semver@6.3.1: {}

  semver@7.7.3: {}

  send@0.19.0:
    dependencies:
      debug: 2.6.9
      depd: 2.0.0
      destroy: 1.2.0
      encodeurl: 1.0.2
      escape-html: 1.0.3
      etag: 1.8.1
      fresh: 0.5.2
      http-errors: 2.0.0
      mime: 1.6.0
      ms: 2.1.3
      on-finished: 2.4.1
      range-parser: 1.2.1
      statuses: 2.0.1
    transitivePeerDependencies:
      - supports-color

  serialize-error@2.1.0: {}

  serve-static@1.16.2:
    dependencies:
      encodeurl: 2.0.0
      escape-html: 1.0.3
      parseurl: 1.3.3
      send: 0.19.0
    transitivePeerDependencies:
      - supports-color

  set-blocking@2.0.0: {}

  set-function-length@1.2.2:
    dependencies:
      define-data-property: 1.1.4
      es-errors: 1.3.0
      function-bind: 1.1.2
      get-intrinsic: 1.3.0
      gopd: 1.2.0
      has-property-descriptors: 1.0.2

  set-function-name@2.0.2:
    dependencies:
      define-data-property: 1.1.4
      es-errors: 1.3.0
      functions-have-names: 1.2.3
      has-property-descriptors: 1.0.2

  set-proto@1.0.0:
    dependencies:
      dunder-proto: 1.0.1
      es-errors: 1.3.0
      es-object-atoms: 1.1.1

  setprototypeof@1.2.0: {}

  sha.js@2.4.12:
    dependencies:
      inherits: 2.0.4
      safe-buffer: 5.2.1
      to-buffer: 1.2.2

  sharp@0.34.4:
    dependencies:
      '@img/colour': 1.0.0
      detect-libc: 2.1.2
      semver: 7.7.3
    optionalDependencies:
      '@img/sharp-darwin-arm64': 0.34.4
      '@img/sharp-darwin-x64': 0.34.4
      '@img/sharp-libvips-darwin-arm64': 1.2.3
      '@img/sharp-libvips-darwin-x64': 1.2.3
      '@img/sharp-libvips-linux-arm': 1.2.3
      '@img/sharp-libvips-linux-arm64': 1.2.3
      '@img/sharp-libvips-linux-ppc64': 1.2.3
      '@img/sharp-libvips-linux-s390x': 1.2.3
      '@img/sharp-libvips-linux-x64': 1.2.3
      '@img/sharp-libvips-linuxmusl-arm64': 1.2.3
      '@img/sharp-libvips-linuxmusl-x64': 1.2.3
      '@img/sharp-linux-arm': 0.34.4
      '@img/sharp-linux-arm64': 0.34.4
      '@img/sharp-linux-ppc64': 0.34.4
      '@img/sharp-linux-s390x': 0.34.4
      '@img/sharp-linux-x64': 0.34.4
      '@img/sharp-linuxmusl-arm64': 0.34.4
      '@img/sharp-linuxmusl-x64': 0.34.4
      '@img/sharp-wasm32': 0.34.4
      '@img/sharp-win32-arm64': 0.34.4
      '@img/sharp-win32-ia32': 0.34.4
      '@img/sharp-win32-x64': 0.34.4
    optional: true

  shebang-command@2.0.0:
    dependencies:
      shebang-regex: 3.0.0

  shebang-regex@3.0.0: {}

  shell-quote@1.8.3: {}

  side-channel-list@1.0.0:
    dependencies:
      es-errors: 1.3.0
      object-inspect: 1.13.4

  side-channel-map@1.0.1:
    dependencies:
      call-bound: 1.0.4
      es-errors: 1.3.0
      get-intrinsic: 1.3.0
      object-inspect: 1.13.4

  side-channel-weakmap@1.0.2:
    dependencies:
      call-bound: 1.0.4
      es-errors: 1.3.0
      get-intrinsic: 1.3.0
      object-inspect: 1.13.4
      side-channel-map: 1.0.1

  side-channel@1.1.0:
    dependencies:
      es-errors: 1.3.0
      object-inspect: 1.13.4
      side-channel-list: 1.0.0
      side-channel-map: 1.0.1
      side-channel-weakmap: 1.0.2

  signal-exit@3.0.7: {}

  signal-exit@4.1.0: {}

  sisteransi@1.0.5: {}

  slash@3.0.0: {}

  socket.io-adapter@2.5.5(bufferutil@4.0.9)(utf-8-validate@5.0.10):
    dependencies:
      debug: 4.3.7
      ws: 8.17.1(bufferutil@4.0.9)(utf-8-validate@5.0.10)
    transitivePeerDependencies:
      - bufferutil
      - supports-color
      - utf-8-validate

  socket.io-client@4.8.1(bufferutil@4.0.9)(utf-8-validate@5.0.10):
    dependencies:
      '@socket.io/component-emitter': 3.1.2
      debug: 4.3.4
      engine.io-client: 6.6.3(bufferutil@4.0.9)(utf-8-validate@5.0.10)
      socket.io-parser: 4.2.4
    transitivePeerDependencies:
      - bufferutil
      - supports-color
      - utf-8-validate

  socket.io-parser@4.2.4:
    dependencies:
      '@socket.io/component-emitter': 3.1.2
      debug: 4.3.7
    transitivePeerDependencies:
      - supports-color

  socket.io@4.8.1(bufferutil@4.0.9)(utf-8-validate@5.0.10):
    dependencies:
      accepts: 1.3.8
      base64id: 2.0.0
      cors: 2.8.5
      debug: 4.3.7
      engine.io: 6.6.4(bufferutil@4.0.9)(utf-8-validate@5.0.10)
      socket.io-adapter: 2.5.5(bufferutil@4.0.9)(utf-8-validate@5.0.10)
      socket.io-parser: 4.2.4
    transitivePeerDependencies:
      - bufferutil
      - supports-color
      - utf-8-validate

  sonic-boom@2.8.0:
    dependencies:
      atomic-sleep: 1.0.0

  sonic-boom@4.2.0:
    dependencies:
      atomic-sleep: 1.0.0

  source-map-js@1.2.1: {}

  source-map-support@0.5.21:
    dependencies:
      buffer-from: 1.1.2
      source-map: 0.6.1

  source-map@0.5.7: {}

  source-map@0.6.1: {}

  split-on-first@1.1.0: {}

  split2@4.2.0: {}

  sprintf-js@1.0.3: {}

  stable-hash@0.0.5: {}

  stack-utils@2.0.6:
    dependencies:
      escape-string-regexp: 2.0.0

  stackblur-canvas@2.7.0:
    optional: true

  stackframe@1.3.4: {}

  stacktrace-parser@0.1.11:
    dependencies:
      type-fest: 0.7.1

  statuses@1.5.0: {}

  statuses@2.0.1: {}

  stdin-discarder@0.2.2: {}

  stop-iteration-iterator@1.1.0:
    dependencies:
      es-errors: 1.3.0
      internal-slot: 1.1.0

  stream-chain@2.2.5: {}

  stream-json@1.9.1:
    dependencies:
      stream-chain: 2.2.5

  stream-shift@1.0.3: {}

  streamsearch@1.1.0: {}

  strict-uri-encode@2.0.0: {}

  string-width@4.2.3:
    dependencies:
      emoji-regex: 8.0.0
      is-fullwidth-code-point: 3.0.0
      strip-ansi: 6.0.1

  string-width@5.1.2:
    dependencies:
      eastasianwidth: 0.2.0
      emoji-regex: 9.2.2
      strip-ansi: 7.1.2

  string-width@7.2.0:
    dependencies:
      emoji-regex: 10.6.0
      get-east-asian-width: 1.4.0
      strip-ansi: 7.1.2

  string.prototype.includes@2.0.1:
    dependencies:
      call-bind: 1.0.8
      define-properties: 1.2.1
      es-abstract: 1.24.0

  string.prototype.matchall@4.0.12:
    dependencies:
      call-bind: 1.0.8
      call-bound: 1.0.4
      define-properties: 1.2.1
      es-abstract: 1.24.0
      es-errors: 1.3.0
      es-object-atoms: 1.1.1
      get-intrinsic: 1.3.0
      gopd: 1.2.0
      has-symbols: 1.1.0
      internal-slot: 1.1.0
      regexp.prototype.flags: 1.5.4
      set-function-name: 2.0.2
      side-channel: 1.1.0

  string.prototype.repeat@1.0.0:
    dependencies:
      define-properties: 1.2.1
      es-abstract: 1.24.0

  string.prototype.trim@1.2.10:
    dependencies:
      call-bind: 1.0.8
      call-bound: 1.0.4
      define-data-property: 1.1.4
      define-properties: 1.2.1
      es-abstract: 1.24.0
      es-object-atoms: 1.1.1
      has-property-descriptors: 1.0.2

  string.prototype.trimend@1.0.9:
    dependencies:
      call-bind: 1.0.8
      call-bound: 1.0.4
      define-properties: 1.2.1
      es-object-atoms: 1.1.1

  string.prototype.trimstart@1.0.8:
    dependencies:
      call-bind: 1.0.8
      define-properties: 1.2.1
      es-object-atoms: 1.1.1

  string_decoder@1.1.1:
    dependencies:
      safe-buffer: 5.1.2

  string_decoder@1.3.0:
    dependencies:
      safe-buffer: 5.2.1

  strip-ansi@6.0.1:
    dependencies:
      ansi-regex: 5.0.1

  strip-ansi@7.1.2:
    dependencies:
      ansi-regex: 6.2.2

  strip-bom@3.0.0: {}

  strip-json-comments@3.1.1: {}

  strip-json-comments@5.0.3: {}

  styled-jsx@5.1.6(@babel/core@7.28.5)(react@19.2.0):
    dependencies:
      client-only: 0.0.1
      react: 19.2.0
    optionalDependencies:
      '@babel/core': 7.28.5

  superstruct@1.0.4: {}

  superstruct@2.0.2: {}

  supports-color@7.2.0:
    dependencies:
      has-flag: 4.0.0

  supports-color@8.1.1:
    dependencies:
      has-flag: 4.0.0

  supports-preserve-symlinks-flag@1.0.0: {}

  svg-pathdata@6.0.3:
    optional: true

  svix@1.76.1:
    dependencies:
      '@stablelib/base64': 1.0.1
      '@types/node': 22.18.12
      es6-promise: 4.2.8
      fast-sha256: 1.3.0
      url-parse: 1.5.10
      uuid: 10.0.0

  tabbable@6.3.0: {}

  tagged-tag@1.0.0: {}

  tailwind-merge@3.3.1: {}

  tailwindcss@4.1.16: {}

  tapable@2.3.0: {}

  terser@5.44.0:
    dependencies:
      '@jridgewell/source-map': 0.3.11
      acorn: 8.15.0
      commander: 2.20.3
      source-map-support: 0.5.21

  test-exclude@6.0.0:
    dependencies:
      '@istanbuljs/schema': 0.1.3
      glob: 7.2.3
      minimatch: 3.1.2

  text-encoding-utf-8@1.0.2: {}

  text-segmentation@1.0.3:
    dependencies:
      utrie: 1.0.2
    optional: true

  thread-stream@0.15.2:
    dependencies:
      real-require: 0.1.0

  throat@5.0.0: {}

  tiny-invariant@1.3.3: {}

  tinyexec@0.3.2: {}

  tinyglobby@0.2.15:
    dependencies:
      fdir: 6.5.0(picomatch@4.0.3)
      picomatch: 4.0.3

  tmpl@1.0.5: {}

  to-buffer@1.2.2:
    dependencies:
      isarray: 2.0.5
      safe-buffer: 5.2.1
      typed-array-buffer: 1.0.3

  to-regex-range@5.0.1:
    dependencies:
      is-number: 7.0.0

  toidentifier@1.0.1: {}

  tr46@0.0.3: {}

  ts-api-utils@2.1.0(typescript@5.9.3):
    dependencies:
      typescript: 5.9.3

  tsconfig-paths@3.15.0:
    dependencies:
      '@types/json5': 0.0.29
      json5: 1.0.2
      minimist: 1.2.8
      strip-bom: 3.0.0

  tsconfig-paths@4.2.0:
    dependencies:
      json5: 2.2.3
      minimist: 1.2.8
      strip-bom: 3.0.0

  tslib@1.14.1: {}

  tslib@2.8.1: {}

  tsx@4.20.6:
    dependencies:
      esbuild: 0.25.11
      get-tsconfig: 4.13.0
    optionalDependencies:
      fsevents: 2.3.3

  type-check@0.4.0:
    dependencies:
      prelude-ls: 1.2.1

  type-detect@4.0.8: {}

  type-fest@0.7.1: {}

  type-fest@5.1.0:
    dependencies:
      tagged-tag: 1.0.0

  typed-array-buffer@1.0.3:
    dependencies:
      call-bound: 1.0.4
      es-errors: 1.3.0
      is-typed-array: 1.1.15

  typed-array-byte-length@1.0.3:
    dependencies:
      call-bind: 1.0.8
      for-each: 0.3.5
      gopd: 1.2.0
      has-proto: 1.2.0
      is-typed-array: 1.1.15

  typed-array-byte-offset@1.0.4:
    dependencies:
      available-typed-arrays: 1.0.7
      call-bind: 1.0.8
      for-each: 0.3.5
      gopd: 1.2.0
      has-proto: 1.2.0
      is-typed-array: 1.1.15
      reflect.getprototypeof: 1.0.10

  typed-array-length@1.0.7:
    dependencies:
      call-bind: 1.0.8
      for-each: 0.3.5
      gopd: 1.2.0
      is-typed-array: 1.1.15
      possible-typed-array-names: 1.1.0
      reflect.getprototypeof: 1.0.10

  typescript@5.9.3: {}

  ufo@1.6.1: {}

  uint8arrays@3.1.0:
    dependencies:
      multiformats: 9.9.0

  unbox-primitive@1.1.0:
    dependencies:
      call-bound: 1.0.4
      has-bigints: 1.1.0
      has-symbols: 1.1.0
      which-boxed-primitive: 1.1.1

  uncrypto@0.1.3: {}

  undici-types@6.21.0: {}

  undici-types@7.16.0: {}

  unpipe@1.0.0: {}

  unrs-resolver@1.11.1:
    dependencies:
      napi-postinstall: 0.3.4
    optionalDependencies:
      '@unrs/resolver-binding-android-arm-eabi': 1.11.1
      '@unrs/resolver-binding-android-arm64': 1.11.1
      '@unrs/resolver-binding-darwin-arm64': 1.11.1
      '@unrs/resolver-binding-darwin-x64': 1.11.1
      '@unrs/resolver-binding-freebsd-x64': 1.11.1
      '@unrs/resolver-binding-linux-arm-gnueabihf': 1.11.1
      '@unrs/resolver-binding-linux-arm-musleabihf': 1.11.1
      '@unrs/resolver-binding-linux-arm64-gnu': 1.11.1
      '@unrs/resolver-binding-linux-arm64-musl': 1.11.1
      '@unrs/resolver-binding-linux-ppc64-gnu': 1.11.1
      '@unrs/resolver-binding-linux-riscv64-gnu': 1.11.1
      '@unrs/resolver-binding-linux-riscv64-musl': 1.11.1
      '@unrs/resolver-binding-linux-s390x-gnu': 1.11.1
      '@unrs/resolver-binding-linux-x64-gnu': 1.11.1
      '@unrs/resolver-binding-linux-x64-musl': 1.11.1
      '@unrs/resolver-binding-wasm32-wasi': 1.11.1
      '@unrs/resolver-binding-win32-arm64-msvc': 1.11.1
      '@unrs/resolver-binding-win32-ia32-msvc': 1.11.1
      '@unrs/resolver-binding-win32-x64-msvc': 1.11.1

  unstorage@1.17.1(idb-keyval@6.2.2):
    dependencies:
      anymatch: 3.1.3
      chokidar: 4.0.3
      destr: 2.0.5
      h3: 1.15.4
      lru-cache: 10.4.3
      node-fetch-native: 1.6.7
      ofetch: 1.4.1
      ufo: 1.6.1
    optionalDependencies:
      idb-keyval: 6.2.2

  update-browserslist-db@1.1.4(browserslist@4.27.0):
    dependencies:
      browserslist: 4.27.0
      escalade: 3.2.0
      picocolors: 1.1.1

  uri-js@4.4.1:
    dependencies:
      punycode: 2.3.1

  url-parse@1.5.10:
    dependencies:
      querystringify: 2.2.0
      requires-port: 1.0.0

  use-callback-ref@1.3.3(@types/react@19.2.2)(react@19.2.0):
    dependencies:
      react: 19.2.0
      tslib: 2.8.1
    optionalDependencies:
      '@types/react': 19.2.2

  use-sidecar@1.1.3(@types/react@19.2.2)(react@19.2.0):
    dependencies:
      detect-node-es: 1.1.0
      react: 19.2.0
      tslib: 2.8.1
    optionalDependencies:
      '@types/react': 19.2.2

  use-sync-external-store@1.2.0(react@19.2.0):
    dependencies:
      react: 19.2.0

  use-sync-external-store@1.4.0(react@19.2.0):
    dependencies:
      react: 19.2.0

  use-sync-external-store@1.6.0(react@19.2.0):
    dependencies:
      react: 19.2.0

  usehooks-ts@3.1.1(react@19.2.0):
    dependencies:
      lodash.debounce: 4.0.8
      react: 19.2.0

  utf-8-validate@5.0.10:
    dependencies:
      node-gyp-build: 4.8.4

  util-deprecate@1.0.2: {}

  util@0.12.5:
    dependencies:
      inherits: 2.0.4
      is-arguments: 1.2.0
      is-generator-function: 1.1.2
      is-typed-array: 1.1.15
      which-typed-array: 1.1.19

  utils-merge@1.0.1: {}

  utrie@1.0.2:
    dependencies:
      base64-arraybuffer: 1.0.2
    optional: true

  uuid@10.0.0: {}

  uuid@8.3.2: {}

  uuid@9.0.1: {}

  valtio@1.13.2(@types/react@19.2.2)(react@19.2.0):
    dependencies:
      derive-valtio: 0.1.0(valtio@1.13.2(@types/react@19.2.2)(react@19.2.0))
      proxy-compare: 2.6.0
      use-sync-external-store: 1.2.0(react@19.2.0)
    optionalDependencies:
      '@types/react': 19.2.2
      react: 19.2.0

  vary@1.1.2: {}

  victory-vendor@37.3.6:
    dependencies:
      '@types/d3-array': 3.2.2
      '@types/d3-ease': 3.0.2
      '@types/d3-interpolate': 3.0.4
      '@types/d3-scale': 4.0.9
      '@types/d3-shape': 3.1.7
      '@types/d3-time': 3.0.4
      '@types/d3-timer': 3.0.2
      d3-array: 3.2.4
      d3-ease: 3.0.1
      d3-interpolate: 3.0.1
      d3-scale: 4.0.2
      d3-shape: 3.2.0
      d3-time: 3.1.0
      d3-timer: 3.0.1

  viem@2.23.2(bufferutil@4.0.9)(typescript@5.9.3)(utf-8-validate@5.0.10)(zod@4.1.12):
    dependencies:
      '@noble/curves': 1.8.1
      '@noble/hashes': 1.7.1
      '@scure/bip32': 1.6.2
      '@scure/bip39': 1.5.4
      abitype: 1.0.8(typescript@5.9.3)(zod@4.1.12)
      isows: 1.0.6(ws@8.18.0(bufferutil@4.0.9)(utf-8-validate@5.0.10))
      ox: 0.6.7(typescript@5.9.3)(zod@4.1.12)
      ws: 8.18.0(bufferutil@4.0.9)(utf-8-validate@5.0.10)
    optionalDependencies:
      typescript: 5.9.3
    transitivePeerDependencies:
      - bufferutil
      - utf-8-validate
      - zod

  viem@2.38.4(bufferutil@4.0.9)(typescript@5.9.3)(utf-8-validate@5.0.10)(zod@3.22.4):
    dependencies:
      '@noble/curves': 1.9.1
      '@noble/hashes': 1.8.0
      '@scure/bip32': 1.7.0
      '@scure/bip39': 1.6.0
      abitype: 1.1.0(typescript@5.9.3)(zod@3.22.4)
      isows: 1.0.7(ws@8.18.3(bufferutil@4.0.9)(utf-8-validate@5.0.10))
      ox: 0.9.6(typescript@5.9.3)(zod@3.22.4)
      ws: 8.18.3(bufferutil@4.0.9)(utf-8-validate@5.0.10)
    optionalDependencies:
      typescript: 5.9.3
    transitivePeerDependencies:
      - bufferutil
      - utf-8-validate
      - zod

  viem@2.38.4(bufferutil@4.0.9)(typescript@5.9.3)(utf-8-validate@5.0.10)(zod@3.25.76):
    dependencies:
      '@noble/curves': 1.9.1
      '@noble/hashes': 1.8.0
      '@scure/bip32': 1.7.0
      '@scure/bip39': 1.6.0
      abitype: 1.1.0(typescript@5.9.3)(zod@3.25.76)
      isows: 1.0.7(ws@8.18.3(bufferutil@4.0.9)(utf-8-validate@5.0.10))
      ox: 0.9.6(typescript@5.9.3)(zod@3.25.76)
      ws: 8.18.3(bufferutil@4.0.9)(utf-8-validate@5.0.10)
    optionalDependencies:
      typescript: 5.9.3
    transitivePeerDependencies:
      - bufferutil
      - utf-8-validate
      - zod

  viem@2.38.4(bufferutil@4.0.9)(typescript@5.9.3)(utf-8-validate@5.0.10)(zod@4.1.12):
    dependencies:
      '@noble/curves': 1.9.1
      '@noble/hashes': 1.8.0
      '@scure/bip32': 1.7.0
      '@scure/bip39': 1.6.0
      abitype: 1.1.0(typescript@5.9.3)(zod@4.1.12)
      isows: 1.0.7(ws@8.18.3(bufferutil@4.0.9)(utf-8-validate@5.0.10))
      ox: 0.9.6(typescript@5.9.3)(zod@4.1.12)
      ws: 8.18.3(bufferutil@4.0.9)(utf-8-validate@5.0.10)
    optionalDependencies:
      typescript: 5.9.3
    transitivePeerDependencies:
      - bufferutil
      - utf-8-validate
      - zod

  vlq@1.0.1: {}

  wagmi@2.18.2(@react-native-async-storage/async-storage@2.2.0(react-native@0.82.1(@babel/core@7.28.5)(@types/react@19.2.2)(bufferutil@4.0.9)(react@19.2.0)(utf-8-validate@5.0.10)))(@tanstack/query-core@5.90.5)(@tanstack/react-query@5.90.5(react@19.2.0))(@types/react@19.2.2)(bufferutil@4.0.9)(immer@10.2.0)(react@19.2.0)(typescript@5.9.3)(utf-8-validate@5.0.10)(viem@2.38.4(bufferutil@4.0.9)(typescript@5.9.3)(utf-8-validate@5.0.10)(zod@4.1.12))(zod@4.1.12):
    dependencies:
      '@tanstack/react-query': 5.90.5(react@19.2.0)
      '@wagmi/connectors': 6.1.0(17055cf1141fd418ebad319e0f1b6a4e)
      '@wagmi/core': 2.22.1(@tanstack/query-core@5.90.5)(@types/react@19.2.2)(immer@10.2.0)(react@19.2.0)(typescript@5.9.3)(use-sync-external-store@1.4.0(react@19.2.0))(viem@2.38.4(bufferutil@4.0.9)(typescript@5.9.3)(utf-8-validate@5.0.10)(zod@4.1.12))
      react: 19.2.0
      use-sync-external-store: 1.4.0(react@19.2.0)
      viem: 2.38.4(bufferutil@4.0.9)(typescript@5.9.3)(utf-8-validate@5.0.10)(zod@4.1.12)
    optionalDependencies:
      typescript: 5.9.3
    transitivePeerDependencies:
      - '@azure/app-configuration'
      - '@azure/cosmos'
      - '@azure/data-tables'
      - '@azure/identity'
      - '@azure/keyvault-secrets'
      - '@azure/storage-blob'
      - '@capacitor/preferences'
      - '@deno/kv'
      - '@netlify/blobs'
      - '@planetscale/database'
      - '@react-native-async-storage/async-storage'
      - '@tanstack/query-core'
      - '@types/react'
      - '@upstash/redis'
      - '@vercel/blob'
      - '@vercel/functions'
      - '@vercel/kv'
      - aws4fetch
      - bufferutil
      - db0
      - encoding
      - immer
      - ioredis
      - supports-color
      - uploadthing
      - utf-8-validate
      - zod

  walker@1.0.8:
    dependencies:
      makeerror: 1.0.12

  webextension-polyfill@0.10.0: {}

  webidl-conversions@3.0.1: {}

  webrtc-adapter@9.0.3:
    dependencies:
      sdp: 3.2.1

  whatwg-fetch@3.6.20: {}

  whatwg-url@5.0.0:
    dependencies:
      tr46: 0.0.3
      webidl-conversions: 3.0.1

  which-boxed-primitive@1.1.1:
    dependencies:
      is-bigint: 1.1.0
      is-boolean-object: 1.2.2
      is-number-object: 1.1.1
      is-string: 1.1.1
      is-symbol: 1.1.1

  which-builtin-type@1.2.1:
    dependencies:
      call-bound: 1.0.4
      function.prototype.name: 1.1.8
      has-tostringtag: 1.0.2
      is-async-function: 2.1.1
      is-date-object: 1.1.0
      is-finalizationregistry: 1.1.1
      is-generator-function: 1.1.2
      is-regex: 1.2.1
      is-weakref: 1.1.1
      isarray: 2.0.5
      which-boxed-primitive: 1.1.1
      which-collection: 1.0.2
      which-typed-array: 1.1.19

  which-collection@1.0.2:
    dependencies:
      is-map: 2.0.3
      is-set: 2.0.3
      is-weakmap: 2.0.2
      is-weakset: 2.0.4

  which-module@2.0.1: {}

  which-typed-array@1.1.19:
    dependencies:
      available-typed-arrays: 1.0.7
      call-bind: 1.0.8
      call-bound: 1.0.4
      for-each: 0.3.5
      get-proto: 1.0.1
      gopd: 1.2.0
      has-tostringtag: 1.0.2

  which@2.0.2:
    dependencies:
      isexe: 2.0.0

  word-wrap@1.2.5: {}

  wrap-ansi@6.2.0:
    dependencies:
      ansi-styles: 4.3.0
      string-width: 4.2.3
      strip-ansi: 6.0.1

  wrap-ansi@7.0.0:
    dependencies:
      ansi-styles: 4.3.0
      string-width: 4.2.3
      strip-ansi: 6.0.1

  wrap-ansi@8.1.0:
    dependencies:
      ansi-styles: 6.2.3
      string-width: 5.1.2
      strip-ansi: 7.1.2

  wrappy@1.0.2: {}

  write-file-atomic@4.0.2:
    dependencies:
      imurmurhash: 0.1.4
      signal-exit: 3.0.7

  ws@6.2.3(bufferutil@4.0.9)(utf-8-validate@5.0.10):
    dependencies:
      async-limiter: 1.0.1
    optionalDependencies:
      bufferutil: 4.0.9
      utf-8-validate: 5.0.10

  ws@7.5.10(bufferutil@4.0.9)(utf-8-validate@5.0.10):
    optionalDependencies:
      bufferutil: 4.0.9
      utf-8-validate: 5.0.10

  ws@8.17.1(bufferutil@4.0.9)(utf-8-validate@5.0.10):
    optionalDependencies:
      bufferutil: 4.0.9
      utf-8-validate: 5.0.10

  ws@8.18.0(bufferutil@4.0.9)(utf-8-validate@5.0.10):
    optionalDependencies:
      bufferutil: 4.0.9
      utf-8-validate: 5.0.10

  ws@8.18.3(bufferutil@4.0.9)(utf-8-validate@5.0.10):
    optionalDependencies:
      bufferutil: 4.0.9
      utf-8-validate: 5.0.10

  xmlhttprequest-ssl@2.1.2: {}

  xtend@4.0.2: {}

  y18n@4.0.3: {}

  y18n@5.0.8: {}

  yallist@3.1.1: {}

  yaml@2.8.1: {}

  yargs-parser@18.1.3:
    dependencies:
      camelcase: 5.3.1
      decamelize: 1.2.0

  yargs-parser@21.1.1: {}

  yargs@15.4.1:
    dependencies:
      cliui: 6.0.0
      decamelize: 1.2.0
      find-up: 4.1.0
      get-caller-file: 2.0.5
      require-directory: 2.1.1
      require-main-filename: 2.0.0
      set-blocking: 2.0.0
      string-width: 4.2.3
      which-module: 2.0.1
      y18n: 4.0.3
      yargs-parser: 18.1.3

  yargs@17.7.2:
    dependencies:
      cliui: 8.0.1
      escalade: 3.2.0
      get-caller-file: 2.0.5
      require-directory: 2.1.1
      string-width: 4.2.3
      y18n: 5.0.8
      yargs-parser: 21.1.1

  yocto-queue@0.1.0: {}

  yoctocolors@2.1.2: {}

  zod@3.22.4: {}

  zod@3.25.76: {}

  zod@4.1.12: {}

  zustand@5.0.0(@types/react@19.2.2)(immer@10.2.0)(react@19.2.0)(use-sync-external-store@1.4.0(react@19.2.0)):
    optionalDependencies:
      '@types/react': 19.2.2
      immer: 10.2.0
      react: 19.2.0
      use-sync-external-store: 1.4.0(react@19.2.0)

  zustand@5.0.3(@types/react@19.2.2)(immer@10.2.0)(react@19.2.0)(use-sync-external-store@1.4.0(react@19.2.0)):
    optionalDependencies:
      '@types/react': 19.2.2
      immer: 10.2.0
      react: 19.2.0
      use-sync-external-store: 1.4.0(react@19.2.0)

  zustand@5.0.8(@types/react@19.2.2)(immer@10.2.0)(react@19.2.0)(use-sync-external-store@1.4.0(react@19.2.0)):
    optionalDependencies:
      '@types/react': 19.2.2
      immer: 10.2.0
      react: 19.2.0
      use-sync-external-store: 1.4.0(react@19.2.0)

  zxing-wasm@2.2.2(@types/emscripten@1.41.4):
    dependencies:
      '@types/emscripten': 1.41.4
      type-fest: 5.1.0<|MERGE_RESOLUTION|>--- conflicted
+++ resolved
@@ -3759,13 +3759,6 @@
 
   iobuffer@5.4.0:
     resolution: {integrity: sha512-DRebOWuqDvxunfkNJAlc3IzWIPD5xVxwUNbHr7xKB8E6aLJxIPfNX3CoMJghcFjpv6RWQsrcJbghtEwSPoJqMA==}
-<<<<<<< HEAD
-=======
-
-  ip-regex@4.3.0:
-    resolution: {integrity: sha512-B9ZWJxHHOHUhUjCPrMpLD4xEq35bUTClHM1S6CBU5ixQnkZmwipwgc96vAd7AAGM9TGHvJR+Uss+/Ak6UphK+Q==}
-    engines: {node: '>=8'}
->>>>>>> fd9200cb
 
   iron-webcrypto@1.2.1:
     resolution: {integrity: sha512-feOM6FaSr6rEABp/eDfVseKyTMDt+KGpeB35SkVn9Tyn0CqvVsY3EwI0v5i8nMHyJnzCIQf7nsy3p41TPkJZhg==}
@@ -10820,11 +10813,6 @@
       loose-envify: 1.4.0
 
   iobuffer@5.4.0: {}
-<<<<<<< HEAD
-=======
-
-  ip-regex@4.3.0: {}
->>>>>>> fd9200cb
 
   iron-webcrypto@1.2.1: {}
 
